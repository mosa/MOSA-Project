--- conflicted
+++ resolved
@@ -20,13 +20,10 @@
           dotnet-version: '5.0.x'
       - name: Checkout
         uses: actions/checkout@v1
-<<<<<<< HEAD
         with:
           submodules: recursive
-=======
       - name: Setup MSBuild
         uses: microsoft/setup-msbuild@v1
->>>>>>> ba8f7d64
       - name: Setup Nuget.exe
         uses: nuget/setup-nuget@v1
       - name: Restore nuget Packages
