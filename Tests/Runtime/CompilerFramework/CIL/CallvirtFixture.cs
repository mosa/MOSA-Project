--- conflicted
+++ resolved
@@ -1,81 +1,4 @@
-<<<<<<< HEAD
-﻿using System;
-using System.Collections.Generic;
-using System.Text;
-using MbUnit.Framework;
-
-namespace Test.Mosa.Runtime.CompilerFramework.CIL
-{
-    [TestFixture]
-    [Importance(Importance.Critical)]
-    [Category(@"Method calls")]
-    [Description(@"Tests proper method table building and virtual call support.")]
-    public class CallvirtFixture : CodeDomTestRunner
-    {
-        public static readonly string TestCode = @"
-            public class Base
-            {
-                public virtual int Test()
-                {
-                    return 5;
-                }
-            }
-
-            public class Derived : Base
-            {
-                public static readonly Derived Instance = new Derived();
-
-                public static int STest()
-                {
-                    return Instance.Test();
-                }
-
-                public static int STestBaseCall()
-                {
-                    return Instance.TestBaseCall();
-                }
-
-                public override int Test()
-                {
-                    return 7;
-                }
-
-                public int TestBaseCall()
-                {
-                    return this.Test() + base.Test();
-                }
-            }
-        " + Code.ObjectClassDefinition;
-
-        public delegate int TestCodeDelegate();
-
-        [Test]
-        public void TestVirtualCall()
-        {
-            this.EnsureCodeSourceIsSet();
-            int result = (int)this.Run<TestCodeDelegate>(@"", @"Derived", @"STest");
-            Assert.AreEqual(7, result);
-        }
-
-        [Test]
-        public void TestBaseCall()
-        {
-            this.EnsureCodeSourceIsSet();
-            int result = (int)this.Run<TestCodeDelegate>(@"", @"Derived", @"STestBaseCall");
-            Assert.AreEqual(12, result);
-        }
-
-        private void EnsureCodeSourceIsSet()
-        {
-            if (this.CodeSource == null)
-            {
-                this.CodeSource = TestCode;
-            }
-        }
-    }
-}
-=======
-﻿/*
+/*
  * (c) 2008 MOSA - The Managed Operating System Alliance
  *
  * Licensed under the terms of the New BSD License.
@@ -156,5 +79,4 @@
             }
         }
     }
-}
->>>>>>> a6f49304
+}