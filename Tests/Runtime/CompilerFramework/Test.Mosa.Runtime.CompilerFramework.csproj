<<<<<<< HEAD
﻿<?xml version="1.0" encoding="utf-8"?>
<Project DefaultTargets="Build" xmlns="http://schemas.microsoft.com/developer/msbuild/2003" ToolsVersion="4.0">
  <PropertyGroup>
    <ProjectType>Local</ProjectType>
    <ProductVersion>9.0.30729</ProductVersion>
    <SchemaVersion>2.0</SchemaVersion>
    <ProjectGuid>{AD653B6B-EBB7-4E69-93F7-FADA40462648}</ProjectGuid>
    <Configuration Condition=" '$(Configuration)' == '' ">Debug</Configuration>
    <Platform Condition=" '$(Platform)' == '' ">AnyCPU</Platform>
    <AssemblyKeyContainerName>
    </AssemblyKeyContainerName>
    <AssemblyName>Test.Mosa.Runtime.CompilerFramework</AssemblyName>
    <DefaultClientScript>JScript</DefaultClientScript>
    <DefaultHTMLPageLayout>Grid</DefaultHTMLPageLayout>
    <DefaultTargetSchema>IE50</DefaultTargetSchema>
    <DelaySign>false</DelaySign>
    <TargetFrameworkVersion>v4.0</TargetFrameworkVersion>
    <OutputType>Library</OutputType>
    <AppDesignerFolder>
    </AppDesignerFolder>
    <RootNamespace>Test.Mosa.Runtime.CompilerFramework</RootNamespace>
    <FileUpgradeFlags>
    </FileUpgradeFlags>
    <SccProjectName>
    </SccProjectName>
    <SccLocalPath>
    </SccLocalPath>
    <SccAuxPath>
    </SccAuxPath>
    <SccProvider>
    </SccProvider>
    <OldToolsVersion>3.5</OldToolsVersion>
    <UpgradeBackupLocation />
  </PropertyGroup>
  <PropertyGroup Condition=" '$(Configuration)|$(Platform)' == 'Debug|AnyCPU' ">
    <AllowUnsafeBlocks>true</AllowUnsafeBlocks>
    <BaseAddress>285212672</BaseAddress>
    <ConfigurationOverrideFile>
    </ConfigurationOverrideFile>
    <DefineConstants>DEBUG;TRACE</DefineConstants>
    <DocumentationFile>
    </DocumentationFile>
    <DebugSymbols>true</DebugSymbols>
    <FileAlignment>4096</FileAlignment>
    <Optimize>false</Optimize>
    <OutputPath>..\..\..\bin\</OutputPath>
    <RegisterForComInterop>False</RegisterForComInterop>
    <RemoveIntegerChecks>False</RemoveIntegerChecks>
    <TreatWarningsAsErrors>true</TreatWarningsAsErrors>
    <WarningLevel>4</WarningLevel>
    <DebugType>full</DebugType>
    <PlatformTarget>x86</PlatformTarget>
  </PropertyGroup>
  <PropertyGroup Condition=" '$(Configuration)|$(Platform)' == 'Release|AnyCPU' ">
    <AllowUnsafeBlocks>true</AllowUnsafeBlocks>
    <BaseAddress>285212672</BaseAddress>
    <ConfigurationOverrideFile>
    </ConfigurationOverrideFile>
    <DefineConstants>TRACE</DefineConstants>
    <DocumentationFile>
    </DocumentationFile>
    <FileAlignment>4096</FileAlignment>
    <Optimize>true</Optimize>
    <OutputPath>..\..\..\bin\</OutputPath>
    <RegisterForComInterop>False</RegisterForComInterop>
    <RemoveIntegerChecks>False</RemoveIntegerChecks>
    <TreatWarningsAsErrors>true</TreatWarningsAsErrors>
    <WarningLevel>2</WarningLevel>
    <DebugType>none</DebugType>
  </PropertyGroup>
  <ItemGroup>
    <Reference Include="System" />
    <Reference Include="System.Data" />
    <Reference Include="System.Xml" />
    <Reference Include="Gallio, Version=3.1.0.0, Culture=neutral, PublicKeyToken=eb9cfa67ee6ab36e">
      <SpecificVersion>False</SpecificVersion>
      <HintPath>..\..\..\3rdParty\Gallio.dll</HintPath>
    </Reference>
    <Reference Include="MbUnit, Version=3.1.0.0, Culture=neutral, PublicKeyToken=eb9cfa67ee6ab36e">
      <SpecificVersion>False</SpecificVersion>
      <HintPath>..\..\..\3rdParty\MbUnit.dll</HintPath>
    </Reference>
  </ItemGroup>
  <ItemGroup>
    <ProjectReference Include="..\..\..\Source\Platforms\x86\Mosa.Platforms.x86.csproj">
      <Project>{56CA38E7-0883-4461-A10E-386D0C58DBF9}</Project>
      <Name>Mosa.Platforms.x86</Name>
    </ProjectReference>
    <ProjectReference Include="..\..\..\Source\Runtime\Mosa.Runtime.csproj">
      <Project>{75A12A8A-8C8F-4D1E-801B-689D8F781BF4}</Project>
      <Name>Mosa.Runtime</Name>
    </ProjectReference>
    <ProjectReference Include="..\..\..\Source\Jit\SimpleJit\Mosa.Jit.SimpleJit.csproj">
      <Project>{57399D8B-1B6C-4169-A340-B804F240B450}</Project>
      <Name>Mosa.Jit.SimpleJit</Name>
    </ProjectReference>
    <ProjectReference Include="..\..\..\Source\Tools\Compiler\Mosa.Tools.Compiler.csproj">
      <Project>{B69C2F31-5161-47BB-9FD3-2F2F2BCBF659}</Project>
      <Name>Mosa.Tools.Compiler</Name>
    </ProjectReference>
  </ItemGroup>
  <ItemGroup>
    <Compile Include="CIL\ArithmeticInstructionTestRunner.cs" />
    <Compile Include="CIL\BinaryLogicInstructionTestRunner.cs" />
    <Compile Include="CIL\ByteFixture.cs" />
    <Compile Include="CIL\CallvirtFixture.cs" />
    <Compile Include="CIL\CharFixture.cs" />
    <Compile Include="CIL\ComparisonInstructionTestRunner.cs" />
    <Compile Include="CIL\DoubleFixture.cs" />
    <Compile Include="CIL\GenericMethodMemberFixture.cs" />
    <Compile Include="CIL\GenericTypeFixture.cs" />
    <Compile Include="CIL\Int16Fixture.cs" />
    <Compile Include="CIL\Int32Fixture.cs" />
    <Compile Include="CIL\Int64Fixture.cs" />
    <Compile Include="CIL\SByteFixture.cs" />
    <Compile Include="CIL\SingleFixture.cs" />
    <Compile Include="CIL\SZArrayInstructionTestRunner.cs" />
    <Compile Include="CIL\UInt16Fixture.cs" />
    <Compile Include="CIL\UInt32Fixture.cs" />
    <Compile Include="CIL\UInt64Fixture.cs" />
    <Compile Include="Code.cs" />
    <Compile Include="CodeDomTestRunner.cs">
      <SubType>Code</SubType>
    </Compile>
    <Compile Include="Compiler\StaticAllocationFixture.cs" />
    <Compile Include="IL\ConditionalOperator.cs" />
    <Compile Include="IL\Stind.cs" />
    <Compile Include="IL\While.cs" />
    <Compile Include="MosaCompilerTestRunner.cs">
      <SubType>Code</SubType>
    </Compile>
    <Compile Include="ReflectionEmitTestRunner.cs">
      <SubType>Code</SubType>
    </Compile>
    <Compile Include="BaseCode\TestAssemblyLinker.cs">
      <SubType>Code</SubType>
    </Compile>
    <Compile Include="BaseCode\TestCaseAssemblyCompiler.cs">
      <SubType>Code</SubType>
    </Compile>
    <Compile Include="BaseCode\TestCaseMethodCompiler.cs">
      <SubType>Code</SubType>
    </Compile>
    <Compile Include="BaseCode\TestLinkerSection.cs">
      <SubType>Code</SubType>
    </Compile>
    <Compile Include="BaseCode\TestRuntime.cs">
      <SubType>Code</SubType>
    </Compile>
    <Compile Include="BaseCode\VirtualMemoryStream.cs">
      <SubType>Code</SubType>
    </Compile>
    <Compile Include="BaseCode\Win32MemoryPageManager.cs">
      <SubType>Code</SubType>
    </Compile>
    <Compile Include="IL\Add.cs">
      <SubType>Code</SubType>
    </Compile>
    <Compile Include="IL\AddPtr.cs">
      <SubType>Code</SubType>
    </Compile>
    <Compile Include="IL\And.cs">
      <SubType>Code</SubType>
    </Compile>
    <Compile Include="IL\Call.cs">
      <SubType>Code</SubType>
    </Compile>
    <Compile Include="IL\Ceq.cs">
      <SubType>Code</SubType>
    </Compile>
    <Compile Include="IL\Cgt.cs">
      <SubType>Code</SubType>
    </Compile>
    <Compile Include="IL\Clt.cs">
      <SubType>Code</SubType>
    </Compile>
    <Compile Include="IL\ConvI1.cs">
      <SubType>Code</SubType>
    </Compile>
    <Compile Include="IL\ConvI2.cs">
      <SubType>Code</SubType>
    </Compile>
    <Compile Include="IL\ConvI4.cs">
      <SubType>Code</SubType>
    </Compile>
    <Compile Include="IL\ConvI8.cs">
      <SubType>Code</SubType>
    </Compile>
    <Compile Include="IL\Div.cs">
      <SubType>Code</SubType>
    </Compile>
    <Compile Include="IL\Ldarga.cs">
      <SubType>Code</SubType>
    </Compile>
    <Compile Include="IL\Ldloca.cs">
      <SubType>Code</SubType>
    </Compile>
    <Compile Include="IL\Mul.cs">
      <SubType>Code</SubType>
    </Compile>
    <Compile Include="IL\Not.cs">
      <SubType>Code</SubType>
    </Compile>
    <Compile Include="IL\Or.cs">
      <SubType>Code</SubType>
    </Compile>
    <Compile Include="IL\Rem.cs">
      <SubType>Code</SubType>
    </Compile>
    <Compile Include="IL\Shl.cs">
      <SubType>Code</SubType>
    </Compile>
    <Compile Include="IL\Shr.cs">
      <SubType>Code</SubType>
    </Compile>
    <Compile Include="IL\StaticFieldInit.cs">
      <SubType>Code</SubType>
    </Compile>
    <Compile Include="IL\Stsfld.cs">
      <SubType>Code</SubType>
    </Compile>
    <Compile Include="IL\Sub.cs">
      <SubType>Code</SubType>
    </Compile>
    <Compile Include="IL\Xor.cs">
      <SubType>Code</SubType>
    </Compile>
    <Compile Include="Properties\AssemblyInfo.cs">
      <SubType>Code</SubType>
    </Compile>
    <Compile Include="RuntimeFixture.cs" />
    <Compile Include="TestFixtureBase.cs" />
  </ItemGroup>
  <Import Project="$(MSBuildBinPath)\Microsoft.CSharp.targets" />
  <PropertyGroup>
    <PreBuildEvent>
    </PreBuildEvent>
    <PostBuildEvent>
    </PostBuildEvent>
  </PropertyGroup>
=======
﻿<?xml version="1.0" encoding="utf-8"?>
<Project DefaultTargets="Build" xmlns="http://schemas.microsoft.com/developer/msbuild/2003" ToolsVersion="4.0">
  <PropertyGroup>
    <ProjectType>Local</ProjectType>
    <ProductVersion>9.0.21022</ProductVersion>
    <SchemaVersion>2.0</SchemaVersion>
    <ProjectGuid>{AD653B6B-EBB7-4E69-93F7-FADA40462648}</ProjectGuid>
    <Configuration Condition=" '$(Configuration)' == '' ">Debug</Configuration>
    <Platform Condition=" '$(Platform)' == '' ">AnyCPU</Platform>
    <AssemblyKeyContainerName>
    </AssemblyKeyContainerName>
    <AssemblyName>Test.Mosa.Runtime.CompilerFramework</AssemblyName>
    <DefaultClientScript>JScript</DefaultClientScript>
    <DefaultHTMLPageLayout>Grid</DefaultHTMLPageLayout>
    <DefaultTargetSchema>IE50</DefaultTargetSchema>
    <DelaySign>false</DelaySign>
    <TargetFrameworkVersion>v3.5</TargetFrameworkVersion>
    <OutputType>Library</OutputType>
    <AppDesignerFolder>
    </AppDesignerFolder>
    <RootNamespace>Test.Mosa.Runtime.CompilerFramework</RootNamespace>
    <FileUpgradeFlags>
    </FileUpgradeFlags>
    <SccProjectName>
    </SccProjectName>
    <SccLocalPath>
    </SccLocalPath>
    <SccAuxPath>
    </SccAuxPath>
    <SccProvider>
    </SccProvider>
    <OldToolsVersion>3.5</OldToolsVersion>
    <UpgradeBackupLocation />
    <TargetFrameworkProfile />
  </PropertyGroup>
  <PropertyGroup Condition=" '$(Configuration)|$(Platform)' == 'Debug|AnyCPU' ">
    <AllowUnsafeBlocks>true</AllowUnsafeBlocks>
    <BaseAddress>285212672</BaseAddress>
    <ConfigurationOverrideFile>
    </ConfigurationOverrideFile>
    <DefineConstants>DEBUG;TRACE</DefineConstants>
    <DocumentationFile>
    </DocumentationFile>
    <DebugSymbols>true</DebugSymbols>
    <FileAlignment>4096</FileAlignment>
    <Optimize>false</Optimize>
    <OutputPath>..\..\..\bin\</OutputPath>
    <RegisterForComInterop>False</RegisterForComInterop>
    <RemoveIntegerChecks>False</RemoveIntegerChecks>
    <TreatWarningsAsErrors>true</TreatWarningsAsErrors>
    <WarningLevel>4</WarningLevel>
    <DebugType>full</DebugType>
    <PlatformTarget>x86</PlatformTarget>
  </PropertyGroup>
  <PropertyGroup Condition=" '$(Configuration)|$(Platform)' == 'Release|AnyCPU' ">
    <AllowUnsafeBlocks>true</AllowUnsafeBlocks>
    <BaseAddress>285212672</BaseAddress>
    <ConfigurationOverrideFile>
    </ConfigurationOverrideFile>
    <DefineConstants>TRACE</DefineConstants>
    <DocumentationFile>
    </DocumentationFile>
    <FileAlignment>4096</FileAlignment>
    <Optimize>true</Optimize>
    <OutputPath>..\..\..\bin\</OutputPath>
    <RegisterForComInterop>False</RegisterForComInterop>
    <RemoveIntegerChecks>False</RemoveIntegerChecks>
    <TreatWarningsAsErrors>true</TreatWarningsAsErrors>
    <WarningLevel>2</WarningLevel>
    <DebugType>none</DebugType>
  </PropertyGroup>
  <ItemGroup>
    <Reference Include="Gallio, Version=3.1.0.0, Culture=neutral, PublicKeyToken=eb9cfa67ee6ab36e, processorArchitecture=MSIL">
      <SpecificVersion>False</SpecificVersion>
      <HintPath>..\..\..\3rdParty\Gallio.dll</HintPath>
    </Reference>
    <Reference Include="MbUnit, Version=3.1.0.0, Culture=neutral, PublicKeyToken=eb9cfa67ee6ab36e, processorArchitecture=MSIL">
      <SpecificVersion>False</SpecificVersion>
      <HintPath>..\..\..\3rdParty\MbUnit.dll</HintPath>
    </Reference>
    <Reference Include="System" />
    <Reference Include="System.Data" />
    <Reference Include="System.Xml" />
  </ItemGroup>
  <ItemGroup>
    <ProjectReference Include="..\..\..\Source\Platforms\x86\Mosa.Platforms.x86.csproj">
      <Project>{56CA38E7-0883-4461-A10E-386D0C58DBF9}</Project>
      <Name>Mosa.Platforms.x86</Name>
    </ProjectReference>
    <ProjectReference Include="..\..\..\Source\Runtime\Mosa.Runtime.csproj">
      <Project>{75A12A8A-8C8F-4D1E-801B-689D8F781BF4}</Project>
      <Name>Mosa.Runtime</Name>
    </ProjectReference>
    <ProjectReference Include="..\..\..\Source\Jit\SimpleJit\Mosa.Jit.SimpleJit.csproj">
      <Project>{57399D8B-1B6C-4169-A340-B804F240B450}</Project>
      <Name>Mosa.Jit.SimpleJit</Name>
    </ProjectReference>
    <ProjectReference Include="..\..\..\Source\Tools\Compiler\Mosa.Tools.Compiler.csproj">
      <Project>{B69C2F31-5161-47BB-9FD3-2F2F2BCBF659}</Project>
      <Name>Mosa.Tools.Compiler</Name>
    </ProjectReference>
  </ItemGroup>
  <ItemGroup>
    <Compile Include="CIL\ArithmeticInstructionTestRunner.cs" />
    <Compile Include="CIL\BinaryLogicInstructionTestRunner.cs" />
    <Compile Include="CIL\BooleanFixture.cs" />
    <Compile Include="CIL\ByteFixture.cs" />
    <Compile Include="CIL\CallvirtFixture.cs" />
    <Compile Include="CIL\CharFixture.cs" />
    <Compile Include="CIL\ComparisonInstructionTestRunner.cs" />
    <Compile Include="CIL\DoubleFixture.cs" />
    <Compile Include="CIL\GenericMethodMemberFixture.cs" />
    <Compile Include="CIL\GenericTypeFixture.cs" />
    <Compile Include="CIL\Int16Fixture.cs" />
    <Compile Include="CIL\Int32Fixture.cs" />
    <Compile Include="CIL\Int64Fixture.cs" />
    <Compile Include="CIL\ObjectFixture.cs" />
    <Compile Include="CIL\SByteFixture.cs" />
    <Compile Include="CIL\SingleFixture.cs" />
    <Compile Include="CIL\SZArrayInstructionTestRunner.cs" />
    <Compile Include="CIL\UInt16Fixture.cs" />
    <Compile Include="CIL\UInt32Fixture.cs" />
    <Compile Include="CIL\UInt64Fixture.cs" />
    <Compile Include="Code.cs" />
    <Compile Include="CodeDomTestRunner.cs">
      <SubType>Code</SubType>
    </Compile>
    <Compile Include="Compiler\StaticAllocationFixture.cs" />
    <Compile Include="IL\ConditionalOperator.cs" />
    <Compile Include="IL\Stind.cs" />
    <Compile Include="IL\Switch.cs" />
    <Compile Include="IL\While.cs" />
    <Compile Include="MosaCompilerTestRunner.cs">
      <SubType>Code</SubType>
    </Compile>
    <Compile Include="ReflectionEmitTestRunner.cs">
      <SubType>Code</SubType>
    </Compile>
    <Compile Include="BaseCode\TestAssemblyLinker.cs">
      <SubType>Code</SubType>
    </Compile>
    <Compile Include="BaseCode\TestCaseAssemblyCompiler.cs">
      <SubType>Code</SubType>
    </Compile>
    <Compile Include="BaseCode\TestCaseMethodCompiler.cs">
      <SubType>Code</SubType>
    </Compile>
    <Compile Include="BaseCode\TestLinkerSection.cs">
      <SubType>Code</SubType>
    </Compile>
    <Compile Include="BaseCode\TestRuntime.cs">
      <SubType>Code</SubType>
    </Compile>
    <Compile Include="BaseCode\VirtualMemoryStream.cs">
      <SubType>Code</SubType>
    </Compile>
    <Compile Include="BaseCode\Win32MemoryPageManager.cs">
      <SubType>Code</SubType>
    </Compile>
    <Compile Include="IL\Add.cs">
      <SubType>Code</SubType>
    </Compile>
    <Compile Include="IL\AddPtr.cs">
      <SubType>Code</SubType>
    </Compile>
    <Compile Include="IL\And.cs">
      <SubType>Code</SubType>
    </Compile>
    <Compile Include="IL\Call.cs">
      <SubType>Code</SubType>
    </Compile>
    <Compile Include="IL\Ceq.cs">
      <SubType>Code</SubType>
    </Compile>
    <Compile Include="IL\Cgt.cs">
      <SubType>Code</SubType>
    </Compile>
    <Compile Include="IL\Clt.cs">
      <SubType>Code</SubType>
    </Compile>
    <Compile Include="IL\ConvI1.cs">
      <SubType>Code</SubType>
    </Compile>
    <Compile Include="IL\ConvI2.cs">
      <SubType>Code</SubType>
    </Compile>
    <Compile Include="IL\ConvI4.cs">
      <SubType>Code</SubType>
    </Compile>
    <Compile Include="IL\ConvI8.cs">
      <SubType>Code</SubType>
    </Compile>
    <Compile Include="IL\Div.cs">
      <SubType>Code</SubType>
    </Compile>
    <Compile Include="IL\Ldarga.cs">
      <SubType>Code</SubType>
    </Compile>
    <Compile Include="IL\Ldloca.cs">
      <SubType>Code</SubType>
    </Compile>
    <Compile Include="IL\Mul.cs">
      <SubType>Code</SubType>
    </Compile>
    <Compile Include="IL\Not.cs">
      <SubType>Code</SubType>
    </Compile>
    <Compile Include="IL\Or.cs">
      <SubType>Code</SubType>
    </Compile>
    <Compile Include="IL\Rem.cs">
      <SubType>Code</SubType>
    </Compile>
    <Compile Include="IL\Shl.cs">
      <SubType>Code</SubType>
    </Compile>
    <Compile Include="IL\Shr.cs">
      <SubType>Code</SubType>
    </Compile>
    <Compile Include="IL\StaticFieldInit.cs">
      <SubType>Code</SubType>
    </Compile>
    <Compile Include="IL\Stsfld.cs">
      <SubType>Code</SubType>
    </Compile>
    <Compile Include="IL\Sub.cs">
      <SubType>Code</SubType>
    </Compile>
    <Compile Include="IL\Xor.cs">
      <SubType>Code</SubType>
    </Compile>
    <Compile Include="Properties\AssemblyInfo.cs">
      <SubType>Code</SubType>
    </Compile>
    <Compile Include="RuntimeFixture.cs" />
    <Compile Include="TestFixtureBase.cs" />
  </ItemGroup>
  <Import Project="$(MSBuildBinPath)\Microsoft.CSHARP.Targets" />
  <PropertyGroup>
    <PreBuildEvent>
    </PreBuildEvent>
    <PostBuildEvent>
    </PostBuildEvent>
  </PropertyGroup>
>>>>>>> 042d6589
</Project><|MERGE_RESOLUTION|>--- conflicted
+++ resolved
@@ -1,245 +1,3 @@
-<<<<<<< HEAD
-﻿<?xml version="1.0" encoding="utf-8"?>
-<Project DefaultTargets="Build" xmlns="http://schemas.microsoft.com/developer/msbuild/2003" ToolsVersion="4.0">
-  <PropertyGroup>
-    <ProjectType>Local</ProjectType>
-    <ProductVersion>9.0.30729</ProductVersion>
-    <SchemaVersion>2.0</SchemaVersion>
-    <ProjectGuid>{AD653B6B-EBB7-4E69-93F7-FADA40462648}</ProjectGuid>
-    <Configuration Condition=" '$(Configuration)' == '' ">Debug</Configuration>
-    <Platform Condition=" '$(Platform)' == '' ">AnyCPU</Platform>
-    <AssemblyKeyContainerName>
-    </AssemblyKeyContainerName>
-    <AssemblyName>Test.Mosa.Runtime.CompilerFramework</AssemblyName>
-    <DefaultClientScript>JScript</DefaultClientScript>
-    <DefaultHTMLPageLayout>Grid</DefaultHTMLPageLayout>
-    <DefaultTargetSchema>IE50</DefaultTargetSchema>
-    <DelaySign>false</DelaySign>
-    <TargetFrameworkVersion>v4.0</TargetFrameworkVersion>
-    <OutputType>Library</OutputType>
-    <AppDesignerFolder>
-    </AppDesignerFolder>
-    <RootNamespace>Test.Mosa.Runtime.CompilerFramework</RootNamespace>
-    <FileUpgradeFlags>
-    </FileUpgradeFlags>
-    <SccProjectName>
-    </SccProjectName>
-    <SccLocalPath>
-    </SccLocalPath>
-    <SccAuxPath>
-    </SccAuxPath>
-    <SccProvider>
-    </SccProvider>
-    <OldToolsVersion>3.5</OldToolsVersion>
-    <UpgradeBackupLocation />
-  </PropertyGroup>
-  <PropertyGroup Condition=" '$(Configuration)|$(Platform)' == 'Debug|AnyCPU' ">
-    <AllowUnsafeBlocks>true</AllowUnsafeBlocks>
-    <BaseAddress>285212672</BaseAddress>
-    <ConfigurationOverrideFile>
-    </ConfigurationOverrideFile>
-    <DefineConstants>DEBUG;TRACE</DefineConstants>
-    <DocumentationFile>
-    </DocumentationFile>
-    <DebugSymbols>true</DebugSymbols>
-    <FileAlignment>4096</FileAlignment>
-    <Optimize>false</Optimize>
-    <OutputPath>..\..\..\bin\</OutputPath>
-    <RegisterForComInterop>False</RegisterForComInterop>
-    <RemoveIntegerChecks>False</RemoveIntegerChecks>
-    <TreatWarningsAsErrors>true</TreatWarningsAsErrors>
-    <WarningLevel>4</WarningLevel>
-    <DebugType>full</DebugType>
-    <PlatformTarget>x86</PlatformTarget>
-  </PropertyGroup>
-  <PropertyGroup Condition=" '$(Configuration)|$(Platform)' == 'Release|AnyCPU' ">
-    <AllowUnsafeBlocks>true</AllowUnsafeBlocks>
-    <BaseAddress>285212672</BaseAddress>
-    <ConfigurationOverrideFile>
-    </ConfigurationOverrideFile>
-    <DefineConstants>TRACE</DefineConstants>
-    <DocumentationFile>
-    </DocumentationFile>
-    <FileAlignment>4096</FileAlignment>
-    <Optimize>true</Optimize>
-    <OutputPath>..\..\..\bin\</OutputPath>
-    <RegisterForComInterop>False</RegisterForComInterop>
-    <RemoveIntegerChecks>False</RemoveIntegerChecks>
-    <TreatWarningsAsErrors>true</TreatWarningsAsErrors>
-    <WarningLevel>2</WarningLevel>
-    <DebugType>none</DebugType>
-  </PropertyGroup>
-  <ItemGroup>
-    <Reference Include="System" />
-    <Reference Include="System.Data" />
-    <Reference Include="System.Xml" />
-    <Reference Include="Gallio, Version=3.1.0.0, Culture=neutral, PublicKeyToken=eb9cfa67ee6ab36e">
-      <SpecificVersion>False</SpecificVersion>
-      <HintPath>..\..\..\3rdParty\Gallio.dll</HintPath>
-    </Reference>
-    <Reference Include="MbUnit, Version=3.1.0.0, Culture=neutral, PublicKeyToken=eb9cfa67ee6ab36e">
-      <SpecificVersion>False</SpecificVersion>
-      <HintPath>..\..\..\3rdParty\MbUnit.dll</HintPath>
-    </Reference>
-  </ItemGroup>
-  <ItemGroup>
-    <ProjectReference Include="..\..\..\Source\Platforms\x86\Mosa.Platforms.x86.csproj">
-      <Project>{56CA38E7-0883-4461-A10E-386D0C58DBF9}</Project>
-      <Name>Mosa.Platforms.x86</Name>
-    </ProjectReference>
-    <ProjectReference Include="..\..\..\Source\Runtime\Mosa.Runtime.csproj">
-      <Project>{75A12A8A-8C8F-4D1E-801B-689D8F781BF4}</Project>
-      <Name>Mosa.Runtime</Name>
-    </ProjectReference>
-    <ProjectReference Include="..\..\..\Source\Jit\SimpleJit\Mosa.Jit.SimpleJit.csproj">
-      <Project>{57399D8B-1B6C-4169-A340-B804F240B450}</Project>
-      <Name>Mosa.Jit.SimpleJit</Name>
-    </ProjectReference>
-    <ProjectReference Include="..\..\..\Source\Tools\Compiler\Mosa.Tools.Compiler.csproj">
-      <Project>{B69C2F31-5161-47BB-9FD3-2F2F2BCBF659}</Project>
-      <Name>Mosa.Tools.Compiler</Name>
-    </ProjectReference>
-  </ItemGroup>
-  <ItemGroup>
-    <Compile Include="CIL\ArithmeticInstructionTestRunner.cs" />
-    <Compile Include="CIL\BinaryLogicInstructionTestRunner.cs" />
-    <Compile Include="CIL\ByteFixture.cs" />
-    <Compile Include="CIL\CallvirtFixture.cs" />
-    <Compile Include="CIL\CharFixture.cs" />
-    <Compile Include="CIL\ComparisonInstructionTestRunner.cs" />
-    <Compile Include="CIL\DoubleFixture.cs" />
-    <Compile Include="CIL\GenericMethodMemberFixture.cs" />
-    <Compile Include="CIL\GenericTypeFixture.cs" />
-    <Compile Include="CIL\Int16Fixture.cs" />
-    <Compile Include="CIL\Int32Fixture.cs" />
-    <Compile Include="CIL\Int64Fixture.cs" />
-    <Compile Include="CIL\SByteFixture.cs" />
-    <Compile Include="CIL\SingleFixture.cs" />
-    <Compile Include="CIL\SZArrayInstructionTestRunner.cs" />
-    <Compile Include="CIL\UInt16Fixture.cs" />
-    <Compile Include="CIL\UInt32Fixture.cs" />
-    <Compile Include="CIL\UInt64Fixture.cs" />
-    <Compile Include="Code.cs" />
-    <Compile Include="CodeDomTestRunner.cs">
-      <SubType>Code</SubType>
-    </Compile>
-    <Compile Include="Compiler\StaticAllocationFixture.cs" />
-    <Compile Include="IL\ConditionalOperator.cs" />
-    <Compile Include="IL\Stind.cs" />
-    <Compile Include="IL\While.cs" />
-    <Compile Include="MosaCompilerTestRunner.cs">
-      <SubType>Code</SubType>
-    </Compile>
-    <Compile Include="ReflectionEmitTestRunner.cs">
-      <SubType>Code</SubType>
-    </Compile>
-    <Compile Include="BaseCode\TestAssemblyLinker.cs">
-      <SubType>Code</SubType>
-    </Compile>
-    <Compile Include="BaseCode\TestCaseAssemblyCompiler.cs">
-      <SubType>Code</SubType>
-    </Compile>
-    <Compile Include="BaseCode\TestCaseMethodCompiler.cs">
-      <SubType>Code</SubType>
-    </Compile>
-    <Compile Include="BaseCode\TestLinkerSection.cs">
-      <SubType>Code</SubType>
-    </Compile>
-    <Compile Include="BaseCode\TestRuntime.cs">
-      <SubType>Code</SubType>
-    </Compile>
-    <Compile Include="BaseCode\VirtualMemoryStream.cs">
-      <SubType>Code</SubType>
-    </Compile>
-    <Compile Include="BaseCode\Win32MemoryPageManager.cs">
-      <SubType>Code</SubType>
-    </Compile>
-    <Compile Include="IL\Add.cs">
-      <SubType>Code</SubType>
-    </Compile>
-    <Compile Include="IL\AddPtr.cs">
-      <SubType>Code</SubType>
-    </Compile>
-    <Compile Include="IL\And.cs">
-      <SubType>Code</SubType>
-    </Compile>
-    <Compile Include="IL\Call.cs">
-      <SubType>Code</SubType>
-    </Compile>
-    <Compile Include="IL\Ceq.cs">
-      <SubType>Code</SubType>
-    </Compile>
-    <Compile Include="IL\Cgt.cs">
-      <SubType>Code</SubType>
-    </Compile>
-    <Compile Include="IL\Clt.cs">
-      <SubType>Code</SubType>
-    </Compile>
-    <Compile Include="IL\ConvI1.cs">
-      <SubType>Code</SubType>
-    </Compile>
-    <Compile Include="IL\ConvI2.cs">
-      <SubType>Code</SubType>
-    </Compile>
-    <Compile Include="IL\ConvI4.cs">
-      <SubType>Code</SubType>
-    </Compile>
-    <Compile Include="IL\ConvI8.cs">
-      <SubType>Code</SubType>
-    </Compile>
-    <Compile Include="IL\Div.cs">
-      <SubType>Code</SubType>
-    </Compile>
-    <Compile Include="IL\Ldarga.cs">
-      <SubType>Code</SubType>
-    </Compile>
-    <Compile Include="IL\Ldloca.cs">
-      <SubType>Code</SubType>
-    </Compile>
-    <Compile Include="IL\Mul.cs">
-      <SubType>Code</SubType>
-    </Compile>
-    <Compile Include="IL\Not.cs">
-      <SubType>Code</SubType>
-    </Compile>
-    <Compile Include="IL\Or.cs">
-      <SubType>Code</SubType>
-    </Compile>
-    <Compile Include="IL\Rem.cs">
-      <SubType>Code</SubType>
-    </Compile>
-    <Compile Include="IL\Shl.cs">
-      <SubType>Code</SubType>
-    </Compile>
-    <Compile Include="IL\Shr.cs">
-      <SubType>Code</SubType>
-    </Compile>
-    <Compile Include="IL\StaticFieldInit.cs">
-      <SubType>Code</SubType>
-    </Compile>
-    <Compile Include="IL\Stsfld.cs">
-      <SubType>Code</SubType>
-    </Compile>
-    <Compile Include="IL\Sub.cs">
-      <SubType>Code</SubType>
-    </Compile>
-    <Compile Include="IL\Xor.cs">
-      <SubType>Code</SubType>
-    </Compile>
-    <Compile Include="Properties\AssemblyInfo.cs">
-      <SubType>Code</SubType>
-    </Compile>
-    <Compile Include="RuntimeFixture.cs" />
-    <Compile Include="TestFixtureBase.cs" />
-  </ItemGroup>
-  <Import Project="$(MSBuildBinPath)\Microsoft.CSharp.targets" />
-  <PropertyGroup>
-    <PreBuildEvent>
-    </PreBuildEvent>
-    <PostBuildEvent>
-    </PostBuildEvent>
-  </PropertyGroup>
-=======
 ﻿<?xml version="1.0" encoding="utf-8"?>
 <Project DefaultTargets="Build" xmlns="http://schemas.microsoft.com/developer/msbuild/2003" ToolsVersion="4.0">
   <PropertyGroup>
@@ -484,5 +242,4 @@
     <PostBuildEvent>
     </PostBuildEvent>
   </PropertyGroup>
->>>>>>> 042d6589
 </Project>