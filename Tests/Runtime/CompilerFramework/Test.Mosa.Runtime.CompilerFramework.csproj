--- conflicted
+++ resolved
@@ -2,7 +2,7 @@
 <Project DefaultTargets="Build" xmlns="http://schemas.microsoft.com/developer/msbuild/2003" ToolsVersion="4.0">
   <PropertyGroup>
     <ProjectType>Local</ProjectType>
-    <ProductVersion>9.0.30729</ProductVersion>
+    <ProductVersion>9.0.21022</ProductVersion>
     <SchemaVersion>2.0</SchemaVersion>
     <ProjectGuid>{AD653B6B-EBB7-4E69-93F7-FADA40462648}</ProjectGuid>
     <Configuration Condition=" '$(Configuration)' == '' ">Debug</Configuration>
@@ -14,11 +14,7 @@
     <DefaultHTMLPageLayout>Grid</DefaultHTMLPageLayout>
     <DefaultTargetSchema>IE50</DefaultTargetSchema>
     <DelaySign>false</DelaySign>
-<<<<<<< HEAD
-    <TargetFrameworkVersion>v4.0</TargetFrameworkVersion>
-=======
     <TargetFrameworkVersion>v3.5</TargetFrameworkVersion>
->>>>>>> 062bf3d7
     <OutputType>Library</OutputType>
     <AppDesignerFolder>
     </AppDesignerFolder>
@@ -74,17 +70,17 @@
     <DebugType>none</DebugType>
   </PropertyGroup>
   <ItemGroup>
+    <Reference Include="Gallio, Version=3.1.0.0, Culture=neutral, PublicKeyToken=eb9cfa67ee6ab36e, processorArchitecture=MSIL">
+      <SpecificVersion>False</SpecificVersion>
+      <HintPath>..\..\..\3rdParty\Gallio.dll</HintPath>
+    </Reference>
+    <Reference Include="MbUnit, Version=3.1.0.0, Culture=neutral, PublicKeyToken=eb9cfa67ee6ab36e, processorArchitecture=MSIL">
+      <SpecificVersion>False</SpecificVersion>
+      <HintPath>..\..\..\3rdParty\MbUnit.dll</HintPath>
+    </Reference>
     <Reference Include="System" />
     <Reference Include="System.Data" />
     <Reference Include="System.Xml" />
-    <Reference Include="Gallio, Version=3.1.0.0, Culture=neutral, PublicKeyToken=eb9cfa67ee6ab36e">
-      <SpecificVersion>False</SpecificVersion>
-      <HintPath>..\..\..\3rdParty\Gallio.dll</HintPath>
-    </Reference>
-    <Reference Include="MbUnit, Version=3.1.0.0, Culture=neutral, PublicKeyToken=eb9cfa67ee6ab36e">
-      <SpecificVersion>False</SpecificVersion>
-      <HintPath>..\..\..\3rdParty\MbUnit.dll</HintPath>
-    </Reference>
   </ItemGroup>
   <ItemGroup>
     <ProjectReference Include="..\..\..\Source\Platforms\x86\Mosa.Platforms.x86.csproj">
@@ -239,7 +235,7 @@
     <Compile Include="RuntimeFixture.cs" />
     <Compile Include="TestFixtureBase.cs" />
   </ItemGroup>
-  <Import Project="$(MSBuildBinPath)\Microsoft.CSharp.targets" />
+  <Import Project="$(MSBuildBinPath)\Microsoft.CSHARP.Targets" />
   <PropertyGroup>
     <PreBuildEvent>
     </PreBuildEvent>
