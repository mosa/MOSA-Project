<<<<<<< HEAD
﻿/*
 * (c) 2008 MOSA - The Managed Operating System Alliance
 *
 * Licensed under the terms of the New BSD License.
 *
 * Authors:
 *  Michael Ruck (<mailto:sharpos@michaelruck.de>)
 */

using System;
using System.Collections.Generic;
using System.Diagnostics;
using System.IO;
using System.Reflection;
using System.Reflection.Emit;
using System.Runtime.InteropServices;

using Mosa.Runtime;
using Mosa.Runtime.Linker;
using Mosa.Runtime.Vm;
using Mosa.Runtime.CompilerFramework;
using Mosa.Runtime.Metadata;

namespace Test.Mosa.Runtime.CompilerFramework.BaseCode
{
    /// <summary>
    /// A specialized linker for in-memory tests. This linker performs live linking in memory without
    /// respect to an executable format.
    /// </summary>
    /// <remarks>
    /// It is similar to the Jit linker. TODO: Move most of this code to the Jit linker and reuse 
    /// the Jit linker.
    /// </remarks>
	public class TestAssemblyLinker : AssemblyLinkerStageBase, IPipelineStage
    {
        #region Data members

        /// <summary>
        /// Holds the linker sections of the assembly linker.
        /// </summary>
        private List<LinkerSection> _sections;

        private readonly AllocateArrayDelegate allocateArrayHandler;

        private readonly AllocateObjectDelegate allocateObjectHandler;

        #endregion // Data members

        #region Construction

        /// <summary>
        /// Initializes a new instance of the <see cref="TestAssemblyLinker"/> class.
        /// </summary>
        public TestAssemblyLinker()
        {
            int maxSections = (int)SectionKind.Max;
            _sections = new List<LinkerSection>(maxSections);
            for (int i = 0; i < maxSections; i++)
                _sections.Add(new TestLinkerSection((SectionKind)i, String.Empty, IntPtr.Zero));

            this.allocateArrayHandler = new AllocateArrayDelegate(RuntimeBase.AllocateArray);
            this.allocateObjectHandler = new AllocateObjectDelegate(RuntimeBase.AllocateObject);
        }

        #endregion // Construction

		#region IPipelineStage

		/// <summary>
		/// Retrieves the name of the compilation stage.
		/// </summary>
		/// <value>The name of the compilation stage.</value>
		string IPipelineStage.Name { get { return @"Test Linker"; } }

		#endregion // IPipelineStage Members

        #region AssemblyLinkerStageBase Overrides

        /// <summary>
        /// Gets the load alignment of sections.
        /// </summary>
        /// <value>The load alignment.</value>
        public override long LoadSectionAlignment
        {
            get { return 1; }
        }

        /// <summary>
        /// Gets the virtual alignment of sections.
        /// </summary>
        /// <value>The virtual section alignment.</value>
        public override long VirtualSectionAlignment
        {
            get { return 1; }
        }

        /// <summary>
        /// Retrieves a linker section by its type.
        /// </summary>
        /// <param name="sectionKind">The type of the section to retrieve.</param>
        /// <returns>The retrieved linker section.</returns>
        public override LinkerSection GetSection(SectionKind sectionKind)
        {
            return _sections[(int)sectionKind];
        }

        /// <summary>
        /// Retrieves the collection of sections created during compilation.
        /// </summary>
        /// <value>The sections collection.</value>
        public override ICollection<LinkerSection> Sections
        {
            get { return (ICollection<LinkerSection>)_sections.AsReadOnly(); }
        }

        /// <summary>
        /// Allocates a symbol of the given name in the specified section.
        /// </summary>
        /// <param name="section">The executable section to allocate from.</param>
        /// <param name="size">The number of bytes to allocate. If zero, indicates an unknown amount of memory is required.</param>
        /// <param name="alignment">The alignment. A value of zero indicates the use of a default alignment for the section.</param>
        /// <returns>
        /// A stream, which can be used to populate the section.
        /// </returns>
        protected override Stream Allocate(SectionKind section, int size, int alignment)
        {
            TestLinkerSection tle = (TestLinkerSection)_sections[(int)section];
            return tle.Allocate(size, alignment);
        }

        /// <summary>
        /// Allocates a symbol of the given name in the specified section.
        /// </summary>
        /// <param name="name">The name of the symbol.</param>
        /// <param name="section">The executable section to allocate from.</param>
        /// <param name="size">The number of bytes to allocate. If zero, indicates an unknown amount of memory is required.</param>
        /// <param name="alignment">The alignment. A value of zero indicates the use of a default alignment for the section.</param>
        /// <returns>
        /// A stream, which can be used to populate the section.
        /// </returns>
        public override Stream Allocate(string name, SectionKind section, int size, int alignment)
        {
            LinkerStream stream = (LinkerStream)base.Allocate(name, section, size, alignment);
            try
            {
                VirtualMemoryStream vms = (VirtualMemoryStream)stream.BaseStream;
                LinkerSymbol symbol = this.GetSymbol(name);
                symbol.VirtualAddress = new IntPtr(vms.Base.ToInt64() + vms.Position);
                Trace.WriteLine("Symbol " + name + " located at 0x" + symbol.VirtualAddress.ToInt32().ToString("x08"));
            }
            catch
            {
                stream.Dispose();
                throw;
            }

            return stream;
        }

        /// <summary>
        /// A request to patch already emitted code by storing the calculated virtualAddress value.
        /// </summary>
        /// <param name="linkType">Type of the link.</param>
        /// <param name="methodAddress">The virtual virtualAddress of the method whose code is being patched.</param>
        /// <param name="methodOffset">The value to store at the position in code.</param>
        /// <param name="methodRelativeBase">The method relative base.</param>
        /// <param name="targetAddress">The position in code, where it should be patched.</param>
        protected unsafe override void ApplyPatch(LinkType linkType, long methodAddress, long methodOffset, long methodRelativeBase, long targetAddress)
        {
            long value;
            switch (linkType & LinkType.KindMask)
            {
                case LinkType.RelativeOffset:
                    value = targetAddress - (methodAddress + methodRelativeBase);
                    break;
                case LinkType.AbsoluteAddress:
                    value = targetAddress;
                    break;
                default:
                    throw new NotSupportedException();
            }
            long address = methodAddress + methodOffset;
            // Position is a raw memory virtualAddress, we're just storing value there
            Debug.Assert(0 != value && value == (int)value);
            int* pAddress = (int*)address;
            *pAddress = (int)value;
        }

        [UnmanagedFunctionPointer(System.Runtime.InteropServices.CallingConvention.Cdecl)]
        private delegate IntPtr AllocateObjectDelegate(int module, TokenTypes token);

        [UnmanagedFunctionPointer(System.Runtime.InteropServices.CallingConvention.Cdecl)]
        private delegate IntPtr AllocateArrayDelegate(int module, TokenTypes token, int count);

        protected override void AddVmCalls(IDictionary<string, LinkerSymbol> virtualMachineCalls)
        {
            Trace.WriteLine(@"TestAssemblyLinker adding VM calls:");

            IntPtr allocate = Marshal.GetFunctionPointerForDelegate(this.allocateArrayHandler);

            const string allocateArrayMethod = @"Mosa.Runtime.RuntimeBase.AllocateArray(I4 moduleLoadIndex,ValueType token,I4 elements)";
            long virtualAddress = allocate.ToInt64();
            Trace.WriteLine(String.Format("\t{0} at 0x{1:x08}", allocateArrayMethod, virtualAddress));

            LinkerSymbol symbol = new LinkerSymbol(allocateArrayMethod, SectionKind.Text, virtualAddress);
            symbol.VirtualAddress = new IntPtr(symbol.SectionAddress);
            virtualMachineCalls.Add(allocateArrayMethod, symbol);

            IntPtr allocateObject = Marshal.GetFunctionPointerForDelegate(this.allocateObjectHandler);

            const string allocateObjectMethod = @"Mosa.Runtime.RuntimeBase.AllocateObject(I4 moduleLoadIndex,ValueType token)";
            virtualAddress = allocateObject.ToInt64();
            Trace.WriteLine(String.Format("\t{0} at 0x{1:x08}", allocateObjectMethod, virtualAddress));

            symbol = new LinkerSymbol(allocateObjectMethod, SectionKind.Text, virtualAddress);
            symbol.VirtualAddress = new IntPtr(symbol.SectionAddress);
            virtualMachineCalls.Add(allocateObjectMethod, symbol);        
        }

        /// <summary>
        /// Performs stage specific processing on the compiler context.
        /// </summary>
        public override void Run()
        {
            // Adjust the symbol addresses
            // __grover, 01/02/2009: Copied from ObjectFileLayoutStage
            foreach (LinkerSymbol symbol in this.Symbols)
            {
                LinkerSection ls = GetSection(symbol.Section);
                symbol.Offset = ls.Offset + symbol.SectionAddress;
                symbol.VirtualAddress = new IntPtr(ls.VirtualAddress.ToInt64() + symbol.SectionAddress);
            }

            // Now run the linker
            base.Run();
        }

        #endregion // AssemblyLinkerStageBase Overrides
    }
}
=======
﻿/*
 * (c) 2008 MOSA - The Managed Operating System Alliance
 *
 * Licensed under the terms of the New BSD License.
 *
 * Authors:
 *  Michael Ruck (<mailto:sharpos@michaelruck.de>)
 */

using System;
using System.Collections.Generic;
using System.Diagnostics;
using System.IO;
using System.Reflection;
using System.Reflection.Emit;
using System.Runtime.InteropServices;

using Mosa.Runtime;
using Mosa.Runtime.Linker;
using Mosa.Runtime.Vm;
using Mosa.Runtime.CompilerFramework;
using Mosa.Runtime.Metadata;

namespace Test.Mosa.Runtime.CompilerFramework.BaseCode
{
    /// <summary>
    /// A specialized linker for in-memory tests. This linker performs live linking in memory without
    /// respect to an executable format.
    /// </summary>
    /// <remarks>
    /// It is similar to the Jit linker. TODO: Move most of this code to the Jit linker and reuse 
    /// the Jit linker.
    /// </remarks>
	public class TestAssemblyLinker : AssemblyLinkerStageBase, IPipelineStage
    {
        #region Data members

        /// <summary>
        /// Holds the linker sections of the assembly linker.
        /// </summary>
        private List<LinkerSection> _sections;

        private readonly AllocateArrayDelegate allocateArrayHandler;

        private readonly AllocateObjectDelegate allocateObjectHandler;

        #endregion // Data members

        #region Construction

        /// <summary>
        /// Initializes a new instance of the <see cref="TestAssemblyLinker"/> class.
        /// </summary>
        public unsafe TestAssemblyLinker()
        {
            int maxSections = (int)SectionKind.Max;
            _sections = new List<LinkerSection>(maxSections);
            for (int i = 0; i < maxSections; i++)
                _sections.Add(new TestLinkerSection((SectionKind)i, String.Empty, IntPtr.Zero));

            this.allocateArrayHandler = new AllocateArrayDelegate(RuntimeBase.AllocateArray);
            this.allocateObjectHandler = new AllocateObjectDelegate(RuntimeBase.AllocateObject);
        }

        #endregion // Construction

		#region IPipelineStage

		/// <summary>
		/// Retrieves the name of the compilation stage.
		/// </summary>
		/// <value>The name of the compilation stage.</value>
		string IPipelineStage.Name { get { return @"Test Linker"; } }

		#endregion // IPipelineStage Members

        #region AssemblyLinkerStageBase Overrides

        /// <summary>
        /// Gets the load alignment of sections.
        /// </summary>
        /// <value>The load alignment.</value>
        public override long LoadSectionAlignment
        {
            get { return 1; }
        }

        /// <summary>
        /// Gets the virtual alignment of sections.
        /// </summary>
        /// <value>The virtual section alignment.</value>
        public override long VirtualSectionAlignment
        {
            get { return 1; }
        }

        /// <summary>
        /// Retrieves a linker section by its type.
        /// </summary>
        /// <param name="sectionKind">The type of the section to retrieve.</param>
        /// <returns>The retrieved linker section.</returns>
        public override LinkerSection GetSection(SectionKind sectionKind)
        {
            return _sections[(int)sectionKind];
        }

        /// <summary>
        /// Retrieves the collection of sections created during compilation.
        /// </summary>
        /// <value>The sections collection.</value>
        public override ICollection<LinkerSection> Sections
        {
            get { return (ICollection<LinkerSection>)_sections.AsReadOnly(); }
        }

        /// <summary>
        /// Allocates a symbol of the given name in the specified section.
        /// </summary>
        /// <param name="section">The executable section to allocate from.</param>
        /// <param name="size">The number of bytes to allocate. If zero, indicates an unknown amount of memory is required.</param>
        /// <param name="alignment">The alignment. A value of zero indicates the use of a default alignment for the section.</param>
        /// <returns>
        /// A stream, which can be used to populate the section.
        /// </returns>
        protected override Stream Allocate(SectionKind section, int size, int alignment)
        {
            TestLinkerSection tle = (TestLinkerSection)_sections[(int)section];
            return tle.Allocate(size, alignment);
        }

        /// <summary>
        /// Allocates a symbol of the given name in the specified section.
        /// </summary>
        /// <param name="name">The name of the symbol.</param>
        /// <param name="section">The executable section to allocate from.</param>
        /// <param name="size">The number of bytes to allocate. If zero, indicates an unknown amount of memory is required.</param>
        /// <param name="alignment">The alignment. A value of zero indicates the use of a default alignment for the section.</param>
        /// <returns>
        /// A stream, which can be used to populate the section.
        /// </returns>
        public override Stream Allocate(string name, SectionKind section, int size, int alignment)
        {
            LinkerStream stream = (LinkerStream)base.Allocate(name, section, size, alignment);
            try
            {
                VirtualMemoryStream vms = (VirtualMemoryStream)stream.BaseStream;
                LinkerSymbol symbol = this.GetSymbol(name);
                symbol.VirtualAddress = new IntPtr(vms.Base.ToInt64() + vms.Position);
                Trace.WriteLine("Symbol " + name + " located at 0x" + symbol.VirtualAddress.ToInt32().ToString("x08"));
            }
            catch
            {
                stream.Dispose();
                throw;
            }

            return stream;
        }

        /// <summary>
        /// A request to patch already emitted code by storing the calculated virtualAddress value.
        /// </summary>
        /// <param name="linkType">Type of the link.</param>
        /// <param name="methodAddress">The virtual virtualAddress of the method whose code is being patched.</param>
        /// <param name="methodOffset">The value to store at the position in code.</param>
        /// <param name="methodRelativeBase">The method relative base.</param>
        /// <param name="targetAddress">The position in code, where it should be patched.</param>
        protected unsafe override void ApplyPatch(LinkType linkType, long methodAddress, long methodOffset, long methodRelativeBase, long targetAddress)
        {
            long value;
            switch (linkType & LinkType.KindMask)
            {
                case LinkType.RelativeOffset:
                    value = targetAddress - (methodAddress + methodRelativeBase);
                    break;
                case LinkType.AbsoluteAddress:
                    value = targetAddress;
                    break;
                default:
                    throw new NotSupportedException();
            }
            long address = methodAddress + methodOffset;
            // Position is a raw memory virtualAddress, we're just storing value there
            Debug.Assert(0 != value && value == (int)value);
            int* pAddress = (int*)address;
            *pAddress = (int)value;
        }

        [UnmanagedFunctionPointer(System.Runtime.InteropServices.CallingConvention.Cdecl)]
        private unsafe delegate void* AllocateObjectDelegate(void* methodTable, uint classSize);

        [UnmanagedFunctionPointer(System.Runtime.InteropServices.CallingConvention.Cdecl)]
        private unsafe delegate void* AllocateArrayDelegate(void* methodTable, uint elementSize, uint elements);

        protected override unsafe void AddVmCalls(IDictionary<string, LinkerSymbol> virtualMachineCalls)
        {
            Trace.WriteLine(@"TestAssemblyLinker adding VM calls:");

            IntPtr allocate = Marshal.GetFunctionPointerForDelegate(this.allocateArrayHandler);

            const string allocateArrayMethod = @"Mosa.Runtime.RuntimeBase.AllocateArray(Ptr methodTable,U4 elementSize,U4 elements)";
            long virtualAddress = allocate.ToInt64();
            Trace.WriteLine(String.Format("\t{0} at 0x{1:x08}", allocateArrayMethod, virtualAddress));

            LinkerSymbol symbol = new LinkerSymbol(allocateArrayMethod, SectionKind.Text, virtualAddress);
            symbol.VirtualAddress = new IntPtr(symbol.SectionAddress);
            virtualMachineCalls.Add(allocateArrayMethod, symbol);

            IntPtr allocateObject = Marshal.GetFunctionPointerForDelegate(this.allocateObjectHandler);

            const string allocateObjectMethod = @"Mosa.Runtime.RuntimeBase.AllocateObject(Ptr methodTable,U4 classSize)";
            virtualAddress = allocateObject.ToInt64();
            Trace.WriteLine(String.Format("\t{0} at 0x{1:x08}", allocateObjectMethod, virtualAddress));

            symbol = new LinkerSymbol(allocateObjectMethod, SectionKind.Text, virtualAddress);
            symbol.VirtualAddress = new IntPtr(symbol.SectionAddress);
            virtualMachineCalls.Add(allocateObjectMethod, symbol);        
        }

        /// <summary>
        /// Performs stage specific processing on the compiler context.
        /// </summary>
        public override void Run()
        {
            // Adjust the symbol addresses
            // __grover, 01/02/2009: Copied from ObjectFileLayoutStage
            foreach (LinkerSymbol symbol in this.Symbols)
            {
                LinkerSection ls = GetSection(symbol.Section);
                symbol.Offset = ls.Offset + symbol.SectionAddress;
                symbol.VirtualAddress = new IntPtr(ls.VirtualAddress.ToInt64() + symbol.SectionAddress);
            }

            // Now run the linker
            base.Run();
        }

        #endregion // AssemblyLinkerStageBase Overrides
    }
}
>>>>>>> 042d6589
<|MERGE_RESOLUTION|>--- conflicted
+++ resolved
@@ -1,4 +1,3 @@
-<<<<<<< HEAD
 ﻿/*
  * (c) 2008 MOSA - The Managed Operating System Alliance
  *
@@ -52,7 +51,7 @@
         /// <summary>
         /// Initializes a new instance of the <see cref="TestAssemblyLinker"/> class.
         /// </summary>
-        public TestAssemblyLinker()
+        public unsafe TestAssemblyLinker()
         {
             int maxSections = (int)SectionKind.Max;
             _sections = new List<LinkerSection>(maxSections);
@@ -188,18 +187,18 @@
         }
 
         [UnmanagedFunctionPointer(System.Runtime.InteropServices.CallingConvention.Cdecl)]
-        private delegate IntPtr AllocateObjectDelegate(int module, TokenTypes token);
+        private unsafe delegate void* AllocateObjectDelegate(void* methodTable, uint classSize);
 
         [UnmanagedFunctionPointer(System.Runtime.InteropServices.CallingConvention.Cdecl)]
-        private delegate IntPtr AllocateArrayDelegate(int module, TokenTypes token, int count);
-
-        protected override void AddVmCalls(IDictionary<string, LinkerSymbol> virtualMachineCalls)
+        private unsafe delegate void* AllocateArrayDelegate(void* methodTable, uint elementSize, uint elements);
+
+        protected override unsafe void AddVmCalls(IDictionary<string, LinkerSymbol> virtualMachineCalls)
         {
             Trace.WriteLine(@"TestAssemblyLinker adding VM calls:");
 
             IntPtr allocate = Marshal.GetFunctionPointerForDelegate(this.allocateArrayHandler);
 
-            const string allocateArrayMethod = @"Mosa.Runtime.RuntimeBase.AllocateArray(I4 moduleLoadIndex,ValueType token,I4 elements)";
+            const string allocateArrayMethod = @"Mosa.Runtime.RuntimeBase.AllocateArray(Ptr methodTable,U4 elementSize,U4 elements)";
             long virtualAddress = allocate.ToInt64();
             Trace.WriteLine(String.Format("\t{0} at 0x{1:x08}", allocateArrayMethod, virtualAddress));
 
@@ -209,7 +208,7 @@
 
             IntPtr allocateObject = Marshal.GetFunctionPointerForDelegate(this.allocateObjectHandler);
 
-            const string allocateObjectMethod = @"Mosa.Runtime.RuntimeBase.AllocateObject(I4 moduleLoadIndex,ValueType token)";
+            const string allocateObjectMethod = @"Mosa.Runtime.RuntimeBase.AllocateObject(Ptr methodTable,U4 classSize)";
             virtualAddress = allocateObject.ToInt64();
             Trace.WriteLine(String.Format("\t{0} at 0x{1:x08}", allocateObjectMethod, virtualAddress));
 
@@ -238,246 +237,4 @@
 
         #endregion // AssemblyLinkerStageBase Overrides
     }
-}
-=======
-﻿/*
- * (c) 2008 MOSA - The Managed Operating System Alliance
- *
- * Licensed under the terms of the New BSD License.
- *
- * Authors:
- *  Michael Ruck (<mailto:sharpos@michaelruck.de>)
- */
-
-using System;
-using System.Collections.Generic;
-using System.Diagnostics;
-using System.IO;
-using System.Reflection;
-using System.Reflection.Emit;
-using System.Runtime.InteropServices;
-
-using Mosa.Runtime;
-using Mosa.Runtime.Linker;
-using Mosa.Runtime.Vm;
-using Mosa.Runtime.CompilerFramework;
-using Mosa.Runtime.Metadata;
-
-namespace Test.Mosa.Runtime.CompilerFramework.BaseCode
-{
-    /// <summary>
-    /// A specialized linker for in-memory tests. This linker performs live linking in memory without
-    /// respect to an executable format.
-    /// </summary>
-    /// <remarks>
-    /// It is similar to the Jit linker. TODO: Move most of this code to the Jit linker and reuse 
-    /// the Jit linker.
-    /// </remarks>
-	public class TestAssemblyLinker : AssemblyLinkerStageBase, IPipelineStage
-    {
-        #region Data members
-
-        /// <summary>
-        /// Holds the linker sections of the assembly linker.
-        /// </summary>
-        private List<LinkerSection> _sections;
-
-        private readonly AllocateArrayDelegate allocateArrayHandler;
-
-        private readonly AllocateObjectDelegate allocateObjectHandler;
-
-        #endregion // Data members
-
-        #region Construction
-
-        /// <summary>
-        /// Initializes a new instance of the <see cref="TestAssemblyLinker"/> class.
-        /// </summary>
-        public unsafe TestAssemblyLinker()
-        {
-            int maxSections = (int)SectionKind.Max;
-            _sections = new List<LinkerSection>(maxSections);
-            for (int i = 0; i < maxSections; i++)
-                _sections.Add(new TestLinkerSection((SectionKind)i, String.Empty, IntPtr.Zero));
-
-            this.allocateArrayHandler = new AllocateArrayDelegate(RuntimeBase.AllocateArray);
-            this.allocateObjectHandler = new AllocateObjectDelegate(RuntimeBase.AllocateObject);
-        }
-
-        #endregion // Construction
-
-		#region IPipelineStage
-
-		/// <summary>
-		/// Retrieves the name of the compilation stage.
-		/// </summary>
-		/// <value>The name of the compilation stage.</value>
-		string IPipelineStage.Name { get { return @"Test Linker"; } }
-
-		#endregion // IPipelineStage Members
-
-        #region AssemblyLinkerStageBase Overrides
-
-        /// <summary>
-        /// Gets the load alignment of sections.
-        /// </summary>
-        /// <value>The load alignment.</value>
-        public override long LoadSectionAlignment
-        {
-            get { return 1; }
-        }
-
-        /// <summary>
-        /// Gets the virtual alignment of sections.
-        /// </summary>
-        /// <value>The virtual section alignment.</value>
-        public override long VirtualSectionAlignment
-        {
-            get { return 1; }
-        }
-
-        /// <summary>
-        /// Retrieves a linker section by its type.
-        /// </summary>
-        /// <param name="sectionKind">The type of the section to retrieve.</param>
-        /// <returns>The retrieved linker section.</returns>
-        public override LinkerSection GetSection(SectionKind sectionKind)
-        {
-            return _sections[(int)sectionKind];
-        }
-
-        /// <summary>
-        /// Retrieves the collection of sections created during compilation.
-        /// </summary>
-        /// <value>The sections collection.</value>
-        public override ICollection<LinkerSection> Sections
-        {
-            get { return (ICollection<LinkerSection>)_sections.AsReadOnly(); }
-        }
-
-        /// <summary>
-        /// Allocates a symbol of the given name in the specified section.
-        /// </summary>
-        /// <param name="section">The executable section to allocate from.</param>
-        /// <param name="size">The number of bytes to allocate. If zero, indicates an unknown amount of memory is required.</param>
-        /// <param name="alignment">The alignment. A value of zero indicates the use of a default alignment for the section.</param>
-        /// <returns>
-        /// A stream, which can be used to populate the section.
-        /// </returns>
-        protected override Stream Allocate(SectionKind section, int size, int alignment)
-        {
-            TestLinkerSection tle = (TestLinkerSection)_sections[(int)section];
-            return tle.Allocate(size, alignment);
-        }
-
-        /// <summary>
-        /// Allocates a symbol of the given name in the specified section.
-        /// </summary>
-        /// <param name="name">The name of the symbol.</param>
-        /// <param name="section">The executable section to allocate from.</param>
-        /// <param name="size">The number of bytes to allocate. If zero, indicates an unknown amount of memory is required.</param>
-        /// <param name="alignment">The alignment. A value of zero indicates the use of a default alignment for the section.</param>
-        /// <returns>
-        /// A stream, which can be used to populate the section.
-        /// </returns>
-        public override Stream Allocate(string name, SectionKind section, int size, int alignment)
-        {
-            LinkerStream stream = (LinkerStream)base.Allocate(name, section, size, alignment);
-            try
-            {
-                VirtualMemoryStream vms = (VirtualMemoryStream)stream.BaseStream;
-                LinkerSymbol symbol = this.GetSymbol(name);
-                symbol.VirtualAddress = new IntPtr(vms.Base.ToInt64() + vms.Position);
-                Trace.WriteLine("Symbol " + name + " located at 0x" + symbol.VirtualAddress.ToInt32().ToString("x08"));
-            }
-            catch
-            {
-                stream.Dispose();
-                throw;
-            }
-
-            return stream;
-        }
-
-        /// <summary>
-        /// A request to patch already emitted code by storing the calculated virtualAddress value.
-        /// </summary>
-        /// <param name="linkType">Type of the link.</param>
-        /// <param name="methodAddress">The virtual virtualAddress of the method whose code is being patched.</param>
-        /// <param name="methodOffset">The value to store at the position in code.</param>
-        /// <param name="methodRelativeBase">The method relative base.</param>
-        /// <param name="targetAddress">The position in code, where it should be patched.</param>
-        protected unsafe override void ApplyPatch(LinkType linkType, long methodAddress, long methodOffset, long methodRelativeBase, long targetAddress)
-        {
-            long value;
-            switch (linkType & LinkType.KindMask)
-            {
-                case LinkType.RelativeOffset:
-                    value = targetAddress - (methodAddress + methodRelativeBase);
-                    break;
-                case LinkType.AbsoluteAddress:
-                    value = targetAddress;
-                    break;
-                default:
-                    throw new NotSupportedException();
-            }
-            long address = methodAddress + methodOffset;
-            // Position is a raw memory virtualAddress, we're just storing value there
-            Debug.Assert(0 != value && value == (int)value);
-            int* pAddress = (int*)address;
-            *pAddress = (int)value;
-        }
-
-        [UnmanagedFunctionPointer(System.Runtime.InteropServices.CallingConvention.Cdecl)]
-        private unsafe delegate void* AllocateObjectDelegate(void* methodTable, uint classSize);
-
-        [UnmanagedFunctionPointer(System.Runtime.InteropServices.CallingConvention.Cdecl)]
-        private unsafe delegate void* AllocateArrayDelegate(void* methodTable, uint elementSize, uint elements);
-
-        protected override unsafe void AddVmCalls(IDictionary<string, LinkerSymbol> virtualMachineCalls)
-        {
-            Trace.WriteLine(@"TestAssemblyLinker adding VM calls:");
-
-            IntPtr allocate = Marshal.GetFunctionPointerForDelegate(this.allocateArrayHandler);
-
-            const string allocateArrayMethod = @"Mosa.Runtime.RuntimeBase.AllocateArray(Ptr methodTable,U4 elementSize,U4 elements)";
-            long virtualAddress = allocate.ToInt64();
-            Trace.WriteLine(String.Format("\t{0} at 0x{1:x08}", allocateArrayMethod, virtualAddress));
-
-            LinkerSymbol symbol = new LinkerSymbol(allocateArrayMethod, SectionKind.Text, virtualAddress);
-            symbol.VirtualAddress = new IntPtr(symbol.SectionAddress);
-            virtualMachineCalls.Add(allocateArrayMethod, symbol);
-
-            IntPtr allocateObject = Marshal.GetFunctionPointerForDelegate(this.allocateObjectHandler);
-
-            const string allocateObjectMethod = @"Mosa.Runtime.RuntimeBase.AllocateObject(Ptr methodTable,U4 classSize)";
-            virtualAddress = allocateObject.ToInt64();
-            Trace.WriteLine(String.Format("\t{0} at 0x{1:x08}", allocateObjectMethod, virtualAddress));
-
-            symbol = new LinkerSymbol(allocateObjectMethod, SectionKind.Text, virtualAddress);
-            symbol.VirtualAddress = new IntPtr(symbol.SectionAddress);
-            virtualMachineCalls.Add(allocateObjectMethod, symbol);        
-        }
-
-        /// <summary>
-        /// Performs stage specific processing on the compiler context.
-        /// </summary>
-        public override void Run()
-        {
-            // Adjust the symbol addresses
-            // __grover, 01/02/2009: Copied from ObjectFileLayoutStage
-            foreach (LinkerSymbol symbol in this.Symbols)
-            {
-                LinkerSection ls = GetSection(symbol.Section);
-                symbol.Offset = ls.Offset + symbol.SectionAddress;
-                symbol.VirtualAddress = new IntPtr(ls.VirtualAddress.ToInt64() + symbol.SectionAddress);
-            }
-
-            // Now run the linker
-            base.Run();
-        }
-
-        #endregion // AssemblyLinkerStageBase Overrides
-    }
-}
->>>>>>> 042d6589
+}