--- conflicted
+++ resolved
@@ -1,8 +1,4 @@
-<<<<<<< HEAD
 /*
-=======
-﻿/*
->>>>>>> 062bf3d7
  * (c) 2008 MOSA - The Managed Operating System Alliance
  *
  * Licensed under the terms of the New BSD License.
@@ -55,11 +51,7 @@
         /// <summary>
         /// Initializes a new instance of the <see cref="TestAssemblyLinker"/> class.
         /// </summary>
-<<<<<<< HEAD
-        public TestAssemblyLinker()
-=======
         public unsafe TestAssemblyLinker()
->>>>>>> 062bf3d7
         {
             int maxSections = (int)SectionKind.Max;
             _sections = new List<LinkerSection>(maxSections);
@@ -195,31 +187,18 @@
         }
 
         [UnmanagedFunctionPointer(System.Runtime.InteropServices.CallingConvention.Cdecl)]
-<<<<<<< HEAD
-        private delegate IntPtr AllocateObjectDelegate(int module, TokenTypes token);
-
-        [UnmanagedFunctionPointer(System.Runtime.InteropServices.CallingConvention.Cdecl)]
-        private delegate IntPtr AllocateArrayDelegate(int module, TokenTypes token, int count);
-
-        protected override void AddVmCalls(IDictionary<string, LinkerSymbol> virtualMachineCalls)
-=======
         private unsafe delegate void* AllocateObjectDelegate(void* methodTable, uint classSize);
 
         [UnmanagedFunctionPointer(System.Runtime.InteropServices.CallingConvention.Cdecl)]
         private unsafe delegate void* AllocateArrayDelegate(void* methodTable, uint elementSize, uint elements);
 
         protected override unsafe void AddVmCalls(IDictionary<string, LinkerSymbol> virtualMachineCalls)
->>>>>>> 062bf3d7
         {
             Trace.WriteLine(@"TestAssemblyLinker adding VM calls:");
 
             IntPtr allocate = Marshal.GetFunctionPointerForDelegate(this.allocateArrayHandler);
 
-<<<<<<< HEAD
-            const string allocateArrayMethod = @"Mosa.Runtime.RuntimeBase.AllocateArray(I4 moduleLoadIndex,ValueType token,I4 elements)";
-=======
             const string allocateArrayMethod = @"Mosa.Runtime.RuntimeBase.AllocateArray(Ptr methodTable,U4 elementSize,U4 elements)";
->>>>>>> 062bf3d7
             long virtualAddress = allocate.ToInt64();
             Trace.WriteLine(String.Format("\t{0} at 0x{1:x08}", allocateArrayMethod, virtualAddress));
 
@@ -229,11 +208,7 @@
 
             IntPtr allocateObject = Marshal.GetFunctionPointerForDelegate(this.allocateObjectHandler);
 
-<<<<<<< HEAD
-            const string allocateObjectMethod = @"Mosa.Runtime.RuntimeBase.AllocateObject(I4 moduleLoadIndex,ValueType token)";
-=======
             const string allocateObjectMethod = @"Mosa.Runtime.RuntimeBase.AllocateObject(Ptr methodTable,U4 classSize)";
->>>>>>> 062bf3d7
             virtualAddress = allocateObject.ToInt64();
             Trace.WriteLine(String.Format("\t{0} at 0x{1:x08}", allocateObjectMethod, virtualAddress));
 
