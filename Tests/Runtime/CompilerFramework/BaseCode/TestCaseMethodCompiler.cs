--- conflicted
+++ resolved
@@ -1,98 +1,3 @@
-<<<<<<< HEAD
-﻿/*
- * (c) 2008 MOSA - The Managed Operating System Alliance
- *
- * Licensed under the terms of the New BSD License.
- *
- * Authors:
- *  Michael Ruck (<mailto:sharpos@michaelruck.de>)
- */
-
-using System;
-using System.IO;
-using System.Runtime.InteropServices;
-
-using Mosa.Runtime.CompilerFramework;
-using Mosa.Runtime.Linker;
-using Mosa.Runtime.Loader;
-using Mosa.Runtime.Metadata;
-using Mosa.Runtime.Vm;
-using Mosa.Runtime.CompilerFramework.CIL;
-using Mosa.Runtime.CompilerFramework.IR;
-using Mosa.Tools.Compiler;
-
-namespace Test.Mosa.Runtime.CompilerFramework.BaseCode
-{
-    class TestCaseMethodCompiler : MethodCompilerBase
-    {
-        private readonly TestCaseAssemblyCompiler assemblyCompiler;
-
-        public TestCaseMethodCompiler(TestCaseAssemblyCompiler assemblyCompiler, IAssemblyLinker linker, IArchitecture architecture, ICompilationSchedulerStage compilationScheduler, IMetadataModule module, RuntimeType type, RuntimeMethod method) :
-            base(linker, architecture, compilationScheduler, module, type, method)
-        {
-            this.assemblyCompiler = assemblyCompiler;
-
-            // Populate the pipeline
-            this.Pipeline.AddRange(new IMethodCompilerStage[] {
-                new DecodingStage(),
-                InstructionLogger.Instance,
-                new BasicBlockBuilderStage(),
-                InstructionLogger.Instance,
-				new OperandDeterminationStage(),
-                InstructionLogger.Instance,
-                new StaticAllocationResolutionStage(),
-                InstructionLogger.Instance,
-                //new ConstantFoldingStage(),
-                new CILTransformationStage(),
-                InstructionLogger.Instance,
-                new CILLeakGuardStage() { MustThrowCompilationException = true },
-                //InstructionLogger.Instance,
-				//InstructionStatisticsStage.Instance,
-                //new DominanceCalculationStage(),
-                //new EnterSSA(),
-                //new ConstantPropagationStage(),
-                //new ConstantFoldingStage(),
-                //new LeaveSSA(),
-				new StackLayoutStage(),
-				new PlatformStubStage(),
-                InstructionLogger.Instance,
-				//new BlockReductionStage(),
-				new LoopAwareBlockOrderStage(),
-				//new SimpleTraceBlockOrderStage(),
-				//new ReverseBlockOrderStage(),  // reverse all the basic blocks and see if it breaks anything
-				//new BasicBlockOrderStage()	
-				new CodeGenerationStage(),
-                //InstructionLogger.Instance,
-            });
-        }
-
-        public override Stream RequestCodeStream()
-        {
-            LinkerStream stream = base.RequestCodeStream() as LinkerStream;
-            VirtualMemoryStream vms = (VirtualMemoryStream)stream.BaseStream;
-            if (this.Method.Address == IntPtr.Zero)
-                this.Method.Address = new IntPtr(vms.Base.ToInt64() + vms.Position);
-            return stream;
-        }
-
-        /// <summary>
-        /// Called after the method compiler has finished compiling the method.
-        /// </summary>
-        protected override void EndCompile()
-        {
-            // If we're compiling a type initializer, run it immediately.
-            MethodAttributes attrs = MethodAttributes.SpecialName | MethodAttributes.RTSpecialName | MethodAttributes.Static;
-            if ((this.Method.Attributes & attrs) == attrs && this.Method.Name == ".cctor")
-            {
-                CCtor cctor = (CCtor)Marshal.GetDelegateForFunctionPointer(this.Method.Address, typeof(CCtor));
-                this.assemblyCompiler.QueueCCtorForInvocationAfterCompilation(cctor);
-            }
-
-            base.EndCompile();
-        }
-    }
-}
-=======
 ﻿/*
  * (c) 2008 MOSA - The Managed Operating System Alliance
  *
@@ -185,5 +90,4 @@
             base.EndCompile();
         }
     }
-}
->>>>>>> 4f9a9ff8
+}