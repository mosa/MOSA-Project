
Echo "#### Compile the Solution First!!! ####"

if not exist build mkdir build

if exist build\main.exe del /q /f build\main.exe 

cd build

<<<<<<< HEAD
..\..\bin\mosacl.exe -a=x86 -f=PE --pe-file-alignment=4096 --map=hello.map -b=mb0.7 -sa -ssa -o ..\build\main.exe ..\..\bin\%1 
=======
..\..\bin\mosacl.exe -a=x86 -f=PE --map=hello.map -b=mb0.7 -sa -ssa -o ..\build\main.exe ..\..\bin\%1 
>>>>>>> 5d981e4a

rem -mped=..\..\bin\output 

cd ..

CALL Disassemble.bat
<|MERGE_RESOLUTION|>--- conflicted
+++ resolved
@@ -7,11 +7,7 @@
 
 cd build
 
-<<<<<<< HEAD
-..\..\bin\mosacl.exe -a=x86 -f=PE --pe-file-alignment=4096 --map=hello.map -b=mb0.7 -sa -ssa -o ..\build\main.exe ..\..\bin\%1 
-=======
 ..\..\bin\mosacl.exe -a=x86 -f=PE --map=hello.map -b=mb0.7 -sa -ssa -o ..\build\main.exe ..\..\bin\%1 
->>>>>>> 5d981e4a
 
 rem -mped=..\..\bin\output 
 
