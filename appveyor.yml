version: '1.9.7.{build}'

configuration: Release
platform: Any CPU
image:
- Visual Studio 2017
- Visual Studio 2019
- Ubuntu1804

shallow_clone: true

build: off

environment:
  nuget:
    secure: aTaYVizieVZLoxu3Cys6R6lAk3OvG5vtLp3ly4MBz6kwEr9I6HJfhFPNjeLpEa+Y
for:

# Windows Build - Visual Studio 2017:
  -
    matrix:
      only:
        - image: Visual Studio 2017

    install:
    - cmd: SET PATH=%PATH%;C:\Program Files (x86)\Inno Setup 5

    before_build:
    - nuget restore -Verbosity quiet Source/Mosa.sln

    build:
      verbosity: minimal
      parallel: true
      project: Source/Mosa.sln
      publish_nuget: true

    after_build:
    - cmd: ISCC.exe Source/Inno-Setup-Script/Mosa-Installer.iss
    - ps: ./mosactl.ps1 unittest
#    - ps: ./mosactl.ps1 test

    build_script:

    test_script:
#    - cmd: ./mosactl.ps1 test

    after_test:

    nuget:
      project_feed: true

    test: off

    assembly_info:
      patch: true
      file: AssemblyInfo.*
      assembly_version: "{version}"
      assembly_file_version: "{version}"
      assembly_informational_version: "{version}"

    artifacts:
    - path: 'bin/MOSA-Installer.exe'

    deploy:
        release: MOSA Project v$(appveyor_build_version)
        description: 'MOSA Project v$(appveyor_build_version)'
        provider: GitHub
        auth_token:
            secure: HtzY0gh/s1gwDx89ZAqSdizGGNuQiyzXopLyFWhlpfC91/QvljGfNSS2L86hrl07            
<<<<<<< HEAD
        artifact: 'bin/MOSA-Installer.exe'
=======
        artifact: MOSA-Installer.exe            
>>>>>>> 3892b7f2
        draft: false
        prerelease: false
        on:
            branch: master                 # release from master branch only
#            APPVEYOR_REPO_TAG: true        # deploy on tag push only

# Windows Build - Visual Studio 2019:
  -
    matrix:
      only:
        - image: Visual Studio 2019

    install:
    - cmd: SET PATH=%PATH%;C:\Program Files (x86)\Inno Setup 6

    before_build:
    - nuget restore -Verbosity quiet Source/Mosa.sln

    build:
      verbosity: minimal
      parallel: true
      project: Source/Mosa.sln
      publish_nuget: true

    after_build:
#    - cmd: ISCC.exe Source/Inno-Setup-Script/Mosa-Installer.iss
    - ps: ./mosactl.ps1 unittest
#    - ps: ./mosactl.ps1 test

    build_script:

    test_script:
#    - cmd: ./mosactl.ps1 test

    after_test:

    nuget:
      project_feed: true

    test: off

    assembly_info:
      patch: true
      file: AssemblyInfo.*
      assembly_version: "{version}"
      assembly_file_version: "{version}"
      assembly_informational_version: "{version}"

    artifacts:
#    - path: 'bin/MOSA Installer/MOSA-Installer.exe'

# Linux Build:
  -
    matrix:
      only:
        - image: Ubuntu1804

    install:
    - sh: docker pull mosaproject/mosa-docker-integration || docker pull mosaproject/mosa-docker-integration # with retry, if failed

    before_build:
    - echo test

    build: off

    build_script:
    - sh: echo UID "$UID"
    - sh: docker run --name MOSA -v $APPVEYOR_BUILD_FOLDER:/home/appveyor mosaproject/mosa-docker-integration /bin/bash -c "useradd -m -u $UID appveyor && su appveyor -- -c 'cd /home/appveyor && chmod +x mosactl && ./mosactl test && ./mosactl unittest'"<|MERGE_RESOLUTION|>--- conflicted
+++ resolved
@@ -11,9 +11,6 @@
 
 build: off
 
-environment:
-  nuget:
-    secure: aTaYVizieVZLoxu3Cys6R6lAk3OvG5vtLp3ly4MBz6kwEr9I6HJfhFPNjeLpEa+Y
 for:
 
 # Windows Build - Visual Studio 2017:
@@ -62,21 +59,17 @@
     - path: 'bin/MOSA-Installer.exe'
 
     deploy:
-        release: MOSA Project v$(appveyor_build_version)
-        description: 'MOSA Project v$(appveyor_build_version)'
-        provider: GitHub
-        auth_token:
-            secure: HtzY0gh/s1gwDx89ZAqSdizGGNuQiyzXopLyFWhlpfC91/QvljGfNSS2L86hrl07            
-<<<<<<< HEAD
-        artifact: 'bin/MOSA-Installer.exe'
-=======
-        artifact: MOSA-Installer.exe            
->>>>>>> 3892b7f2
-        draft: false
-        prerelease: false
-        on:
-            branch: master                 # release from master branch only
-#            APPVEYOR_REPO_TAG: true        # deploy on tag push only
+      release: MOSA Project v$(appveyor_build_version)
+      description: 'MOSA Project v$(appveyor_build_version)'
+      provider: GitHub
+      auth_token:
+        secure: HtzY0gh/s1gwDx89ZAqSdizGGNuQiyzXopLyFWhlpfC91/QvljGfNSS2L86hrl07            
+      artifact: MOSA-Installer.exe            
+      draft: false
+      prerelease: false
+      on:
+        branch: master                 # release from master branch only
+#       APPVEYOR_REPO_TAG: true        # deploy on tag push only
 
 # Windows Build - Visual Studio 2019:
   -
