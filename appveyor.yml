--- conflicted
+++ resolved
@@ -121,18 +121,6 @@
 
     install:
     - sh: sudo apt-get upgrade -y
-<<<<<<< HEAD
-    - sh: sudo apt-get install -y git wget mono-devel qemu qemu-system qemu-system-x86
-
-    build: no
-
-    build_script:
-    - sh: mono $APPVEYOR_BUILD_FOLDER/Tools/nuget/nuget.exe restore -Verbosity quiet $APPVEYOR_BUILD_FOLDER/Source/Mosa.sln
-    - sh: msbuild $APPVEYOR_BUILD_FOLDER/Source/Mosa.sln
-
-    test_script:
-    - sh: sh ./mosactl test
-=======
     - sh: sudo apt-get install -y git wget qemu qemu-system qemu-system-x86
 
     before_build:
@@ -145,5 +133,4 @@
 
     test_script:
     - sh: $APPVEYOR_BUILD_FOLDER/bin/Mosa.Tool.Mosactl test
-    - sh: $APPVEYOR_BUILD_FOLDER/bin/Mosa.Tool.Mosactl unittest
->>>>>>> 9828994e
+    - sh: $APPVEYOR_BUILD_FOLDER/bin/Mosa.Tool.Mosactl unittest