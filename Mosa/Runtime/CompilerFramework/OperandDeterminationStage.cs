/*
 * (c) 2008 MOSA - The Managed Operating System Alliance
 *
 * Licensed under the terms of the New BSD License.
 *
 * Authors:
 *  Phil Garcia (tgiphil) <phil@thinkedge.com>
 */

<<<<<<< HEAD
using System;
using System.Collections;
using System.Collections.Generic;
using System.Diagnostics;

=======
using System.Collections.Generic;
>>>>>>> 91df064b
using Mosa.Runtime.CompilerFramework.CIL;
using Mosa.Runtime.CompilerFramework.Operands;

namespace Mosa.Runtime.CompilerFramework
{
<<<<<<< HEAD
	/// <summary>
	/// The Operand Determination Stage determines the operands for each instructions.
	/// </summary>
	public class OperandDeterminationStage : BaseStage, IMethodCompilerStage, IPipelineStage
	{
		#region Data members

		/// <summary>
		/// 
		/// </summary>
		private BasicBlock _firstBlock;
		/// <summary>
		/// 
		/// </summary>
		protected Dictionary<BasicBlock, int> _processed;
		/// <summary>
		/// 
		/// </summary>
		protected Stack<BasicBlock> _unprocessed;
		/// <summary>
		/// 
		/// </summary>
		protected Stack<List<Operand>> _stack;

		#endregion

		#region IPipelineStage

		/// <summary>
		/// Retrieves the name of the compilation stage.
		/// </summary>
		/// <value>The name of the compilation stage.</value>
		string IPipelineStage.Name
		{
			get { return @"Operand Determination Stage"; }
		}

		#endregion // IPipelineStage

		#region IMethodCompilerStage Members

		/// <summary>
		/// Runs the specified compiler.
		/// </summary>
		public void Run()
		{
			_firstBlock = FindBlock(-1);
			_unprocessed = new Stack<BasicBlock>();
			_stack = new Stack<List<Operand>>();
			_processed = new Dictionary<BasicBlock, int>();

			_unprocessed.Push(_firstBlock);
			_stack.Push(new List<Operand>());

			while (_unprocessed.Count != 0) {
				BasicBlock block = _unprocessed.Pop();
				List<Operand> stack = _stack.Pop();

				if (!_processed.ContainsKey(block)) {
					List<Operand> currentStack = CopyStack(stack);

					ProcessInstructions(block, currentStack);
					_processed.Add(block, 0);

					foreach (BasicBlock nextBlock in block.NextBlocks)
						if (!_processed.ContainsKey(nextBlock)) {
							_unprocessed.Push(nextBlock);
							_stack.Push(currentStack);
						}

				}
			}

			if (_processed.Count != BasicBlocks.Count) {

				foreach (BasicBlock block in BasicBlocks)
					if (!_processed.ContainsKey(block)) {

						if (block.Label == Int32.MaxValue) {
							List<Operand> stack = new List<Operand>();
							ProcessInstructions(block, stack);
						}
						else
							Debug.Assert(false, "Shouldn't get here");
					}
			}

			//Debug.Assert(_processed.Count == BasicBlocks.Count, @"Did not process all blocks!");

			_unprocessed = null;
			_stack = null;
			_processed = null;
		}

		/// <summary>
		/// Copies the stack.
		/// </summary>
		/// <param name="stack">The stack.</param>
		/// <returns></returns>
		private static List<Operand> CopyStack(IList<Operand> stack)
		{
			List<Operand> currentStack = new List<Operand>();
			foreach (Operand operand in stack)
				currentStack.Add(operand);
			return currentStack;
		}

		/// <summary>
		/// Processes the instructions.
		/// </summary>
		/// <param name="block">The block.</param>
		/// <param name="stack">The stack.</param>
		private void ProcessInstructions(BasicBlock block, IList<Operand> stack)
		{
			for (Context ctx = new Context(InstructionSet, block); !ctx.EndOfInstruction; ctx.GotoNext()) {
				if (!(ctx.Instruction is CIL.ICILInstruction))
					continue;

				AssignOperandsFromCILStack(ctx, stack);

				(ctx.Instruction as ICILInstruction).Validate(ctx, MethodCompiler);

				PushResultOperands(ctx, stack);
			}
		}

		/// <summary>
		/// Assigns the operands from CIL stack.
		/// </summary>
		/// <param name="ctx">The context.</param>
		/// <param name="stack">The stack.</param>
		private static void AssignOperandsFromCILStack(Context ctx, IList<Operand> stack)
		{
			for (int index = ctx.OperandCount - 1; index >= 0; --index) {
				if (ctx.GetOperand(index) == null) {
					Operand operand = stack[stack.Count - 1];
					stack.RemoveAt(stack.Count - 1);
					ctx.SetOperand(index, operand);
				}
			}
		}

		/// <summary>
		/// Pushes the result operands on to the stack
		/// </summary>
		/// <param name="ctx">The context.</param>
		/// <param name="stack">The stack.</param>
		private static void PushResultOperands(Context ctx, IList<Operand> stack)
		{
			if ((ctx.Instruction as ICILInstruction).PushResult)
				foreach (Operand operand in ctx.Results)
					stack.Add(operand);
		}

		#endregion // Methods
	}
=======
    /// <summary>
    /// The Operand Determination Stage determines the operands for each instructions.
    /// </summary>
    public class OperandDeterminationStage : BaseStage, IMethodCompilerStage
    {
        #region Data members

        /// <summary>
        /// 
        /// </summary>
        private Stack<Operand> _operandStack = new Stack<Operand>();
        /// <summary>
        /// 
        /// </summary>
        private List<BasicBlock> _processed = new List<BasicBlock>();

        #endregion

        #region IPipelineStage

        /// <summary>
        /// Retrieves the name of the compilation stage.
        /// </summary>
        /// <value>The name of the compilation stage.</value>
        string IPipelineStage.Name
        {
            get { return "Operand Determination Stage"; }
        }

        #endregion

        #region IMethodCompilerStage Members

        /// <summary>
        /// Runs the specified compiler.
        /// </summary>
        public void Run ()
        {
            BasicBlock firstBlock = FindBlock(-1);

            AssignOperands(firstBlock);
        }

        /// <summary>
        /// 
        /// </summary>
        /// <param name="block"></param>
        private void AssignOperands (BasicBlock block)
        {
            for (Context ctx = new Context(InstructionSet, block); !ctx.EndOfInstruction; ctx.GotoNext())
            {
                if (!(ctx.Instruction is IBranchInstruction) && !(ctx.Instruction is ICILInstruction))
                    continue;

                if (!(ctx.Instruction is IR.JmpInstruction))
                {
                    AssignOperandsFromCILStack(ctx, _operandStack);
                    (ctx.Instruction as ICILInstruction).Validate(ctx, MethodCompiler);
                    PushResultOperands(ctx, _operandStack);
                }

                if (ctx.Instruction is IBranchInstruction)
                {
                    Stack<Operand> initialStack = GetCurrentStack(_operandStack);
                    CreateTemporaryMoves(ctx, block, initialStack);
                    break;
                }
            }

            MarkAsProcessed(block);

            foreach (BasicBlock b in block.NextBlocks)
            {
                if (IsNotProcessed (b))
                    AssignOperands(b);
            }
        }

        /// <summary>
        /// 
        /// </summary>
        /// <param name="block"></param>
        private void MarkAsProcessed (BasicBlock block)
        {
            if (_processed.Contains(block))
                return;
            _processed.Add(block);
        }

        /// <summary>
        /// 
        /// </summary>
        /// <param name="block"></param>
        /// <returns></returns>
        private bool IsNotProcessed(BasicBlock block)
        {
            return !_processed.Contains(block);
        }

        /// <summary>
        /// Gets the current stack.
        /// </summary>
        /// <param name="stack">The stack.</param>
        /// <returns></returns>
        private static Stack<Operand> GetCurrentStack (Stack<Operand> stack)
        {
            Stack<Operand> result = new Stack<Operand>();
            Operand[] copy = new Operand[stack.Count];
            stack.CopyTo(copy, 0);

            foreach (Operand operand in copy)
                result.Push(operand);
            return result;
        }

        /// <summary>
        ///
        /// </summary>
        /// <param name="ctx">A <see cref="Context"/></param>
        /// <param name="block">A <see cref="BasicBlock"/></param>
        /// <param name="stack"></param>
        private void CreateTemporaryMoves (Context ctx, BasicBlock block, Stack<Operand> stack)
        {
            Context context = ctx.InsertBefore();
            context.SetInstruction(IR.Instruction.NopInstruction);

            BasicBlock nextBlock;

            //if (block.InitialStack == null)
            //    block.InitialStack = stack;

            if (NextBlockHasInitialStack (block, out nextBlock))
                LinkTemporaryMoves(context, block, nextBlock, stack);
            else
                CreateNewTemporaryMoves(context, block, stack);
        }

        /// <summary>
        ///
        /// </summary>
        /// <param name="block">A <see cref="BasicBlock"/></param>
        /// <param name="nextBlock">A <see cref="BasicBlock"/></param>
        /// <returns>A <see cref="System.Boolean"/></returns>
        private static bool NextBlockHasInitialStack (BasicBlock block, out BasicBlock nextBlock)
        {
            nextBlock = null;
            foreach (BasicBlock b in block.NextBlocks)
            {
                if (b.InitialStack == null) 
                    continue;

                nextBlock = b;
                return true;
            }
            return false;
        }

        /// <summary>
        ///
        /// </summary>
        /// <param name="ctx">A <see cref="Context"/></param>
        /// <param name="block">A <see cref="BasicBlock"/></param>
        /// <param name="nextBlock">A <see cref="BasicBlock"/></param>
        /// <param name="stack"></param>
        private void LinkTemporaryMoves(Context ctx, BasicBlock block, BasicBlock nextBlock, Stack<Operand> stack)
        {
            Stack<Operand> initialStack = GetCurrentStack(stack);
            Stack<Operand> nextInitialStack = GetCurrentStack(nextBlock.InitialStack);

            for (int i = 0; i < nextBlock.InitialStack.Count; ++i)
                ctx.AppendInstruction(IR.Instruction.MoveInstruction, nextInitialStack.Pop(), initialStack.Pop());

            if (nextBlock.InitialStack.Count > 0)
                foreach (BasicBlock nBlock in block.NextBlocks)
                    nBlock.InitialStack = GetCurrentStack (nextBlock.InitialStack);
        }

        /// <summary>
        ///
        /// </summary>
        /// <param name="ctx">A <see cref="Context"/></param>
        /// <param name="block">A <see cref="BasicBlock"/></param>
        /// <param name="stack"></param>
        private void CreateNewTemporaryMoves (Context ctx, BasicBlock block, Stack<Operand> stack)
        {
            Stack<Operand> initialStack = GetCurrentStack(stack);
            Stack<Operand> nextStack = new Stack<Operand>();
            for (int i = 0; i < stack.Count; ++i)
            {
                Operand operand = initialStack.Pop();
                Operand temp = MethodCompiler.CreateTemporary(operand.Type);
                nextStack.Push(temp);
                _operandStack.Pop();
                ctx.AppendInstruction(IR.Instruction.MoveInstruction, temp, operand);
            }

            if (nextStack.Count > 0)
                foreach (BasicBlock nextBlock in block.NextBlocks)
                    nextBlock.InitialStack = GetCurrentStack(nextStack);
        }

        /// <summary>
        /// Assigns the operands from CIL stack.
        /// </summary>
        /// <param name="ctx">The context.</param>
        /// <param name="currentStack">The current stack.</param>
        private void AssignOperandsFromCILStack (Context ctx, Stack<Operand> currentStack)
        {
            for (int index = ctx.OperandCount - 1; index >= 0; --index)
            {
                if (ctx.GetOperand (index) != null)
                    continue;
         
                if (ctx.BasicBlock.InitialStack != null && ctx.BasicBlock.InitialStack.Count > 0)
                    ctx.SetOperand (index, ctx.BasicBlock.InitialStack.Pop());
                else if (currentStack.Count > 0)
                    ctx.SetOperand (index, currentStack.Pop());
            }

            if (ctx.BasicBlock.InitialStack != null)
                foreach (Operand operand in ctx.BasicBlock.InitialStack)
                    _operandStack.Push(operand);
        }

        /// <summary>
        /// Pushes the result operands on to the stack
        /// </summary>
        /// <param name="ctx">The context.</param>
        /// <param name="currentStack">The current stack.</param>
        private static void PushResultOperands (Context ctx, Stack<Operand> currentStack)
        {
            if ((ctx.Instruction as ICILInstruction).PushResult)
                foreach (Operand operand in ctx.Results)
                    currentStack.Push (operand);
        }
        
        #endregion
    }
>>>>>>> 91df064b
}<|MERGE_RESOLUTION|>--- conflicted
+++ resolved
@@ -7,178 +7,12 @@
  *  Phil Garcia (tgiphil) <phil@thinkedge.com>
  */
 
-<<<<<<< HEAD
-using System;
-using System.Collections;
 using System.Collections.Generic;
-using System.Diagnostics;
-
-=======
-using System.Collections.Generic;
->>>>>>> 91df064b
 using Mosa.Runtime.CompilerFramework.CIL;
 using Mosa.Runtime.CompilerFramework.Operands;
 
 namespace Mosa.Runtime.CompilerFramework
 {
-<<<<<<< HEAD
-	/// <summary>
-	/// The Operand Determination Stage determines the operands for each instructions.
-	/// </summary>
-	public class OperandDeterminationStage : BaseStage, IMethodCompilerStage, IPipelineStage
-	{
-		#region Data members
-
-		/// <summary>
-		/// 
-		/// </summary>
-		private BasicBlock _firstBlock;
-		/// <summary>
-		/// 
-		/// </summary>
-		protected Dictionary<BasicBlock, int> _processed;
-		/// <summary>
-		/// 
-		/// </summary>
-		protected Stack<BasicBlock> _unprocessed;
-		/// <summary>
-		/// 
-		/// </summary>
-		protected Stack<List<Operand>> _stack;
-
-		#endregion
-
-		#region IPipelineStage
-
-		/// <summary>
-		/// Retrieves the name of the compilation stage.
-		/// </summary>
-		/// <value>The name of the compilation stage.</value>
-		string IPipelineStage.Name
-		{
-			get { return @"Operand Determination Stage"; }
-		}
-
-		#endregion // IPipelineStage
-
-		#region IMethodCompilerStage Members
-
-		/// <summary>
-		/// Runs the specified compiler.
-		/// </summary>
-		public void Run()
-		{
-			_firstBlock = FindBlock(-1);
-			_unprocessed = new Stack<BasicBlock>();
-			_stack = new Stack<List<Operand>>();
-			_processed = new Dictionary<BasicBlock, int>();
-
-			_unprocessed.Push(_firstBlock);
-			_stack.Push(new List<Operand>());
-
-			while (_unprocessed.Count != 0) {
-				BasicBlock block = _unprocessed.Pop();
-				List<Operand> stack = _stack.Pop();
-
-				if (!_processed.ContainsKey(block)) {
-					List<Operand> currentStack = CopyStack(stack);
-
-					ProcessInstructions(block, currentStack);
-					_processed.Add(block, 0);
-
-					foreach (BasicBlock nextBlock in block.NextBlocks)
-						if (!_processed.ContainsKey(nextBlock)) {
-							_unprocessed.Push(nextBlock);
-							_stack.Push(currentStack);
-						}
-
-				}
-			}
-
-			if (_processed.Count != BasicBlocks.Count) {
-
-				foreach (BasicBlock block in BasicBlocks)
-					if (!_processed.ContainsKey(block)) {
-
-						if (block.Label == Int32.MaxValue) {
-							List<Operand> stack = new List<Operand>();
-							ProcessInstructions(block, stack);
-						}
-						else
-							Debug.Assert(false, "Shouldn't get here");
-					}
-			}
-
-			//Debug.Assert(_processed.Count == BasicBlocks.Count, @"Did not process all blocks!");
-
-			_unprocessed = null;
-			_stack = null;
-			_processed = null;
-		}
-
-		/// <summary>
-		/// Copies the stack.
-		/// </summary>
-		/// <param name="stack">The stack.</param>
-		/// <returns></returns>
-		private static List<Operand> CopyStack(IList<Operand> stack)
-		{
-			List<Operand> currentStack = new List<Operand>();
-			foreach (Operand operand in stack)
-				currentStack.Add(operand);
-			return currentStack;
-		}
-
-		/// <summary>
-		/// Processes the instructions.
-		/// </summary>
-		/// <param name="block">The block.</param>
-		/// <param name="stack">The stack.</param>
-		private void ProcessInstructions(BasicBlock block, IList<Operand> stack)
-		{
-			for (Context ctx = new Context(InstructionSet, block); !ctx.EndOfInstruction; ctx.GotoNext()) {
-				if (!(ctx.Instruction is CIL.ICILInstruction))
-					continue;
-
-				AssignOperandsFromCILStack(ctx, stack);
-
-				(ctx.Instruction as ICILInstruction).Validate(ctx, MethodCompiler);
-
-				PushResultOperands(ctx, stack);
-			}
-		}
-
-		/// <summary>
-		/// Assigns the operands from CIL stack.
-		/// </summary>
-		/// <param name="ctx">The context.</param>
-		/// <param name="stack">The stack.</param>
-		private static void AssignOperandsFromCILStack(Context ctx, IList<Operand> stack)
-		{
-			for (int index = ctx.OperandCount - 1; index >= 0; --index) {
-				if (ctx.GetOperand(index) == null) {
-					Operand operand = stack[stack.Count - 1];
-					stack.RemoveAt(stack.Count - 1);
-					ctx.SetOperand(index, operand);
-				}
-			}
-		}
-
-		/// <summary>
-		/// Pushes the result operands on to the stack
-		/// </summary>
-		/// <param name="ctx">The context.</param>
-		/// <param name="stack">The stack.</param>
-		private static void PushResultOperands(Context ctx, IList<Operand> stack)
-		{
-			if ((ctx.Instruction as ICILInstruction).PushResult)
-				foreach (Operand operand in ctx.Results)
-					stack.Add(operand);
-		}
-
-		#endregion // Methods
-	}
-=======
     /// <summary>
     /// The Operand Determination Stage determines the operands for each instructions.
     /// </summary>
@@ -417,5 +251,4 @@
         
         #endregion
     }
->>>>>>> 91df064b
 }