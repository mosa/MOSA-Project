﻿<Project Sdk="Microsoft.NET.Sdk">

	<PropertyGroup>
		<OutputType>WinExe</OutputType>
		<BuiltInComInteropSupport>true</BuiltInComInteropSupport>
		<ApplicationManifest>app.manifest</ApplicationManifest>
		<AvaloniaUseCompiledBindingsByDefault>true</AvaloniaUseCompiledBindingsByDefault>
	</PropertyGroup>

	<ItemGroup>
<<<<<<< HEAD
		<PackageReference Include="Avalonia.Desktop" Version="11.0.4" />
		<PackageReference Condition="'$(Configuration)' == 'Debug'" Include="Avalonia.Diagnostics" Version="11.0.4" />
		<PackageReference Include="Avalonia.Themes.Fluent" Version="11.0.4" />
=======
		<TrimmerRootDescriptor Include="Roots.xml" />
	</ItemGroup>

	<ItemGroup>
		<PackageReference Include="Avalonia" Version="0.10.22" />
		<PackageReference Include="Avalonia.Desktop" Version="0.10.22" />
		<!--Condition below is needed to remove Avalonia.Diagnostics package from build output in Release configuration.-->
		<PackageReference Condition="'$(Configuration)' == 'Debug'" Include="Avalonia.Diagnostics" Version="0.10.22" />
		<PackageReference Include="XamlNameReferenceGenerator" Version="1.6.1" />
>>>>>>> c055a1d6
	</ItemGroup>

</Project><|MERGE_RESOLUTION|>--- conflicted
+++ resolved
@@ -8,11 +8,9 @@
 	</PropertyGroup>
 
 	<ItemGroup>
-<<<<<<< HEAD
 		<PackageReference Include="Avalonia.Desktop" Version="11.0.4" />
 		<PackageReference Condition="'$(Configuration)' == 'Debug'" Include="Avalonia.Diagnostics" Version="11.0.4" />
 		<PackageReference Include="Avalonia.Themes.Fluent" Version="11.0.4" />
-=======
 		<TrimmerRootDescriptor Include="Roots.xml" />
 	</ItemGroup>
 
@@ -22,7 +20,6 @@
 		<!--Condition below is needed to remove Avalonia.Diagnostics package from build output in Release configuration.-->
 		<PackageReference Condition="'$(Configuration)' == 'Debug'" Include="Avalonia.Diagnostics" Version="0.10.22" />
 		<PackageReference Include="XamlNameReferenceGenerator" Version="1.6.1" />
->>>>>>> c055a1d6
 	</ItemGroup>
 
 </Project>