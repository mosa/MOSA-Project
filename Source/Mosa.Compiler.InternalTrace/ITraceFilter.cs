﻿/*
 * (c) 2008 MOSA - The Managed Operating System Alliance
 *
 * Licensed under the terms of the New BSD License.
 *
 * Authors:
 *  Phil Garcia (tgiphil) <phil@thinkedge.com>
 */

using Mosa.Compiler.TypeSystem;

namespace Mosa.Compiler.InternalTrace
{
	public interface ITraceFilter
	{
		bool IsMatch(RuntimeMethod method, string stage);
<<<<<<< HEAD

		bool IsLogging { get; }
=======
>>>>>>> 5d981e4a
	}
}<|MERGE_RESOLUTION|>--- conflicted
+++ resolved
@@ -14,10 +14,5 @@
 	public interface ITraceFilter
 	{
 		bool IsMatch(RuntimeMethod method, string stage);
-<<<<<<< HEAD
-
-		bool IsLogging { get; }
-=======
->>>>>>> 5d981e4a
 	}
 }