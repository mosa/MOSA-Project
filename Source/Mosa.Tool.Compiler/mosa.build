<?xml version="1.0"?>

<project name="Mosa" default="build" basedir=".">

	

	<!-- Comma-separated list of warnings that should be surpressed in all modules. Warning: no spaces allowed! -->

	<property name="suppresswarnings" value="0414,0219,0169,0162,0168"/>

	

	<!-- Toggle debug output by setting this to true (nant -D:debug=true) -->

	<property name="debug" value="none" overwrite="false"/>

	

	<!-- Speaks for itself, I should hope -->

	<property name="outputDirectory" value="../bin" overwrite="false"/>

	

	<!-- Main build target -->

	<target name="build">

	    <csc target="exe" main="Mosa.Tool.Compiler.Program" output="${outputDirectory}/mosacl.exe" debug="${debug}" unsafe="true" nostdlib="false">

		<sources>

                    <include name="AotAssemblyCompiler.cs"/>
                    <include name="Stages/MethodPipelineExportStage.cs"/>
                    <include name="Stages/Elf32LinkerStage.cs"/>
                    <include name="Stages/Elf64LinkerStage.cs"/>
                    <include name="Stages/MapFileGenerationStage.cs"/>
                    <include name="Stages/ObjectFileLayoutStage.cs"/>
                    <include name="Stages/PortableExecutableLinkerStage.cs"/>
                    <include name="AotMethodCompiler.cs"/>
                    <include name="Compiler.cs"/>
                    <include name="Stages/InstructionStatisticsStage.cs"/>
                    <include name="NDesk.Options.cs"/>
                    <include name="Program.cs"/>
<<<<<<< HEAD
                    <include name="Stages/Multiboot0695AssemblyStage.cs"/>
=======
>>>>>>> 0996b599
                    <include name="Stages/TypeInitializerSchedulerStage.cs"/>
		</sources>

		<references>

                    <include name="System.dll"/>
                    <include name="${outputDirectory}/Mosa.Compiler.Common.dll"/>
                    <include name="${outputDirectory}/Mosa.Compiler.LinkerFormat.dll"/>
                    <include name="${outputDirectory}/Mosa.Compiler.Linker.dll"/>
                    <include name="${outputDirectory}/Mosa.Compiler.Pdb.dll"/>
                    <include name="${outputDirectory}/Mosa.Compiler.TypeSystem.dll"/>
                    <include name="${outputDirectory}/Mosa.Platform.AVR32.dll"/>
<<<<<<< HEAD
                    <include name="${outputDirectory}/Mosa.Platform.x86.dll"/>
                    <include name="${outputDirectory}/Mosa.Compiler.InternalTrace.dll"/>
                    <include name="${outputDirectory}/Mosa.Compiler.Metadata.dll"/>
                    <include name="${outputDirectory}/Mosa.Compiler.Framework.dll"/>
=======
                    <include name="${outputDirectory}/Mosa.Compiler.InternalTrace.dll"/>
                    <include name="${outputDirectory}/Mosa.Compiler.Metadata.dll"/>
                    <include name="${outputDirectory}/Mosa.Compiler.Framework.dll"/>
                    <include name="${outputDirectory}/Mosa.Platform.x86II.dll"/>
                    <include name="${outputDirectory}/Mosa.Platform.x86.dll"/>
>>>>>>> 0996b599
		</references>

		<!-- supress warnings -->

		<nowarn><warning number="${suppresswarnings}"/></nowarn>

        </csc>

	</target>

</project>

<|MERGE_RESOLUTION|>--- conflicted
+++ resolved
@@ -1,84 +1,73 @@
-<?xml version="1.0"?>
-
-<project name="Mosa" default="build" basedir=".">
-
-	
-
-	<!-- Comma-separated list of warnings that should be surpressed in all modules. Warning: no spaces allowed! -->
-
-	<property name="suppresswarnings" value="0414,0219,0169,0162,0168"/>
-
-	
-
-	<!-- Toggle debug output by setting this to true (nant -D:debug=true) -->
-
-	<property name="debug" value="none" overwrite="false"/>
-
-	
-
-	<!-- Speaks for itself, I should hope -->
-
-	<property name="outputDirectory" value="../bin" overwrite="false"/>
-
-	
-
-	<!-- Main build target -->
-
-	<target name="build">
-
-	    <csc target="exe" main="Mosa.Tool.Compiler.Program" output="${outputDirectory}/mosacl.exe" debug="${debug}" unsafe="true" nostdlib="false">
-
-		<sources>
-
-                    <include name="AotAssemblyCompiler.cs"/>
-                    <include name="Stages/MethodPipelineExportStage.cs"/>
-                    <include name="Stages/Elf32LinkerStage.cs"/>
-                    <include name="Stages/Elf64LinkerStage.cs"/>
-                    <include name="Stages/MapFileGenerationStage.cs"/>
-                    <include name="Stages/ObjectFileLayoutStage.cs"/>
-                    <include name="Stages/PortableExecutableLinkerStage.cs"/>
-                    <include name="AotMethodCompiler.cs"/>
-                    <include name="Compiler.cs"/>
-                    <include name="Stages/InstructionStatisticsStage.cs"/>
-                    <include name="NDesk.Options.cs"/>
-                    <include name="Program.cs"/>
-<<<<<<< HEAD
-                    <include name="Stages/Multiboot0695AssemblyStage.cs"/>
-=======
->>>>>>> 0996b599
-                    <include name="Stages/TypeInitializerSchedulerStage.cs"/>
-		</sources>
-
-		<references>
-
-                    <include name="System.dll"/>
-                    <include name="${outputDirectory}/Mosa.Compiler.Common.dll"/>
-                    <include name="${outputDirectory}/Mosa.Compiler.LinkerFormat.dll"/>
-                    <include name="${outputDirectory}/Mosa.Compiler.Linker.dll"/>
-                    <include name="${outputDirectory}/Mosa.Compiler.Pdb.dll"/>
-                    <include name="${outputDirectory}/Mosa.Compiler.TypeSystem.dll"/>
-                    <include name="${outputDirectory}/Mosa.Platform.AVR32.dll"/>
-<<<<<<< HEAD
-                    <include name="${outputDirectory}/Mosa.Platform.x86.dll"/>
-                    <include name="${outputDirectory}/Mosa.Compiler.InternalTrace.dll"/>
-                    <include name="${outputDirectory}/Mosa.Compiler.Metadata.dll"/>
-                    <include name="${outputDirectory}/Mosa.Compiler.Framework.dll"/>
-=======
-                    <include name="${outputDirectory}/Mosa.Compiler.InternalTrace.dll"/>
-                    <include name="${outputDirectory}/Mosa.Compiler.Metadata.dll"/>
-                    <include name="${outputDirectory}/Mosa.Compiler.Framework.dll"/>
-                    <include name="${outputDirectory}/Mosa.Platform.x86II.dll"/>
-                    <include name="${outputDirectory}/Mosa.Platform.x86.dll"/>
->>>>>>> 0996b599
-		</references>
-
-		<!-- supress warnings -->
-
-		<nowarn><warning number="${suppresswarnings}"/></nowarn>
-
-        </csc>
-
-	</target>
-
-</project>
-
+<?xml version="1.0"?>+
+<project name="Mosa" default="build" basedir=".">+
+	+
+	<!-- Comma-separated list of warnings that should be surpressed in all modules. Warning: no spaces allowed! -->+
+	<property name="suppresswarnings" value="0414,0219,0169,0162,0168"/>+
+	+
+	<!-- Toggle debug output by setting this to true (nant -D:debug=true) -->+
+	<property name="debug" value="none" overwrite="false"/>+
+	+
+	<!-- Speaks for itself, I should hope -->+
+	<property name="outputDirectory" value="../bin" overwrite="false"/>+
+	+
+	<!-- Main build target -->+
+	<target name="build">+
+	    <csc target="exe" main="Mosa.Tool.Compiler.Program" output="${outputDirectory}/mosacl.exe" debug="${debug}" unsafe="true" nostdlib="false">+
+		<sources>+
+                    <include name="AotAssemblyCompiler.cs"/>
+                    <include name="Stages/MethodPipelineExportStage.cs"/>
+                    <include name="Stages/Elf32LinkerStage.cs"/>
+                    <include name="Stages/Elf64LinkerStage.cs"/>
+                    <include name="Stages/MapFileGenerationStage.cs"/>
+                    <include name="Stages/ObjectFileLayoutStage.cs"/>
+                    <include name="Stages/PortableExecutableLinkerStage.cs"/>
+                    <include name="AotMethodCompiler.cs"/>
+                    <include name="Compiler.cs"/>
+                    <include name="Stages/InstructionStatisticsStage.cs"/>
+                    <include name="NDesk.Options.cs"/>
+                    <include name="Program.cs"/>
+                    <include name="Stages/TypeInitializerSchedulerStage.cs"/>
+		</sources>+
+		<references>+
+                    <include name="System.dll"/>
+                    <include name="${outputDirectory}/Mosa.Compiler.Common.dll"/>
+                    <include name="${outputDirectory}/Mosa.Compiler.LinkerFormat.dll"/>
+                    <include name="${outputDirectory}/Mosa.Compiler.Linker.dll"/>
+                    <include name="${outputDirectory}/Mosa.Compiler.Pdb.dll"/>
+                    <include name="${outputDirectory}/Mosa.Compiler.TypeSystem.dll"/>
+                    <include name="${outputDirectory}/Mosa.Platform.AVR32.dll"/>
+                    <include name="${outputDirectory}/Mosa.Compiler.InternalTrace.dll"/>
+                    <include name="${outputDirectory}/Mosa.Compiler.Metadata.dll"/>
+                    <include name="${outputDirectory}/Mosa.Compiler.Framework.dll"/>
+                    <include name="${outputDirectory}/Mosa.Platform.x86II.dll"/>
+                    <include name="${outputDirectory}/Mosa.Platform.x86.dll"/>
+		</references>+
+		<!-- supress warnings -->+
+		<nowarn><warning number="${suppresswarnings}"/></nowarn>+
+        </csc>+
+	</target>+
+</project>+