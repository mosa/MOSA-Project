﻿// Copyright (c) MOSA Project. Licensed under the New BSD License.

using CommandLine;
<<<<<<< HEAD
using Mosa.Compiler.Framework;
=======
>>>>>>> 1d34e85e
using Mosa.Compiler.Common;
using Mosa.Compiler.Common.Exceptions;
using Mosa.Compiler.Framework;
using Mosa.Compiler.Linker;
using System;
using System.Collections.Generic;
using System.IO;

namespace Mosa.Tool.Compiler
{
	internal class Options
	{
		public List<FileInfo> InputFiles { get; }
		public bool IsInputExecutable { get; private set; }

		[Value(0, MetaName = "Input files", HelpText = "Input files.", Min = 1, Required = true)]
		public IEnumerable<string> InputFilePaths
		{
			set
			{
				foreach (string v in value)
				{
					if (!File.Exists(v))
					{
						throw new Exception(string.Format("Input file '{0}' doesn't exist.", v));
					}

					FileInfo file = new FileInfo(v);
					if (string.Equals(file.Extension, ".exe", StringComparison.OrdinalIgnoreCase))
					{
						if (IsInputExecutable)
						{
							// there are more than one exe files in the list
							throw new Exception("Multiple executables aren't allowed.");
						}

						IsInputExecutable = true;
					}

					InputFiles.Add(file);
				}
			}
		}

		[Option('b', "boot", HelpText = "Specify the bootable format of the produced binary [mb0.7].")]
		public string BootFormat { set { CompilerOptions.BootStageFactory = GetBootStageFactory(value); } }

		[Option('a', "architecture", HelpText = "Select one of the MOSA architectures to compile for [x86|x64|ARMv6].", Required = true)]
		public string Architecture { set { CompilerOptions.Architecture = SelectArchitecture(value); } }

		[Option('f', "format", HelpText = "Select the format of the binary file to create [ELF32|ELF64].")]
		public string LinkerFormat { set { CompilerOptions.LinkerFormatType = GetLinkerFactory(value); } }

		[Option('o', "out", HelpText = "The name of the output file.", Required = true)]
		public string OutputFile { set { CompilerOptions.OutputFile = value; } }

		[Option("map", HelpText = "Generate a map file of the produced binary.")]
		public string MapFile { set { CompilerOptions.MapFile = value; } }

		[Option("debug-info=", HelpText = "Generate a debug info file of the produced binary.")]
		public string DebugInfoFile { set { CompilerOptions.DebugFile = value; } }

		[Option("sa", HelpText = "Performs static allocations at compile time.")]
		public bool EnableStaticAllocation { set { CompilerOptions.EnableStaticAllocations = value; } }

		[Option("enable-static-alloc", HelpText = "Performs static allocations at compile time.")]
		public bool EnableStaticAllocationExtraOption
		{
			set { EnableStaticAllocation = value; }
		}

		[Option("ssa", HelpText = "Performs single static assignments at compile time.")]
		public bool EnableSSA { set { CompilerOptions.EnableSSA = value; } }

		[Option("enable-single-static-assignment-form", HelpText = "Performs single static assignments at compile time.")]
		public bool EnableSSAExtraOption
		{
			set { EnableSSA = value; }
		}

		[Option("optimize-ir", HelpText = "Performs single static assignments optimizations.")]
		public bool EnableIROptimizaion { set { CompilerOptions.EnableIROptimizations = value; } }

		[Option("enable-ir-optimizations", HelpText = "Performs single static assignments optimizations.")]
		public bool EnableIROptimizaionExtraOption
		{
			set { EnableIROptimizaion = value; }
		}

		[Option("emit-symbols", HelpText = "Emits the Symbol Table.")]
		public bool EmitSymbols { set { CompilerOptions.EmitSymbols = value; } }

		[Option("emit-relocations", HelpText = "Emits the Relocation Table.")]
		public bool EmitRelocations { set { CompilerOptions.EmitRelocations = value; } }

		[Option("x86-irq-methods", HelpText = "Emits x86 interrupt methods.")]
		public bool EmitX86IRQMethods { set { CompilerOptions.SetCustomOption("x86.irq-methods", value ? "true" : "false"); } }

		[Option("base-address", HelpText = "Specify the base address.")]
		public string BaseAddress { set { CompilerOptions.BaseAddress = value.ParseHexOrDecimal(); } }

		public CompilerOptions CompilerOptions
		{ get; set; }

		public Options()
		{
			InputFiles = new List<FileInfo>();
			CompilerOptions = new CompilerOptions();
		}

		#region Internal Methods

		/// <summary>
		/// Selects the architecture.
		/// </summary>
		/// <param name="architecture">The architecture.</param>
		/// <returns></returns>
		private static BaseArchitecture SelectArchitecture(string architecture)
		{
			switch (architecture.ToLower())
			{
				case "x86": return Mosa.Platform.x86.Architecture.CreateArchitecture(Mosa.Platform.x86.ArchitectureFeatureFlags.AutoDetect);
				default: throw new NotImplementCompilerException(string.Format("Unknown or unsupported Architecture {0}.", architecture));
			}
		}

		private static Func<ICompilerStage> GetBootStageFactory(string format)
		{
			switch (format.ToLower())
			{
				case "multibootHeader-0.7":
				case "mb0.7": return delegate { return new Mosa.Platform.x86.CompilerStages.Multiboot0695Stage(); };
				default: throw new NotImplementCompilerException(string.Format("Unknown or unsupported boot format {0}.", format));
			}
		}

		private static LinkerFormatType GetLinkerFactory(string format)
		{
			switch (format.ToLower())
			{
				case "elf": return LinkerFormatType.Elf32;
				case "elf32": return LinkerFormatType.Elf32;
				case "elf64": return LinkerFormatType.Elf64;
				default: return LinkerFormatType.Elf32;
			}
		}

		#endregion Internal Methods
	}
}<|MERGE_RESOLUTION|>--- conflicted
+++ resolved
@@ -1,10 +1,6 @@
 ﻿// Copyright (c) MOSA Project. Licensed under the New BSD License.
 
 using CommandLine;
-<<<<<<< HEAD
-using Mosa.Compiler.Framework;
-=======
->>>>>>> 1d34e85e
 using Mosa.Compiler.Common;
 using Mosa.Compiler.Common.Exceptions;
 using Mosa.Compiler.Framework;
