--- conflicted
+++ resolved
@@ -62,7 +62,6 @@
 			}
 		}
 		
-<<<<<<< HEAD
 		public bool SupportsExtendedCpuid
 		{
 			get
@@ -72,18 +71,12 @@
 			}
 		}
 		
-=======
->>>>>>> acbd7e19
 		public bool SupportsBrandString
 		{
 			get
 			{
 				uint identifier = (uint)Platforms.x86.Native.CpuIdEax(0x80000000);
-<<<<<<< HEAD
-				return SupportsExtendedCpuid && (identifier >= 0x80000004);
-=======
 				return identifier >= 0x80000004U;
->>>>>>> acbd7e19
 			}
 		}
 		
@@ -110,35 +103,9 @@
 				PrintBrand((uint)0x80000003);
 				PrintBrand((uint)0x80000004);
 				return;
-<<<<<<< HEAD
-			}
-			
-			Screen.Write ('U');
-			Screen.Write ('n');
-			Screen.Write ('k');
-			Screen.Write ('n');
-			Screen.Write ('o');
-			Screen.Write ('w');
-			Screen.Write ('n');
-			Screen.Write (' ');
-			Screen.Write ('(');
-			Screen.Write ('G');
-			Screen.Write ('e');
-			Screen.Write ('n');
-			Screen.Write ('e');
-			Screen.Write ('r');
-			Screen.Write ('i');
-			Screen.Write ('c');
-			Screen.Write (' ');
-			Screen.Write ('x');
-			Screen.Write ('8');
-			Screen.Write ('6');
-			Screen.Write (')');
-=======
 			}
 
             Screen.Write(@"Unknown (Generic x86)");
->>>>>>> acbd7e19
 		}
 		
 		private void PrintBrand(uint param)
