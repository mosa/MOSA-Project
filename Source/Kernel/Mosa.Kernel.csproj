--- conflicted
+++ resolved
@@ -14,7 +14,7 @@
     <DefaultHTMLPageLayout>Grid</DefaultHTMLPageLayout>
     <DefaultTargetSchema>IE50</DefaultTargetSchema>
     <DelaySign>false</DelaySign>
-    <TargetFrameworkVersion>v4.0</TargetFrameworkVersion>
+    <TargetFrameworkVersion>v2.0</TargetFrameworkVersion>
     <OutputType>Library</OutputType>
     <AppDesignerFolder>
     </AppDesignerFolder>
@@ -62,8 +62,6 @@
     <Reference Include="System" />
   </ItemGroup>
   <ItemGroup>
-<<<<<<< HEAD
-=======
     <Compile Include="RuntimeBase.cs" />
     <Compile Include="X86\CMOS.cs" />
     <Compile Include="X86\GDT.cs" />
@@ -82,21 +80,12 @@
     <Compile Include="X86\Screen.cs" />
     <Compile Include="X86\TaskManager.cs" />
     <Compile Include="X86\VirtualPageAllocator.cs" />
->>>>>>> 062bf3d7
   </ItemGroup>
   <ItemGroup>
     <ProjectReference Include="..\Platforms\x86\Mosa.Platforms.x86.csproj">
       <Project>{56CA38E7-0883-4461-A10E-386D0C58DBF9}</Project>
       <Name>Mosa.Platforms.x86</Name>
     </ProjectReference>
-  </ItemGroup>
-  <ItemGroup>
-    <Compile Include="Boot.cs" />
-  </ItemGroup>
-  <ItemGroup>
-    <Reference Include="System.Core">
-      <RequiredTargetFramework>3.5</RequiredTargetFramework>
-    </Reference>
   </ItemGroup>
   <Import Project="$(MSBuildBinPath)\Microsoft.CSHARP.Targets" />
   <PropertyGroup>
