--- conflicted
+++ resolved
@@ -1,128 +1,3 @@
-<<<<<<< HEAD
-﻿<?xml version="1.0" encoding="utf-8"?>
-<Project DefaultTargets="Build" xmlns="http://schemas.microsoft.com/developer/msbuild/2003" ToolsVersion="4.0">
-  <PropertyGroup>
-    <ProjectType>Local</ProjectType>
-    <ProductVersion>9.0.30729</ProductVersion>
-    <SchemaVersion>2.0</SchemaVersion>
-    <ProjectGuid>{4DBD4C50-BEC5-48D9-B471-9FB0A7F69999}</ProjectGuid>
-    <Configuration Condition=" '$(Configuration)' == '' ">Debug</Configuration>
-    <Platform Condition=" '$(Platform)' == '' ">AnyCPU</Platform>
-    <AssemblyKeyContainerName>
-    </AssemblyKeyContainerName>
-    <AssemblyName>Mosa.DeviceDrivers</AssemblyName>
-    <DefaultClientScript>JScript</DefaultClientScript>
-    <DefaultHTMLPageLayout>Grid</DefaultHTMLPageLayout>
-    <DefaultTargetSchema>IE50</DefaultTargetSchema>
-    <DelaySign>false</DelaySign>
-    <TargetFrameworkVersion>v4.0</TargetFrameworkVersion>
-    <OutputType>Library</OutputType>
-    <AppDesignerFolder>
-    </AppDesignerFolder>
-    <RootNamespace>Mosa.DeviceDrivers</RootNamespace>
-    <FileUpgradeFlags>
-    </FileUpgradeFlags>
-    <OldToolsVersion>3.5</OldToolsVersion>
-    <UpgradeBackupLocation />
-  </PropertyGroup>
-  <PropertyGroup Condition=" '$(Configuration)|$(Platform)' == 'Debug|AnyCPU' ">
-    <BaseAddress>285212672</BaseAddress>
-    <ConfigurationOverrideFile>
-    </ConfigurationOverrideFile>
-    <DefineConstants>DEBUG;TRACE</DefineConstants>
-    <DocumentationFile>
-    </DocumentationFile>
-    <DebugSymbols>true</DebugSymbols>
-    <FileAlignment>4096</FileAlignment>
-    <Optimize>false</Optimize>
-    <OutputPath>..\..\bin\</OutputPath>
-    <RegisterForComInterop>False</RegisterForComInterop>
-    <RemoveIntegerChecks>False</RemoveIntegerChecks>
-    <TreatWarningsAsErrors>true</TreatWarningsAsErrors>
-    <WarningLevel>4</WarningLevel>
-    <DebugType>full</DebugType>
-  </PropertyGroup>
-  <PropertyGroup Condition=" '$(Configuration)|$(Platform)' == 'Release|AnyCPU' ">
-    <BaseAddress>285212672</BaseAddress>
-    <ConfigurationOverrideFile>
-    </ConfigurationOverrideFile>
-    <DefineConstants>TRACE</DefineConstants>
-    <DocumentationFile>..\..\bin\Mosa.DeviceDrivers.xml</DocumentationFile>
-    <FileAlignment>4096</FileAlignment>
-    <Optimize>true</Optimize>
-    <OutputPath>..\..\bin\</OutputPath>
-    <RegisterForComInterop>False</RegisterForComInterop>
-    <RemoveIntegerChecks>False</RemoveIntegerChecks>
-    <TreatWarningsAsErrors>true</TreatWarningsAsErrors>
-    <WarningLevel>2</WarningLevel>
-    <DebugType>none</DebugType>
-  </PropertyGroup>
-  <ItemGroup>
-  </ItemGroup>
-  <ItemGroup>
-    <ProjectReference Include="..\ClassLib\Mosa.ClassLib.csproj">
-      <Project>{27A3C89C-1967-45FF-A77E-94F44995C42C}</Project>
-      <Name>Mosa.ClassLib</Name>
-    </ProjectReference>
-    <ProjectReference Include="..\DeviceSystem\Mosa.DeviceSystem.csproj">
-      <Project>{6509477A-7360-4937-A1B9-26FED0A75CDA}</Project>
-      <Name>Mosa.DeviceSystem</Name>
-    </ProjectReference>
-  </ItemGroup>
-  <ItemGroup>
-    <Compile Include="ISA\CMOS.cs">
-      <SubType>Code</SubType>
-    </Compile>
-    <Compile Include="ISA\DMA8Bit.cs">
-      <SubType>Code</SubType>
-    </Compile>
-    <Compile Include="ISA\FloppyDiskController.cs">
-      <SubType>Code</SubType>
-    </Compile>
-    <Compile Include="ISA\IDEController.cs">
-      <SubType>Code</SubType>
-    </Compile>
-    <Compile Include="ISA\PCIController.cs">
-      <SubType>Code</SubType>
-    </Compile>
-    <Compile Include="ISA\PIC.cs">
-      <SubType>Code</SubType>
-    </Compile>
-    <Compile Include="ISA\PIT.cs">
-      <SubType>Code</SubType>
-    </Compile>
-    <Compile Include="ISA\Serial.cs">
-      <SubType>Code</SubType>
-    </Compile>
-    <Compile Include="ISA\StandardKeyboard.cs">
-      <SubType>Code</SubType>
-    </Compile>
-    <Compile Include="ISA\VGAText.cs">
-      <SubType>Code</SubType>
-    </Compile>
-    <Compile Include="PCI\NetworkCard\AMDPCNetII.cs" />
-    <Compile Include="PCI\TestDriver.cs">
-      <SubType>Code</SubType>
-    </Compile>
-    <Compile Include="PCI\VideoCard\GenericVGA.cs">
-      <SubType>Code</SubType>
-    </Compile>
-    <Compile Include="PCI\VideoCard\S3Trio64V2.cs" />
-    <Compile Include="PCI\VideoCard\VMwareSVGAII.cs">
-      <SubType>Code</SubType>
-    </Compile>
-    <Compile Include="ScanCodeMap\US.cs">
-      <SubType>Code</SubType>
-    </Compile>
-  </ItemGroup>
-  <Import Project="$(MSBuildBinPath)\Microsoft.CSHARP.Targets" />
-  <PropertyGroup>
-    <PreBuildEvent>
-    </PreBuildEvent>
-    <PostBuildEvent>
-    </PostBuildEvent>
-  </PropertyGroup>
-=======
 ﻿<?xml version="1.0" encoding="utf-8"?>
 <Project DefaultTargets="Build" xmlns="http://schemas.microsoft.com/developer/msbuild/2003" ToolsVersion="4.0">
   <PropertyGroup>
@@ -246,5 +121,4 @@
     <PostBuildEvent>
     </PostBuildEvent>
   </PropertyGroup>
->>>>>>> 042d6589
 </Project>