--- conflicted
+++ resolved
@@ -95,7 +95,6 @@
 		Console.Write(ConsoleColor.BrightGreen, "> Partition Service...");
 		var partitionService = new PartitionService();
 		Console.WriteLine(ConsoleColor.BrightBlack, " [Completed]");
-<<<<<<< HEAD
 
 		Console.Write(ConsoleColor.BrightGreen, "> PCI Controller Service...");
 		var pciControllerService = new PCIControllerService();
@@ -110,30 +109,6 @@
 		Console.WriteLine(ConsoleColor.BrightBlack, " [Completed]");
 	}
 
-	[Plug("Mosa.Runtime.StartUp::StartApplication")]
-	public static void StartApplication()
-	{
-		Console.WriteLine();
-		Console.WriteLine(ConsoleColor.BrightYellow, "Executing Application...");
-
-		while (true)
-		{ }
-=======
-
-		Console.Write(ConsoleColor.BrightGreen, "> PCI Controller Service...");
-		var pciControllerService = new PCIControllerService();
-		Console.WriteLine(ConsoleColor.BrightBlack, " [Completed]");
-
-		Console.Write(ConsoleColor.BrightGreen, "> PCI Device Service...");
-		var pciDeviceService = new PCIDeviceService();
-		Console.WriteLine(ConsoleColor.BrightBlack, " [Completed]");
-
-		Console.Write(ConsoleColor.BrightGreen, "> PC Service...");
-		var pcService = new PCService();
-		Console.WriteLine(ConsoleColor.BrightBlack, " [Completed]");
->>>>>>> 95c685c9
-	}
-
 	[Plug("Mosa.Runtime.GC::AllocateMemory")]
 	private static Pointer AllocateMemory(uint size)
 	{
