// Copyright (c) MOSA Project. Licensed under the New BSD License.

using Mosa.DeviceSystem;
using Mosa.Runtime;

namespace Mosa.Kernel.BareMetal.HAL;

/// <summary>
/// Hardware Interface
/// </summary>
public sealed class Hardware : BaseHardwareAbstraction
{
	public override uint PageSize => Page.Size;

	public override PlatformArchitecture PlatformArchitecture => Platform.GetPlatformArchitecture();

	public override ConstrainedPointer GetPhysicalMemory(Pointer address, uint size)
		=> new ConstrainedPointer(VirtualPageAllocator.MapPhysical(address, size, false), size);

	public override void EnableInterrupts() => Platform.Interrupt.Enable();

<<<<<<< HEAD
	public override void EnableInterrupts()
	{
		Platform.Interrupt.Enable();
	}

	public override void DisableInterrupts()
	{
		Platform.Interrupt.Disable();
	}

	public override void ProcessInterrupt(byte irq)
	{
		DeviceSystem.HAL.ProcessInterrupt(irq);
	}
=======
	public override void DisableInterrupts() => Platform.Interrupt.Disable();

	public override void ProcessInterrupt(byte irq) => DeviceSystem.HAL.ProcessInterrupt(irq);
>>>>>>> 480dd468

	public override void Sleep(uint milliseconds)
	{
		// TODO
	}

	public override ConstrainedPointer AllocateVirtualMemory(uint size, uint alignment)
	{
		var address = VirtualMemoryAllocator.AllocateMemory(size);

		//return new ConstrainedPointer(address, size);
		return new ConstrainedPointer(Pointer.Zero, 0);
	}

<<<<<<< HEAD
	/// <summary>
	/// Debugs the write.
	/// </summary>
	/// <param name="message">The message.</param>
	public override void DebugWrite(string message)
	{
		Debug.Write(message);
	}

	/// <summary>
	/// Debugs the write line.
	/// </summary>
	/// <param name="message">The message.</param>
	public override void DebugWriteLine(string message)
	{
		Debug.WriteLine(message);
	}
=======
	public override void DebugWrite(string message) => Debug.Write(message);

	public override void DebugWriteLine(string message) => Debug.WriteLine(message);
>>>>>>> 480dd468

	public override void Abort(string message)
	{
<<<<<<< HEAD
		Debug.Fatal(message ?? "Abort");
	}

	/// <summary>
	/// Pause
	/// </summary>
	public override void Yield()
	{
		//Native.Hlt();
=======
		Debug.Write("***HAL Abort***");
		Debug.WriteLine(message ?? "Abort");
		Debug.Fatal();
>>>>>>> 480dd468
	}

	public override void Yield() => Platform.Scheduler.Yield();

<<<<<<< HEAD
	public override byte In8(ushort address)
	{
		return Platform.IO.In8(address);
	}

	public override ushort In16(ushort address)
	{
		return Platform.IO.In16(address);
	}

	public override uint In32(ushort address)
	{
		return Platform.IO.In32(address);
	}

	public override void Out8(ushort address, byte data)
	{
		Platform.IO.Out8(address, data);
	}

	public override void Out16(ushort address, ushort data)
	{
		Platform.IO.Out16(address, data);
	}

	public override void Out32(ushort address, uint data)
	{
		Platform.IO.Out32(address, data);
	}
=======
	public override byte In8(ushort address) => Platform.IO.In8(address);

	public override ushort In16(ushort address) => Platform.IO.In16(address);

	public override uint In32(ushort address) => Platform.IO.In32(address);

	public override void Out8(ushort address, byte data) => Platform.IO.Out8(address, data);

	public override void Out16(ushort address, ushort data) => Platform.IO.Out16(address, data);
>>>>>>> 480dd468

	public override void Out32(ushort address, uint data) => Platform.IO.Out32(address, data);
}<|MERGE_RESOLUTION|>--- conflicted
+++ resolved
@@ -19,26 +19,9 @@
 
 	public override void EnableInterrupts() => Platform.Interrupt.Enable();
 
-<<<<<<< HEAD
-	public override void EnableInterrupts()
-	{
-		Platform.Interrupt.Enable();
-	}
-
-	public override void DisableInterrupts()
-	{
-		Platform.Interrupt.Disable();
-	}
-
-	public override void ProcessInterrupt(byte irq)
-	{
-		DeviceSystem.HAL.ProcessInterrupt(irq);
-	}
-=======
 	public override void DisableInterrupts() => Platform.Interrupt.Disable();
 
 	public override void ProcessInterrupt(byte irq) => DeviceSystem.HAL.ProcessInterrupt(irq);
->>>>>>> 480dd468
 
 	public override void Sleep(uint milliseconds)
 	{
@@ -53,82 +36,19 @@
 		return new ConstrainedPointer(Pointer.Zero, 0);
 	}
 
-<<<<<<< HEAD
-	/// <summary>
-	/// Debugs the write.
-	/// </summary>
-	/// <param name="message">The message.</param>
-	public override void DebugWrite(string message)
-	{
-		Debug.Write(message);
-	}
-
-	/// <summary>
-	/// Debugs the write line.
-	/// </summary>
-	/// <param name="message">The message.</param>
-	public override void DebugWriteLine(string message)
-	{
-		Debug.WriteLine(message);
-	}
-=======
 	public override void DebugWrite(string message) => Debug.Write(message);
 
 	public override void DebugWriteLine(string message) => Debug.WriteLine(message);
->>>>>>> 480dd468
 
 	public override void Abort(string message)
 	{
-<<<<<<< HEAD
-		Debug.Fatal(message ?? "Abort");
-	}
-
-	/// <summary>
-	/// Pause
-	/// </summary>
-	public override void Yield()
-	{
-		//Native.Hlt();
-=======
 		Debug.Write("***HAL Abort***");
 		Debug.WriteLine(message ?? "Abort");
 		Debug.Fatal();
->>>>>>> 480dd468
 	}
 
 	public override void Yield() => Platform.Scheduler.Yield();
 
-<<<<<<< HEAD
-	public override byte In8(ushort address)
-	{
-		return Platform.IO.In8(address);
-	}
-
-	public override ushort In16(ushort address)
-	{
-		return Platform.IO.In16(address);
-	}
-
-	public override uint In32(ushort address)
-	{
-		return Platform.IO.In32(address);
-	}
-
-	public override void Out8(ushort address, byte data)
-	{
-		Platform.IO.Out8(address, data);
-	}
-
-	public override void Out16(ushort address, ushort data)
-	{
-		Platform.IO.Out16(address, data);
-	}
-
-	public override void Out32(ushort address, uint data)
-	{
-		Platform.IO.Out32(address, data);
-	}
-=======
 	public override byte In8(ushort address) => Platform.IO.In8(address);
 
 	public override ushort In16(ushort address) => Platform.IO.In16(address);
@@ -138,7 +58,6 @@
 	public override void Out8(ushort address, byte data) => Platform.IO.Out8(address, data);
 
 	public override void Out16(ushort address, ushort data) => Platform.IO.Out16(address, data);
->>>>>>> 480dd468
 
 	public override void Out32(ushort address, uint data) => Platform.IO.Out32(address, data);
 }