--- conflicted
+++ resolved
@@ -8,15 +8,11 @@
 {
 	public static void Setup()
 	{
-<<<<<<< HEAD
-		Platform.Interrupt.Setup();
-=======
 		Debug.WriteLine("InterreuptManager:Setup()");
 
 		Platform.Interrupt.Setup();
 
 		Debug.WriteLine("InterreuptManager:Setup() [Exit]");
->>>>>>> 480dd468
 	}
 
 	public static void SetHandler(InterruptHandler handler)
