﻿// Copyright (c) MOSA Project. Licensed under the New BSD License.

using Mosa.DeviceSystem;
using Mosa.Runtime;

namespace Mosa.Kernel.BareMetal;

public static class Platform
{
	// These methods will be plugged and implemented elsewhere in the platform specific implementation

<<<<<<< HEAD
	public static uint GetPageShift() => 0;

=======
>>>>>>> 480dd468
	public static void EntryPoint()
	{
	}

	public static AddressRange GetBootReservedRegion() => new AddressRange(0, 0);

<<<<<<< HEAD
	public static void ConsoleWrite(byte c)
	{ }

	public static void DebugWrite(byte c)
	{ }

	public static class PageTable
	{
		public static void Setup()
		{ }

		public static void Initialize()
		{ }

		public static void Enable()
		{ }

		public static void MapVirtualAddressToPhysical(Pointer virtualAddress, Pointer physicalAddress, bool present = true)
		{ }

		public static Pointer GetPhysicalAddressFromVirtual(Pointer virtualAddress) => Pointer.Zero;
	}

	public static class Interrupt
	{
		public static void Setup()
		{ }

		public static void SetHandler(InterruptHandler handler)
		{ }

		public static void Enable()
		{ }

		public static void Disable()
		{ }
	}

	public static class IO
	{
		public static byte In8(ushort address) => 0;

		public static ushort In16(ushort address) => 0;

		public static uint In32(ushort address) => 0;

		public static void Out8(ushort address, byte data)
		{ }

		public static void Out16(ushort address, ushort data)
		{ }

		public static void Out32(ushort address, uint data)
		{ }
	}

	public static class Scheduler
	{
		public static void ThreadStart()
		{ }

		public static void ThreadYield()
=======
	public static AddressRange GetInitialGCMemoryPool() => new AddressRange(0, 0);

	public static PlatformArchitecture GetPlatformArchitecture() => PlatformArchitecture.None;

	public static void ConsoleWrite(byte c)
	{ }

	public static void DebugWrite(byte c)
	{ }

	public static class PageTable
	{
		public static uint GetPageShift() => 0;

		public static void Setup()
		{ }

		public static void Initialize()
		{ }

		public static void Enable()
		{ }

		public static void MapVirtualAddressToPhysical(Pointer virtualAddress, Pointer physicalAddress, bool present = true)
		{ }

		public static Pointer GetPhysicalAddressFromVirtual(Pointer virtualAddress) => Pointer.Zero;
	}

	public static class Interrupt
	{
		public static void Setup()
		{ }

		public static void SetHandler(InterruptHandler handler)
		{ }

		public static void Enable()
		{ }

		public static void Disable()
		{ }
	}

	public static class IO
	{
		public static byte In8(ushort address) => 0;

		public static ushort In16(ushort address) => 0;

		public static uint In32(ushort address) => 0;

		public static void Out8(ushort address, byte data)
		{ }

		public static void Out16(ushort address, ushort data)
		{ }

		public static void Out32(ushort address, uint data)
		{ }
	}

	public static class Scheduler
	{
		public static void ThreadStart()
		{ }

		public static void Yield()
>>>>>>> 480dd468
		{ }

		public static void SignalTermination()
		{ }

		public static void SwitchToThread(Thread thread)
		{ }

		public static Pointer SetupThreadStack(Pointer stackTop, Pointer methodAddress, Pointer termAddress) => Pointer.Zero;
	}
}<|MERGE_RESOLUTION|>--- conflicted
+++ resolved
@@ -9,81 +9,12 @@
 {
 	// These methods will be plugged and implemented elsewhere in the platform specific implementation
 
-<<<<<<< HEAD
-	public static uint GetPageShift() => 0;
-
-=======
->>>>>>> 480dd468
 	public static void EntryPoint()
 	{
 	}
 
 	public static AddressRange GetBootReservedRegion() => new AddressRange(0, 0);
 
-<<<<<<< HEAD
-	public static void ConsoleWrite(byte c)
-	{ }
-
-	public static void DebugWrite(byte c)
-	{ }
-
-	public static class PageTable
-	{
-		public static void Setup()
-		{ }
-
-		public static void Initialize()
-		{ }
-
-		public static void Enable()
-		{ }
-
-		public static void MapVirtualAddressToPhysical(Pointer virtualAddress, Pointer physicalAddress, bool present = true)
-		{ }
-
-		public static Pointer GetPhysicalAddressFromVirtual(Pointer virtualAddress) => Pointer.Zero;
-	}
-
-	public static class Interrupt
-	{
-		public static void Setup()
-		{ }
-
-		public static void SetHandler(InterruptHandler handler)
-		{ }
-
-		public static void Enable()
-		{ }
-
-		public static void Disable()
-		{ }
-	}
-
-	public static class IO
-	{
-		public static byte In8(ushort address) => 0;
-
-		public static ushort In16(ushort address) => 0;
-
-		public static uint In32(ushort address) => 0;
-
-		public static void Out8(ushort address, byte data)
-		{ }
-
-		public static void Out16(ushort address, ushort data)
-		{ }
-
-		public static void Out32(ushort address, uint data)
-		{ }
-	}
-
-	public static class Scheduler
-	{
-		public static void ThreadStart()
-		{ }
-
-		public static void ThreadYield()
-=======
 	public static AddressRange GetInitialGCMemoryPool() => new AddressRange(0, 0);
 
 	public static PlatformArchitecture GetPlatformArchitecture() => PlatformArchitecture.None;
@@ -152,7 +83,6 @@
 		{ }
 
 		public static void Yield()
->>>>>>> 480dd468
 		{ }
 
 		public static void SignalTermination()
