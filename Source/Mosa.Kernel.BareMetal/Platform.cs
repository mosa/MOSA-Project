﻿// Copyright (c) MOSA Project. Licensed under the New BSD License.

using Mosa.DeviceSystem.Misc;
using Mosa.Runtime;

namespace Mosa.Kernel.BareMetal;

public static class Platform
{
	// These methods will be plugged and implemented elsewhere in the platform specific implementation

	public static void Setup(Pointer stackFrame)
	{ }

	public static void Initialize()
	{ }

	public static AddressRange GetBootReservedRegion() => new(0, 0);

	public static AddressRange GetInitialGCMemoryPool() => new(0, 0);

	public static PlatformArchitecture GetPlatformArchitecture() => PlatformArchitecture.None;

	public static void ConsoleWrite(byte c)
	{ }

	public static void DebugWrite(byte c)
	{ }

	public static Time GetTime() => default;

	public static class PageTable
	{
		public static uint GetPageShift() => 0;

		public static void Setup()
		{ }

		public static void Initialize()
		{ }

		public static void Enable()
		{ }

		public static void MapVirtualAddressToPhysical(Pointer virtualAddress, Pointer physicalAddress, bool present = true)
		{ }

		public static Pointer GetPhysicalAddressFromVirtual(Pointer virtualAddress) => Pointer.Zero;
	}

	public static class Interrupt
	{
		public static void Setup()
		{ }

		public static void SetHandler(InterruptHandler handler)
		{ }

		public static void Enable()
		{ }

		public static void Disable()
		{ }
	}

	public static class IO
	{
		public static byte In8(ushort address) => 0;

		public static ushort In16(ushort address) => 0;

		public static uint In32(ushort address) => 0;

		public static void Out8(ushort address, byte data)
		{ }

		public static void Out16(ushort address, ushort data)
		{ }

		public static void Out32(ushort address, uint data)
		{ }
	}

	public static class Scheduler
	{
		public static void Start()
		{ }

		public static void Yield()
		{ }

		public static void SignalTermination()
		{ }

<<<<<<< HEAD
		public static object SignalSystemCall() => null;
=======
		public static object SignalSystemCall(object obj) => null;
>>>>>>> b949568a

		public static void SwitchToThread(Thread thread)
		{ }

		public static Pointer SetupThreadStack(Pointer stackTop, Pointer methodAddress, Pointer termAddress) => Pointer.Zero;

		public static void SetReturnObject(Pointer stackTop, Pointer ob)
		{ }
	}

	public static class Serial
	{
		public static void Setup(int serial)
		{ }

		public static void Write(int serial, byte data)
		{ }

		public static byte Read(int serial) => 0;

		public static bool IsDataReady(int serial) => false;
	}
}<|MERGE_RESOLUTION|>--- conflicted
+++ resolved
@@ -92,11 +92,7 @@
 		public static void SignalTermination()
 		{ }
 
-<<<<<<< HEAD
 		public static object SignalSystemCall() => null;
-=======
-		public static object SignalSystemCall(object obj) => null;
->>>>>>> b949568a
 
 		public static void SwitchToThread(Thread thread)
 		{ }
