﻿// Copyright (c) MOSA Project. Licensed under the New BSD License.

using Mosa.DeviceSystem;
using Mosa.Runtime;

namespace Mosa.Kernel.BareMetal;

public static class Platform
{
	// These methods will be plugged and implemented elsewhere in the platform specific implementation

	public static uint GetPageShift()
	{
		return 0;
	}

	public static void EntryPoint()
	{
	}

	public static AddressRange GetBootReservedRegion()
	{
		return new AddressRange(0, 0);
	}

	public static AddressRange GetInitialGCMemoryPool()
	{
		return new AddressRange(0, 0);
	}

	public static void PageTableSetup()
	{ }

	public static void PageTableInitialize()
	{ }

	public static void PageTableEnable()
	{ }

<<<<<<< HEAD
	public static void PageTableMapVirtualAddressToPhysical(Pointer virtualAddress, Pointer physicalAddress, bool present = true)
=======
	public static void MapVirtualAddressToPhysical(Pointer virtualAddress, Pointer physicalAddress, bool present = true)
>>>>>>> 95c685c9
	{ }

	public static Pointer GetPhysicalAddressFromVirtual(Pointer virtualAddress)
	{
		return Pointer.Zero;
	}

	public static void ConsoleWrite(byte c)
	{ }

	public static void DebugWrite(byte c)
	{ }

	public static void InterruptHandlerSetup()
	{ }

	public static void InterruptHandlerSet(InterruptHandler handler)
<<<<<<< HEAD
=======
	{ }

	#region IO Port Operations

	public static byte In8(ushort address)
	{
		return 0;
	}

	public static ushort In16(ushort address)
	{
		return 0;
	}

	public static uint In32(ushort address)
	{
		return 0;
	}

	public static void Out8(ushort address, byte data)
	{ }

	public static void Out16(ushort address, ushort data)
	{ }

	public static void Out32(ushort address, uint data)
	{ }

	#endregion IO Port Operations

	public static void EnableInterrupts()
	{ }

	public static void DisableInterrupts()
>>>>>>> 95c685c9
	{ }
}<|MERGE_RESOLUTION|>--- conflicted
+++ resolved
@@ -1,6 +1,5 @@
 ﻿// Copyright (c) MOSA Project. Licensed under the New BSD License.
 
-using Mosa.DeviceSystem;
 using Mosa.Runtime;
 
 namespace Mosa.Kernel.BareMetal;
@@ -37,11 +36,7 @@
 	public static void PageTableEnable()
 	{ }
 
-<<<<<<< HEAD
-	public static void PageTableMapVirtualAddressToPhysical(Pointer virtualAddress, Pointer physicalAddress, bool present = true)
-=======
 	public static void MapVirtualAddressToPhysical(Pointer virtualAddress, Pointer physicalAddress, bool present = true)
->>>>>>> 95c685c9
 	{ }
 
 	public static Pointer GetPhysicalAddressFromVirtual(Pointer virtualAddress)
@@ -59,8 +54,6 @@
 	{ }
 
 	public static void InterruptHandlerSet(InterruptHandler handler)
-<<<<<<< HEAD
-=======
 	{ }
 
 	#region IO Port Operations
@@ -95,6 +88,5 @@
 	{ }
 
 	public static void DisableInterrupts()
->>>>>>> 95c685c9
 	{ }
 }