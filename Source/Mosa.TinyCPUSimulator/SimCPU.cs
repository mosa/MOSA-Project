--- conflicted
+++ resolved
@@ -94,22 +94,6 @@
 		}
 
 		protected virtual ulong TranslateToPhysical(ulong address)
-<<<<<<< HEAD
-		{
-			return address;
-		}
-
-		protected virtual void MemoryUpdate(ulong address, byte size)
-		{
-			foreach (var device in SimMemoryDevices)
-			{
-				device.MemoryWrite(address, size);
-			}
-		}
-
-		private byte InternalRead8(ulong address)
-=======
->>>>>>> e481e579
 		{
 			return address;
 		}
@@ -178,9 +162,6 @@
 			Debug.Assert(InternalRead32(address) == newvalue); // very slow performance if assert enabled
 		}
 
-<<<<<<< HEAD
-		public void DirectWrite8(ulong address, byte value)
-=======
 		protected uint InternalRead32(ulong address)
 		{
 			var offset = address % 4;
@@ -243,7 +224,6 @@
 		}
 
 		protected byte InternalRead8(ulong address)
->>>>>>> e481e579
 		{
 			uint offset = (uint)(address % 4);
 
