﻿// Copyright (c) MOSA Project. Licensed under the New BSD License.

// References
// http://www.t13.org/Documents/UploadedDocuments/docs2004/d1572r3-EDD3.pdf
// http://mirrors.josefsipek.net/www.nondot.org/sabre/os/files/Disk/IDE-tech.html
// http://www.t13.org/documents/uploadeddocuments/docs2006/d1699r3f-ata8-acs.pdf

using Mosa.DeviceSystem;

namespace Mosa.DeviceDriver.ISA
{
	/// <summary>
	///
	/// </summary>
	//[ISADeviceDriver(AutoLoad = true, BasePort = 0x1F0, PortRange = 8, Platforms = PlatformArchitecture.X86AndX64)]
	//[ISADeviceDriver(AutoLoad = false, BasePort = 0x170, PortRange = 8, ForceOption = "ide2", Platforms = PlatformArchitecture.X86AndX64)]
	public class IDEController : HardwareDevice, IDiskControllerDevice
	{
		#region Definitions

		/// <summary>
		///
		/// </summary>
		internal struct IDECommand
		{
			internal const byte ReadSectorsWithRetry = 0x20;
			internal const byte WriteSectorsWithRetry = 0x30;
			internal const byte IdentifyDrive = 0xEC;
		}

		internal struct StatusRegister
		{
			internal const byte Busy = (byte)(1 << 7);
			internal const byte DriveReady = (byte)(1 << 6);
			internal const byte DriveWriteFault = (byte)(1 << 5);
			internal const byte DriveSeekComplete = (byte)(1 << 4);
			internal const byte DataRequest = (byte)(1 << 3);
			internal const byte CorrectedData = (byte)(1 << 2);
			internal const byte Index = (byte)(1 << 1);
			internal const byte Error = (byte)(1 << 0);
		}

		/// <summary>
		///
		/// </summary>
		internal struct IdentifyDrive
		{
			internal const uint GeneralConfig = 0x00;
			internal const uint LogicalCylinders = 0x02;
			internal const uint LogicalHeads = 0x08;
			internal const uint LogicalSectors = 0x06 * 2;
			internal const uint SerialNbr = 0x14;
			internal const uint ControllerType = 0x28;
			internal const uint BufferSize = 0x15 * 2;
			internal const uint FirmwareRevision = 0x17 * 2;
			internal const uint ModelNumber = 0x1B * 2;
			internal const uint SupportDoubleWord = 0x30 * 2;

			internal const uint CommandSetSupported83 = 83 * 2; // 1 word
			internal const uint MaxLBA28 = 60 * 2; // 2 words
			internal const uint MaxLBA48 = 100 * 2; // 3 words
		}

		#endregion Definitions

		/// <summary>
		/// The spin lock
		/// </summary>
		protected SpinLock spinLock;

		/// <summary>
		/// The drives per conroller
		/// </summary>
		public const uint DrivesPerConroller = 2; // the maximum supported

		/// <summary>
		/// The data port
		/// </summary>
		protected IOPortReadWrite DataPort;

		/// <summary>
		/// The feature port
		/// </summary>
		protected IOPortReadWrite FeaturePort;

		/// <summary>
		/// The error port
		/// </summary>
		protected IOPortRead ErrorPort;

		/// <summary>
		/// The sector count port
		/// </summary>
		protected IOPortReadWrite SectorCountPort;

		/// <summary>
		/// The lba low port
		/// </summary>
		protected IOPortReadWrite LBALowPort;

		/// <summary>
		/// The lba mid port
		/// </summary>
		protected IOPortReadWrite LBAMidPort;

		/// <summary>
		/// The lba high port
		/// </summary>
		protected IOPortReadWrite LBAHighPort;

		/// <summary>
		/// The device head port
		/// </summary>
		protected IOPortReadWrite DeviceHeadPort;

		/// <summary>
		/// The status port
		/// </summary>
		protected IOPortRead StatusPort;

		/// <summary>
		/// The command port
		/// </summary>
		protected IOPortWrite CommandPort;

		/// <summary>
		/// The bus control register port
		/// </summary>
		protected IOPortWrite ControlPort;

		/// <summary>
		/// The status port
		/// </summary>
		protected IOPortRead AltStatusPort;

		//protected IRQHandler IdeIRQ;

		public enum AddressingMode { NotSupported, LBA28, LBA48 }

		/// <summary>
		///
		/// </summary>
		protected struct DriveInfo
		{
			/// <summary>
			/// The present
			/// </summary>
			public bool Present;

			/// <summary>
			/// The maximum lba
			/// </summary>
			public uint MaxLBA;

			/// <summary>
			/// The lba type
			/// </summary>
			public AddressingMode AddressingMode;
		}

		/// <summary>
		/// The drive information
		/// </summary>
		protected DriveInfo[] driveInfo;

		/// <summary>
		/// Initializes a new instance of the <see cref="IDEController"/> class.
		/// </summary>
		public IDEController() => driveInfo = new DriveInfo[DrivesPerConroller];

		/// <summary>
		/// Setups this hardware device driver
		/// </summary>
		/// <param name="hardwareResources"></param>
		/// <returns></returns>
		public override bool Setup(HardwareResources hardwareResources)
		{
			this.HardwareResources = hardwareResources;
			base.Name = "IDE_0x" + base.HardwareResources.GetIOPortRegion(0).BaseIOPort.ToString("X");

			DataPort = base.HardwareResources.GetIOPortReadWrite(0, 0);
			ErrorPort = base.HardwareResources.GetIOPortReadWrite(0, 1);
			FeaturePort = base.HardwareResources.GetIOPortReadWrite(0, 1);
			SectorCountPort = base.HardwareResources.GetIOPortReadWrite(0, 2);
			LBALowPort = base.HardwareResources.GetIOPortReadWrite(0, 3);
			LBAMidPort = base.HardwareResources.GetIOPortReadWrite(0, 4);
			LBAHighPort = base.HardwareResources.GetIOPortReadWrite(0, 5);
			DeviceHeadPort = base.HardwareResources.GetIOPortReadWrite(0, 6);
			CommandPort = base.HardwareResources.GetIOPortWrite(0, 7);
			StatusPort = base.HardwareResources.GetIOPortReadWrite(0, 7);
			ControlPort = base.HardwareResources.GetIOPortWrite(1, 0);
			AltStatusPort = base.HardwareResources.GetIOPortReadWrite(1, 6);

			for (var drive = 0; drive < DrivesPerConroller; drive++)
			{
				driveInfo[drive].Present = false;
				driveInfo[drive].MaxLBA = 0;
			}

			base.DeviceStatus = DeviceStatus.Online;

			return true;
		}

		/// <summary>
		/// Probes this instance.
		/// </summary>
		/// <returns></returns>
		public override bool Probe()
		{
			LBALowPort.Write8(0x88);

			return LBALowPort.Read8() == 0x88;
		}

		/// <summary>
		/// Starts this hardware device.
		/// </summary>
		/// <returns></returns>
		public override DeviceDriverStartStatus Start()
		{
			ControlPort.Write8(0);

			for (byte drive = 0; drive < MaximunDriveCount; drive++)
			{
				DoIdentifyDrive(drive);
			}

			return DeviceDriverStartStatus.Started;
		}

		private void DoIdentifyDrive(byte index)
		{
			//HAL.DebugWriteLine("Device " + index.ToString() + " ID...");

			driveInfo[index].Present = false;

			//Send the identify command to the selected drive
			DeviceHeadPort.Write8((byte)((index == 0) ? 0xA0 : 0xB0));
			SectorCountPort.Write8(0);
			LBALowPort.Write8(0);
			LBAMidPort.Write8(0);
			LBAHighPort.Write8(0);
			CommandPort.Write8(IDECommand.IdentifyDrive);

			if (StatusPort.Read8() == 0)
			{
				//HAL.DebugWriteLine("Device " + index.ToString() + " doesnt exist...");

				//Drive doesn't exist
				return;
			}

			//Wait until a ready status is present
			if (!WaitForReadyStatus())
				return; //There's no ready status, this drive doesn't exist

			if (LBAMidPort.Read8() != 0 && LBAHighPort.Read8() != 0) //Check if the drive is ATA
			{
				//In this case the drive is ATAPI, which is not supported
				//HAL.DebugWriteLine("Device " + index.ToString() + " not ATA");

				return;
			}

			//Wait until the identify data is present (256x16 bits)
			if (!WaitForIdentifyData())
			{
				//HAL.DebugWriteLine("Device " + index.ToString() + " ID error");
				return;
			}

			//Read the identification info
			var info = new DataBlock(512);
			for (uint ix = 0; ix < 256; ix++)
			{
				info.SetUShort(ix * 2, DataPort.Read16());
			}

			//Find the addressing mode
<<<<<<< HEAD
			var lba28SectorCount = info.GetUInt(IdentifyDrive.MaxLBA28);

			AddressingMode aMode = AddressingMode.NotSupported;
			if ((info.GetUShort(IdentifyDrive.CommandSetSupported83) & 0x200) == 0x200) //Check the LBA48 support bit
=======
			bool lba48Supported = ((info.GetUShort(IdentifyDrive.CommandSetSupported83) & 0x200) == 0x200);
			driveInfo[index].AddressingMode = (lba48Supported ? AddressingMode.LBA48 : AddressingMode.LBA28);

			//Find the max LBA count
			uint lba28SectorCount = info.GetUInt(IdentifyDrive.MaxLBA28);
			ulong lba48SectorCount = info.GetULong(IdentifyDrive.MaxLBA48);
			
			//HAL.DebugWriteLine("LBA48BIT=" + lba48Supported.ToString());
			//HAL.DebugWriteLine("LBA28   =" + lba28SectorCount.ToString("X2"));

			if(!lba48Supported) //No LBA48
>>>>>>> 1051d46f
			{
				driveInfo[index].MaxLBA = lba28SectorCount;
			}
<<<<<<< HEAD
			else if (lba28SectorCount > 0) //LBA48 not supported, check LBA28
=======
			else //LBA48 supported
>>>>>>> 1051d46f
			{
				if(lba28SectorCount == 0x0FFFFFFF) //Check the limit according to the d1699r3f-ata8-acs.pdf (4.10.4 IDENTIFY DEVICE data)
				{
					driveInfo[index].MaxLBA = (uint)lba48SectorCount;
				}
				else
				{
					driveInfo[index].MaxLBA = lba28SectorCount;
				}
			}

			//An ATA drive is present and ready to use
			driveInfo[index].Present = true;

			//HAL.DebugWriteLine("Device " + index.ToString() + " present - MaxLBA=" + driveInfo[index].MaxLBA.ToString());
		}

		/// <summary>
		/// Called when an interrupt is received.
		/// </summary>
		/// <returns></returns>
		public override bool OnInterrupt() => true;

		/// <summary>
		/// Waits for register ready.
		/// </summary>
		/// <returns>True if the drive is ready.</returns>
		private bool WaitForReadyStatus()
		{
			byte status;
			do
			{
				status = StatusPort.Read8();
			}
			while ((status & StatusRegister.Busy) == StatusRegister.Busy);

			return true;

			//TODO: Timeout -> return false
		}

		/// <summary>
		/// Waits for the selected drive to send the identify data.
		/// </summary>
		/// <returns>True if the data is received, False if an error ocurred.</returns>
		private bool WaitForIdentifyData()
		{
			byte status;
			do
			{
				status = StatusPort.Read8();
			}
			while ((status & StatusRegister.DataRequest) != StatusRegister.DataRequest && (status & StatusRegister.Error) != StatusRegister.Error);

			return ((status & StatusRegister.Error) != StatusRegister.Error);
		}

		/// <summary>
		/// Send a CacheFlush (0xE7) command to the selected drive.
		/// </summary>
		/// <returns>True if the cache flush command is successful, false if not.</returns>
		private bool DoCacheFlush()
		{
			CommandPort.Write8(0xE7);

			return WaitForReadyStatus();
		}

		/// <summary>
		/// Opens the specified drive.
		/// </summary>
		/// <param name="drive">The drive.</param>
		/// <returns></returns>
		public bool Open(uint drive)
		{
			if (drive >= MaximunDriveCount || !driveInfo[drive].Present)
				return false;

			return true;
		}

		protected enum SectorOperation { Read, Write }

		/// <summary>
		/// Performs the LBA28.
		/// </summary>
		/// <param name="operation">The operation.</param>
		/// <param name="drive">The drive NBR.</param>
		/// <param name="lba">The lba.</param>
		/// <param name="data">The data.</param>
		/// <param name="offset">The offset.</param>
		/// <returns></returns>
		protected bool PerformLBA28(SectorOperation operation, uint drive, uint lba, byte[] data, uint offset)
		{
			if (drive >= MaximunDriveCount || !driveInfo[drive].Present)
				return false;

			DeviceHeadPort.Write8((byte)(0xE0 | (drive << 4) | ((lba >> 24) & 0x0F)));
			FeaturePort.Write8(0);
			SectorCountPort.Write8(1);
			LBAHighPort.Write8((byte)((lba >> 16) & 0xFF));
			LBAMidPort.Write8((byte)((lba >> 8) & 0xFF));
			LBALowPort.Write8((byte)(lba & 0xFF));

			CommandPort.Write8((operation == SectorOperation.Write) ? IDECommand.WriteSectorsWithRetry : IDECommand.ReadSectorsWithRetry);

			if (!WaitForReadyStatus())
				return false;

			var sector = new DataBlock(data);

			//TODO: Don't use PIO
			if (operation == SectorOperation.Read)
			{
				for (uint index = 0; index < 256; index++)
				{
					sector.SetUShort(offset + (index * 2), DataPort.Read16());
				}
			}
			else
			{
				//NOTE: Transfering 16bits at a time seems to fail(?) to write each second 16bits - transfering 32bits seems to fix this (???)
				for (uint index = 0; index < 128; index++)
				{
					DataPort.Write32(sector.GetUInt(offset + (index * 4)));
				}

				//Cache flush
				DoCacheFlush();
			}

			return true;
		}

		/// <summary>
		/// Reads the LBA48.
		/// </summary>
		/// <param name="operation">The operation.</param>
		/// <param name="drive">The drive.</param>
		/// <param name="lba">The lba.</param>
		/// <param name="data">The data.</param>
		/// <param name="offset">The offset.</param>
		/// <returns></returns>
		protected bool PerformLBA48(SectorOperation operation, uint drive, uint lba, byte[] data, uint offset)
		{
			if (drive >= MaximunDriveCount || !driveInfo[drive].Present)
				return false;

			DeviceHeadPort.Write8((byte)(0x40 | (drive << 4)));
			SectorCountPort.Write8(0);

			LBALowPort.Write8((byte)((lba >> 24) & 0xFF));

			//NOTE: There's no point in finding the upper 5-6 bytes in a 32bit number (which also fixes a bug: (lba >> 32) = lba -> addressing wrong blocks)
			//LBAMidPort.Write8((byte)((lba >> 32) & 0xFF));
			LBAMidPort.Write8(0x0);
			//LBAHighPort.Write8((byte)((lba >> 40) & 0xFF));
			LBAHighPort.Write8(0x0);

			SectorCountPort.Write8(1);

			LBALowPort.Write8((byte)(lba & 0xFF));
			LBAMidPort.Write8((byte)((lba >> 8) & 0xFF));
			LBAHighPort.Write8((byte)((lba >> 16) & 0xFF));

			CommandPort.Write8((byte)((operation == SectorOperation.Write) ? 0x34 : 0x24));

			if (!WaitForReadyStatus())
				return false;

			var sector = new DataBlock(data);

			//TODO: Don't use PIO
			if (operation == SectorOperation.Read)
			{
				for (uint index = 0; index < 256; index++)
				{
					sector.SetUShort(offset + (index * 2), DataPort.Read16());
				}
			}
			else
			{
				for (uint index = 0; index < 128; index++)
				{
					DataPort.Write32(sector.GetUInt(offset + (index * 4)));
				}

				//Cache flush
				DoCacheFlush();
			}

			return true;
		}

		/// <summary>
		/// Releases the specified drive.
		/// </summary>
		/// <param name="drive">The drive.</param>
		/// <returns></returns>
		public bool Release(uint drive) => true;

		/// <summary>
		/// Gets the maximum drive count.
		/// </summary>
		/// <value>The drive count.</value>
		public uint MaximunDriveCount => 2;

		/// <summary>
		/// Gets the size of the sector.
		/// </summary>
		/// <param name="drive">The drive NBR.</param>
		/// <returns></returns>
		public uint GetSectorSize(uint drive) => 512;

		/// <summary>
		/// Gets the total sectors.
		/// </summary>
		/// <param name="drive">The drive NBR.</param>
		/// <returns></returns>
		public uint GetTotalSectors(uint drive)
		{
			if (drive >= MaximunDriveCount || !driveInfo[drive].Present)
				return 0;

			return driveInfo[drive].MaxLBA;
		}

		/// <summary>
		/// Determines whether this instance can write to the specified drive.
		/// </summary>
		/// <param name="drive">The drive NBR.</param>
		/// <returns>
		/// 	<c>true</c> if this instance can write to the specified drive; otherwise, <c>false</c>.
		/// </returns>
		public bool CanWrite(uint drive)
		{
			//todo
			return true;
		}

		/// <summary>
		/// Reads the block.
		/// </summary>
		/// <param name="drive">The drive NBR.</param>
		/// <param name="block">The block.</param>
		/// <param name="count">The count.</param>
		/// <param name="data">The data.</param>
		/// <returns></returns>
		public bool ReadBlock(uint drive, uint block, uint count, byte[] data)
		{
			if (drive >= MaximunDriveCount || !driveInfo[drive].Present)
				return false;

			if (data.Length < count * 512)
				return false;

			try
			{
				spinLock.Enter();
				for (uint index = 0; index < count; index++)
				{
					switch (driveInfo[drive].AddressingMode)
					{
						case AddressingMode.LBA28:
							if (!PerformLBA28(SectorOperation.Read, drive, block + index, data, index * 512))
								return false;
							break;

						case AddressingMode.LBA48:
							if (!PerformLBA48(SectorOperation.Read, drive, block + index, data, index * 512))
								return false;
							break;
					}
				}
				return true;
			}
			finally
			{
				spinLock.Exit();
			}
		}

		/// <summary>
		/// Writes the block.
		/// </summary>
		/// <param name="drive">The drive NBR.</param>
		/// <param name="block">The block.</param>
		/// <param name="count">The count.</param>
		/// <param name="data">The data.</param>
		/// <returns></returns>
		public bool WriteBlock(uint drive, uint block, uint count, byte[] data)
		{
			if (drive >= MaximunDriveCount || !driveInfo[drive].Present)
				return false;

			if (data.Length < count * 512)
				return false;

			try
			{
				spinLock.Enter();
				for (uint index = 0; index < count; index++)
				{
					switch (driveInfo[drive].AddressingMode)
					{
						case AddressingMode.LBA28:
							if (!PerformLBA28(SectorOperation.Write, drive, block + index, data, index * 512))
								return false;
							break;

						case AddressingMode.LBA48:
							if (!PerformLBA48(SectorOperation.Write, drive, block + index, data, index * 512))
								return false;
							break;
					}
				}
				return true;
			}
			finally
			{
				spinLock.Exit();
			}
		}
	}
}<|MERGE_RESOLUTION|>--- conflicted
+++ resolved
@@ -278,12 +278,6 @@
 			}
 
 			//Find the addressing mode
-<<<<<<< HEAD
-			var lba28SectorCount = info.GetUInt(IdentifyDrive.MaxLBA28);
-
-			AddressingMode aMode = AddressingMode.NotSupported;
-			if ((info.GetUShort(IdentifyDrive.CommandSetSupported83) & 0x200) == 0x200) //Check the LBA48 support bit
-=======
 			bool lba48Supported = ((info.GetUShort(IdentifyDrive.CommandSetSupported83) & 0x200) == 0x200);
 			driveInfo[index].AddressingMode = (lba48Supported ? AddressingMode.LBA48 : AddressingMode.LBA28);
 
@@ -295,15 +289,10 @@
 			//HAL.DebugWriteLine("LBA28   =" + lba28SectorCount.ToString("X2"));
 
 			if(!lba48Supported) //No LBA48
->>>>>>> 1051d46f
 			{
 				driveInfo[index].MaxLBA = lba28SectorCount;
 			}
-<<<<<<< HEAD
-			else if (lba28SectorCount > 0) //LBA48 not supported, check LBA28
-=======
 			else //LBA48 supported
->>>>>>> 1051d46f
 			{
 				if(lba28SectorCount == 0x0FFFFFFF) //Check the limit according to the d1699r3f-ata8-acs.pdf (4.10.4 IDENTIFY DEVICE data)
 				{
