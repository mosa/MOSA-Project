--- conflicted
+++ resolved
@@ -242,11 +242,7 @@
 			new ISADeviceDriverRegistryEntry
 			{
 				Name = "ACPI",
-<<<<<<< HEAD
-				Platforms = PlatformArchitecture.X86,
-=======
 				Platform = PlatformArchitecture.X86,
->>>>>>> 480dd468
 				AutoLoad = true,
 				Factory = () => new ISA.ACPI()
 			},
