// Copyright (c) MOSA Project. Licensed under the New BSD License.

using Mosa.Tool.Debugger.DebugData;
using System;
using System.ComponentModel;
using System.Windows.Forms;

namespace Mosa.Tool.Debugger.Views
{
	public partial class CallStackView : DebugDockContent
	{
		private class CallStackEntry : TreeNode
		{
			public string MethodName { get { return (Symbol == null) ? "Unknown" : Symbol.Name; } }

			public ulong InstructionPointer { get; private set; }

			public ulong StackFrame { get; private set; }

			public ulong StackPointer { get; private set; }

			private readonly SymbolInfo Symbol = null;

			public CallStackEntry(SymbolInfo symbol, ulong instructionPointer, ulong stackFrame, ulong stackPointer)
			{
				Symbol = symbol;
				InstructionPointer = instructionPointer;
				StackFrame = stackFrame;
				StackPointer = stackPointer;

				Text = "[" + ToHex(InstructionPointer) + "] " + (string.IsNullOrEmpty(MethodName) ? "Unknown" : MethodName + " [Frame: " + ToHex(StackFrame) + "]");
			}
		}

		public CallStackView(MainForm mainForm)
			: base(mainForm)
		{
			InitializeComponent();
			treeView1.MouseDown += (sender, args) => treeView1.SelectedNode = treeView1.GetNodeAt(args.X, args.Y);
		}

		public override void OnRunning()
		{
			treeView1.Nodes.Clear();
		}

		protected override void ClearDisplay()
		{
			treeView1.Nodes.Clear();
		}

		protected override void UpdateDisplay()
		{
			ClearDisplay();

			if (StackFrame == 0 || InstructionPointer == 0 || StackPointer == 0)
				return;

			AddSymbol(InstructionPointer, StackFrame, StackPointer);

			var symbol = DebugSource.GetFirstSymbolsStartingAt(InstructionPointer);

			if (symbol != null)
			{
				// new stack frame has not been setup
				MemoryCache.ReadMemory(StackPointer, NativeIntegerSize, OnMemoryReadPrologue);
				return;
			}

			symbol = DebugSource.GetFirstSymbolsStartingAt(InstructionPointer - Platform.FirstPrologueInstructionSize);

			if (symbol != null)
			{
				// new stack frame has not been setup
				MemoryCache.ReadMemory(StackPointer + NativeIntegerSize, NativeIntegerSize, OnMemoryReadPrologue);
				return;
			}

			MemoryCache.ReadMemory(StackFrame, NativeIntegerSize * 2, OnMemoryRead);
		}

		private void AddSymbol(ulong ip, ulong stackFrame, ulong stackPointer)
		{
			var symbol = DebugSource.GetFirstSymbol(ip);

			treeView1.Nodes.Add(new CallStackEntry(symbol, ip, stackFrame, stackPointer));
		}

		private void OnMemoryRead(ulong address, byte[] bytes) => Invoke((MethodInvoker)(() => UpdateDisplay(address, bytes)));

		private void OnMemoryReadPrologue(ulong address, byte[] bytes) => Invoke((MethodInvoker)(() => UpdateDisplayPrologue(address, bytes)));

		private void UpdateDisplay(ulong address, byte[] memory)
		{
			if (memory.Length < NativeIntegerSize * 2)
				return; // something went wrong!

			if (treeView1.Nodes.Count == 0)
				return; // race condition

			var returnStackFrame = MainForm.ToLong(memory, 0, NativeIntegerSize);
			var returnIP = MainForm.ToLong(memory, NativeIntegerSize, NativeIntegerSize);

			if (returnIP == 0)
				return;

			AddSymbol(returnIP, returnStackFrame, address);

			if (returnStackFrame != 0)
			{
				if (treeView1.Nodes.Count > 20)
					return;

				MemoryCache.ReadMemory(returnStackFrame, NativeIntegerSize * 2, OnMemoryRead);
			}
		}

		private void UpdateDisplayPrologue(ulong address, byte[] memory)
		{
			if (memory.Length < NativeIntegerSize)
				return; // something went wrong!

			if (treeView1.Nodes.Count == 0)
				return; // race condition

			ulong returnIP = MainForm.ToLong(memory, 0, NativeIntegerSize);

			if (returnIP == 0)
				return;

			AddSymbol(returnIP, StackFrame, address);

			MemoryCache.ReadMemory(StackFrame, NativeIntegerSize * 2, OnMemoryRead);
		}

		private void treeView1_MouseClick(object sender, MouseEventArgs e)
		{
			var node = treeView1.SelectedNode;

			if (node == null)
				return;

			var clickedEntry = node as CallStackEntry;

			if (e.Button == MouseButtons.Left)
			{
				MainForm.SetFocus(clickedEntry.InstructionPointer, clickedEntry.StackFrame, clickedEntry.StackPointer);
			}
			else if (e.Button == MouseButtons.Right)
			{
				var relativeMousePosition = treeView1.PointToClient(Cursor.Position);

<<<<<<< HEAD
			var menu = new ToolStripMenuItem(clickedEntry.Text);
			menu.Enabled = false;

			var m = new ContextMenuStrip();
			m.Items.Add(menu);
			m.Items.Add(new ToolStripMenuItem("Copy to &Clipboard", null, new EventHandler(MainForm.OnCopyToClipboard)) { Tag = clickedEntry.HexAddress });
			m.Items.Add(new ToolStripMenuItem("Set &Breakpoint", null, new EventHandler(MainForm.OnAddBreakPoint)) { Tag = new AddBreakPointArgs(null, clickedEntry.Address) });
			m.Show(treeView1, relativeMousePosition);
=======
				var menu = new MenuItem(clickedEntry.Text);
				menu.Enabled = false;

				var m = new ContextMenu();
				m.MenuItems.Add(menu);
				m.MenuItems.Add(new MenuItem("Copy to &Clipboard", new EventHandler(MainForm.OnCopyToClipboard)) { Tag = ToHex(clickedEntry.InstructionPointer) });
				m.MenuItems.Add(new MenuItem("Set &Breakpoint", new EventHandler(MainForm.OnAddBreakPoint)) { Tag = new AddBreakPointArgs(null, clickedEntry.InstructionPointer) });
				m.Show(treeView1, relativeMousePosition);
			}
>>>>>>> ba8f7d64
		}
	}
}<|MERGE_RESOLUTION|>--- conflicted
+++ resolved
@@ -150,26 +150,15 @@
 			{
 				var relativeMousePosition = treeView1.PointToClient(Cursor.Position);
 
-<<<<<<< HEAD
-			var menu = new ToolStripMenuItem(clickedEntry.Text);
-			menu.Enabled = false;
-
-			var m = new ContextMenuStrip();
-			m.Items.Add(menu);
-			m.Items.Add(new ToolStripMenuItem("Copy to &Clipboard", null, new EventHandler(MainForm.OnCopyToClipboard)) { Tag = clickedEntry.HexAddress });
-			m.Items.Add(new ToolStripMenuItem("Set &Breakpoint", null, new EventHandler(MainForm.OnAddBreakPoint)) { Tag = new AddBreakPointArgs(null, clickedEntry.Address) });
-			m.Show(treeView1, relativeMousePosition);
-=======
-				var menu = new MenuItem(clickedEntry.Text);
+				var menu = new ToolStripMenuItem(clickedEntry.Text);
 				menu.Enabled = false;
 
-				var m = new ContextMenu();
-				m.MenuItems.Add(menu);
-				m.MenuItems.Add(new MenuItem("Copy to &Clipboard", new EventHandler(MainForm.OnCopyToClipboard)) { Tag = ToHex(clickedEntry.InstructionPointer) });
-				m.MenuItems.Add(new MenuItem("Set &Breakpoint", new EventHandler(MainForm.OnAddBreakPoint)) { Tag = new AddBreakPointArgs(null, clickedEntry.InstructionPointer) });
+				var m = new ContextMenuStrip();
+				m.Items.Add(menu);
+				m.Items.Add(new ToolStripMenuItem("Copy to &Clipboard", null, new EventHandler(MainForm.OnCopyToClipboard)) { Tag = clickedEntry.InstructionPointer });
+				m.Items.Add(new ToolStripMenuItem("Set &Breakpoint", null, new EventHandler(MainForm.OnAddBreakPoint)) { Tag = new AddBreakPointArgs(null, clickedEntry.InstructionPointer) });
 				m.Show(treeView1, relativeMousePosition);
 			}
->>>>>>> ba8f7d64
 		}
 	}
 }