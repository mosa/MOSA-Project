--- conflicted
+++ resolved
@@ -51,76 +51,6 @@
 		}
 
 		/// <summary>
-<<<<<<< HEAD
-		/// Casts a Span of one primitive type <typeparamref name="TFrom"/> to another primitive type <typeparamref name="TTo"/>.
-		/// These types may not contain pointers or references. This is checked at runtime in order to preserve type safety.
-		/// </summary>
-		/// <remarks>
-		/// Supported only for platforms that support misaligned memory access or when the memory block is aligned by other means.
-		/// </remarks>
-		/// <param name="span">The source slice, of type <typeparamref name="TFrom"/>.</param>
-		/// <exception cref="System.ArgumentException">
-		/// Thrown when <typeparamref name="TFrom"/> or <typeparamref name="TTo"/> contains pointers.
-		/// </exception>
-		[MethodImpl(MethodImplOptions.AggressiveInlining)]
-		public static Span<TTo> Cast<TFrom, TTo>(Span<TFrom> span)
-			where TFrom : struct
-			where TTo : struct
-		{
-			if (RuntimeHelpers.IsReferenceOrContainsReferences<TFrom>())
-				throw new ArgumentException("Type is reference or contains references.", nameof(TFrom));
-			if (RuntimeHelpers.IsReferenceOrContainsReferences<TTo>())
-				throw new ArgumentException("Type is reference or contains references.", nameof(TTo));
-
-			// Use unsigned integers - unsigned division by constant (especially by power of 2)
-			// and checked casts are faster and smaller.
-			uint fromSize = (uint)Unsafe.SizeOf<TFrom>();
-			uint toSize = (uint)Unsafe.SizeOf<TTo>();
-			uint fromLength = (uint)span.Length;
-			ulong toLengthUInt64 = fromLength * fromSize / toSize;
-
-			// TODO: checked conversion supported by compiler yet
-			// int toLength = checked((int)toLengthUInt64);
-			int toLength = (int)toLengthUInt64;
-
-			return new Span<TTo>(ref Unsafe.As<TFrom, TTo>(ref GetReference(span)), toLength);
-		}
-
-		/// <summary>
-		/// Casts a ReadOnlySpan of one primitive type <typeparamref name="TFrom"/> to another primitive type <typeparamref name="TTo"/>.
-		/// These types may not contain pointers or references. This is checked at runtime in order to preserve type safety.
-		/// </summary>
-		/// <remarks>
-		/// Supported only for platforms that support misaligned memory access or when the memory block is aligned by other means.
-		/// </remarks>
-		/// <param name="span">The source slice, of type <typeparamref name="TFrom"/>.</param>
-		/// <exception cref="System.ArgumentException">
-		/// Thrown when <typeparamref name="TFrom"/> or <typeparamref name="TTo"/> contains pointers.
-		/// </exception>
-		[MethodImpl(MethodImplOptions.AggressiveInlining)]
-		public static ReadOnlySpan<TTo> Cast<TFrom, TTo>(ReadOnlySpan<TFrom> span)
-			where TFrom : struct
-			where TTo : struct
-		{
-			if (RuntimeHelpers.IsReferenceOrContainsReferences<TFrom>())
-				throw new ArgumentException("Type is reference or contains references.", nameof(TFrom));
-			if (RuntimeHelpers.IsReferenceOrContainsReferences<TTo>())
-				throw new ArgumentException("Type is reference or contains references.", nameof(TTo));
-
-			// Use unsigned integers - unsigned division by constant (especially by power of 2)
-			// and checked casts are faster and smaller.
-			uint fromSize = (uint)Unsafe.SizeOf<TFrom>();
-			uint toSize = (uint)Unsafe.SizeOf<TTo>();
-			uint fromLength = (uint)span.Length;
-			ulong toLengthUInt64 = fromLength * fromSize / toSize;
-
-			// TODO: checked conversion supported by compiler yet
-			// int toLength = checked((int)toLengthUInt64);
-			int toLength = (int)toLengthUInt64;
-
-			return new ReadOnlySpan<TTo>(ref Unsafe.As<TFrom, TTo>(ref GetReference(span)), toLength);
-		}
-=======
         /// Casts a Span of one primitive type <typeparamref name="TFrom"/> to another primitive type <typeparamref name="TTo"/>.
         /// These types may not contain pointers or references. This is checked at runtime in order to preserve type safety.
         /// </summary>
@@ -140,7 +70,7 @@
                 throw new Exception("Type is reference or contains references.");
             if (RuntimeHelpers.IsReferenceOrContainsReferences<TTo>())
                 throw new Exception("Type is reference or contains references.");
- 
+
             // Use unsigned integers - unsigned division by constant (especially by power of 2)
             // and checked casts are faster and smaller.
             uint fromSize = (uint)Unsafe.SizeOf<TFrom>();
@@ -170,12 +100,12 @@
                 // TODO: checked keyword
                 toLength = (int)toLengthUInt64;
             }
- 
+
             return new Span<TTo>(
                 ref Unsafe.As<TFrom, TTo>(ref span._pointer.Value),
                 toLength);
         }
- 
+
         /// <summary>
         /// Casts a ReadOnlySpan of one primitive type <typeparamref name="TFrom"/> to another primitive type <typeparamref name="TTo"/>.
         /// These types may not contain pointers or references. This is checked at runtime in order to preserve type safety.
@@ -196,7 +126,7 @@
                 throw new Exception("Type is reference or contains references.");
             if (RuntimeHelpers.IsReferenceOrContainsReferences<TTo>())
                 throw new Exception("Type is reference or contains references.");
- 
+
             // Use unsigned integers - unsigned division by constant (especially by power of 2)
             // and checked casts are faster and smaller.
             uint fromSize = (uint)Unsafe.SizeOf<TFrom>();
@@ -226,11 +156,10 @@
                 // TODO: checked keyword
                 toLength = (int)toLengthUInt64;
             }
- 
+
             return new ReadOnlySpan<TTo>(
                 ref Unsafe.As<TFrom, TTo>(ref MemoryMarshal.GetReference(span)),
                 toLength);
         }
->>>>>>> 859bd305
 	}
 }