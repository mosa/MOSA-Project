﻿// Copyright (c) MOSA Project. Licensed under the New BSD License.

using Mosa.Runtime;
using Mosa.Runtime.Plug;
using System;
using System.Runtime.CompilerServices;

namespace Mosa.Runtime.x86
{
	public unsafe static class Internal
	{
		internal const uint NativeIntSize = 4;

		public static bool IsTypeInInheritanceChain(MDTypeDefinition* typeDefinition, MDTypeDefinition* chain)
		{
			while (chain != null)
			{
				if (chain == typeDefinition)
					return true;

				chain = chain->ParentType;
			}

			return false;
		}

		public static void* IsInstanceOfType(RuntimeTypeHandle handle, void* obj)
		{
			if (obj == null)
				return null;

			MDTypeDefinition* typeDefinition = (MDTypeDefinition*)((uint**)&handle)[0];

			MDTypeDefinition* objTypeDefinition = (MDTypeDefinition*)((uint*)obj)[0];

			if (IsTypeInInheritanceChain(typeDefinition, objTypeDefinition))
				return obj;

			return null;
		}

		public static void* IsInstanceOfInterfaceType(int interfaceSlot, void* obj)
		{
			MDTypeDefinition* objTypeDefinition = (MDTypeDefinition*)((uint*)obj)[0];

			if (objTypeDefinition == null)
				return null;

<<<<<<< HEAD
			uint* bitmap = (uint*)(objTypeDefinition->Bitmap);
=======
			UIntPtr bitmap = objTypeDefinition->Bitmap;
>>>>>>> 3e70b374

			if (bitmap.ToPointer() == null)
				return null;

			int index = interfaceSlot / 32;
			int bit = interfaceSlot % 32;

			//uint value = bitmap[index];
			uint value = Intrinsic.Load32(bitmap, index * UIntPtr.Size);
			uint result = value & (uint)(1 << bit);

			if (result == 0)
				return null;

			return obj;
		}

		[Method("Mosa.Runtime.Internal.MemoryCopy")]
		public static void MemoryCopy(UIntPtr dest, UIntPtr src, uint count)
		{
			ulong* _dest = (ulong*)dest;
			ulong* _src = (ulong*)src;
			uint byteCount = count & 7;
			count >>= 3;

			for (; count >= 4; count -= 4, _dest += 4, _src += 4)
				Native.Memcpy256(_dest, _src);

			for (uint index = 0; index < count; index++)
				_dest[index] = _src[index];

			_dest += count;
			_src += count;

			byte* __dest = (byte*)_dest;
			byte* __src = (byte*)_src;
			for (uint index = 0; index < byteCount; index++)
				__dest[index] = __src[index];
		}

		[Method("Mosa.Runtime.Internal.MemorySet")]
		public static void MemorySet(UIntPtr dest, byte value, uint count)
		{
			// TEMP: assigning the method parameters into local variables forces the compiler to load the values
			// into virtual registers, which unlocks the optimizer to generate much better code quality.
			uint dst = (uint)dest;
			uint cnt = count;

			uint e3 = dst + cnt;
			byte val = value;

			// write 1 byte increments until 32-bit alignment
			for (; (dst & 0x3) != 0; dst++)
			{
				Intrinsic.Store8(dst, val);
			}

			uint e2 = e3 & 0xFFFFFFFC;
			uint value4 = (uint)((val << 24) | (val << 16) | (val << 8) | val);

			// write in 32-bit increments
			for (; dst < e2; dst += 4)
			{
				Intrinsic.Store32(dst, value4);
			}

			// write remaining in 1 byte increments
			for (; dst < e3; dst++)
			{
				Intrinsic.Store8(dst, val);
			}
		}

		[Method("Mosa.Runtime.Internal.MemoryClear")]
		public static void MemoryClear(UIntPtr dest, uint count)
		{
			// TEMP: assigning the method parameters into local variables forces the compiler to load the values
			// into virtual registers, which unlocks the optimizer to generate much better code quality.
			uint dst = (uint)dest;
			uint cnt = count;

			uint e3 = dst + cnt;

			// write 1 byte increments until 32-bit alignment
			for (; (dst & 0x3) != 0; dst++)
			{
				Intrinsic.Store8(dst, 0);
			}

			uint e2 = e3 & 0xFFFFFFFC;

			// write in 32-bit increments
			for (; dst < e2; dst += 4)
			{
				Intrinsic.Store32(dst, 0);
			}

			// write remaining in 1 byte increments
			for (; dst < e3; dst++)
			{
				Intrinsic.Store8(dst, 0);
			}
		}

		public static void DebugOutput(byte code)
		{
			Native.Out8(0xEA, code);
		}

		public static void DebugOutput(uint code)
		{
			Native.Out8(0xEB, (byte)((code >> 24) & 0xFF));
			Native.Out8(0xEB, (byte)((code >> 16) & 0xFF));
			Native.Out8(0xEB, (byte)((code >> 8) & 0xFF));
			Native.Out8(0xEB, (byte)(code & 0xFF));
		}

		public static void DebugOutput(string msg)
		{
			for (int i = 0; i < msg.Length; i++)
			{
				var c = msg[i];
				Native.Out8(0xEC, (byte)c);
			}

			Native.Out8(0xEC, 0);
		}

		public static void DebugOutput(string msg, uint code)
		{
			DebugOutput(msg);
			DebugOutput(code);
		}

		public static void Fault(uint code, uint extra = 0)
		{
			DebugOutput(code);
			DebugOutput(extra);
			System.Diagnostics.Debug.Fail("Fault: " + ((int)code).ToString("hex") + " , Extra: " + ((int)extra).ToString("hex"));
		}

		public static MDMethodDefinition* GetMethodDefinition(uint address)
		{
			uint table = Native.GetMethodLookupTable();
			uint entries = Intrinsic.Load32(table);

			table += 4;

			while (entries > 0)
			{
				uint addr = Intrinsic.Load32(table);
				uint size = Intrinsic.Load32(table, NativeIntSize);

				if (address >= addr && address < addr + size)
				{
					return (MDMethodDefinition*)Intrinsic.Load32(table, NativeIntSize * 2);
				}

				table += (NativeIntSize * 3);

				entries--;
			}

			return null;
		}

		public static MDMethodDefinition* GetMethodDefinitionViaMethodExceptionLookup(uint address)
		{
			uint table = Native.GetMethodExceptionLookupTable();

			if (table == 0)
				return null;

			uint entries = Intrinsic.Load32(table);

			table += NativeIntSize;

			while (entries > 0)
			{
				uint addr = Intrinsic.Load32(table);
				uint size = Intrinsic.Load32(table, NativeIntSize);

				if (address >= addr && address < addr + size)
				{
					return (MDMethodDefinition*)Intrinsic.Load32(table, NativeIntSize * 2);
				}

				table += (NativeIntSize * 3);

				entries--;
			}

			return null;
		}

		public static MDProtectedRegionDefinition* GetProtectedRegionEntryByAddress(uint address, MDTypeDefinition* exceptionType, MDMethodDefinition* methodDef)
		{
			var protectedRegionTable = methodDef->ProtectedRegionTable;

			if (protectedRegionTable == null)
				return null;

			uint method = (uint)methodDef->Method;

			if (method == 0)
				return null;

			uint offset = address - method;
			uint entries = protectedRegionTable->NumberOfRegions;

			uint entry = 0;
			MDProtectedRegionDefinition* protectedRegionDef = null;
			uint currentStart = uint.MinValue;
			uint currentEnd = uint.MaxValue;

			while (entry < entries)
			{
				var prDef = protectedRegionTable->GetProtectedRegionDefinition(entry);

				uint start = prDef->StartOffset;
				uint end = prDef->EndOffset;

				if ((offset >= start) && (offset < end) && (start >= currentStart) && (end < currentEnd))
				{
					var handlerType = prDef->HandlerType;
					var exType = prDef->ExceptionType;

					// If the handler is a finally clause, accept without testing
					// If the handler is a exception clause, accept if the exception type is in the is within the inheritance chain of the exception object
					if ((handlerType == ExceptionHandlerType.Finally) ||
						(handlerType == ExceptionHandlerType.Exception && IsTypeInInheritanceChain(exType, exceptionType)))
					{
						protectedRegionDef = prDef;
						currentStart = start;
						currentEnd = end;
					}
				}

				entry++;
			}

			return protectedRegionDef;
		}

		[MethodImpl(MethodImplOptions.NoInlining)]
		public static uint GetPreviousStackFrame(uint ebp)
		{
			if (ebp < 0x1000)
				return 0;
			return Intrinsic.Load32(ebp);
		}

		[MethodImpl(MethodImplOptions.NoInlining)]
		public static uint GetStackFrame(uint depth)
		{
			return GetStackFrame(depth, 0);
		}

		[MethodImpl(MethodImplOptions.NoInlining)]
		public static uint GetStackFrame(uint depth, uint ebp)
		{
			if (ebp == 0)
				ebp = Native.GetEBP();

			while (depth > 0)
			{
				depth--;

				ebp = GetPreviousStackFrame(ebp);

				if (ebp == 0)
					return 0;
			}

			return ebp;
		}

		[MethodImpl(MethodImplOptions.NoInlining)]
		public static uint GetReturnAddressFromStackFrame(uint stackframe)
		{
			if (stackframe < 0x1000)
				return 0;
			return Intrinsic.Load32(stackframe, NativeIntSize);
		}

		[MethodImpl(MethodImplOptions.NoInlining)]
		public static void SetReturnAddressForStackFrame(uint stackframe, uint value)
		{
			Intrinsic.Store32(stackframe, NativeIntSize, value);
		}

		[MethodImpl(MethodImplOptions.NoInlining)]
		public static MDMethodDefinition* GetMethodDefinitionFromStackFrameDepth(uint depth)
		{
			return GetMethodDefinitionFromStackFrameDepth(depth, 0);
		}

		[MethodImpl(MethodImplOptions.NoInlining)]
		public static MDMethodDefinition* GetMethodDefinitionFromStackFrameDepth(uint depth, uint ebp)
		{
			if (ebp == 0)
				ebp = Native.GetEBP();

			ebp = GetStackFrame(depth + 0, ebp);

			uint address = GetReturnAddressFromStackFrame(ebp);
			return GetMethodDefinition(address);
		}

		public static SimpleStackTraceEntry GetStackTraceEntry(uint depth, uint ebp, uint eip)
		{
			var entry = new SimpleStackTraceEntry();

			uint address;
			if (depth == 0 && eip != 0)
				address = eip;
			else
			{
				if (ebp == 0)
					ebp = Native.GetEBP();

				if (eip != 0)
					depth--;

				ebp = GetStackFrame(depth, ebp);

				address = GetReturnAddressFromStackFrame(ebp);
			}

			var methodDef = GetMethodDefinition(address);

			if (methodDef == null)
				return entry;

			entry.MethodDefinition = methodDef;
			entry.Offset = address - (uint)(methodDef->Method);

			return entry;
		}

		[MethodImpl(MethodImplOptions.NoInlining)]
		public static void ExceptionHandler()
		{
			// capture this register immediately
			uint exceptionObject = Native.GetExceptionRegister();

			uint stackFrame = GetStackFrame(1);

			for (uint i = 0; ; i++)
			{
				uint returnAddress = GetReturnAddressFromStackFrame(stackFrame);

				if (returnAddress == 0)
				{
					// hit the top of stack!
					Fault(0XBAD00002, i);
				}

				var exceptionType = (MDTypeDefinition*)Intrinsic.Load32(exceptionObject);

				var methodDef = GetMethodDefinitionViaMethodExceptionLookup(returnAddress);

				if (methodDef != null)
				{
					var protectedRegion = GetProtectedRegionEntryByAddress(returnAddress - 1, exceptionType, methodDef);

					if (protectedRegion != null)
					{
						// found handler for current method, call it

						uint methodStart = (uint)methodDef->Method;
						uint handlerOffset = protectedRegion->HandlerOffset;
						uint jumpTarget = methodStart + handlerOffset;

						uint stackSize = methodDef->StackSize & 0xFFFF; // lower 16-bits only
						uint previousFrame = GetPreviousStackFrame(stackFrame);
						uint newStack = previousFrame - stackSize;

						Native.FrameJump(jumpTarget, newStack, previousFrame, exceptionObject);
					}
				}

				// no handler in method, go up the stack
				stackFrame = GetPreviousStackFrame(stackFrame);
			}
		}
	}
}<|MERGE_RESOLUTION|>--- conflicted
+++ resolved
@@ -46,11 +46,7 @@
 			if (objTypeDefinition == null)
 				return null;
 
-<<<<<<< HEAD
-			uint* bitmap = (uint*)(objTypeDefinition->Bitmap);
-=======
 			UIntPtr bitmap = objTypeDefinition->Bitmap;
->>>>>>> 3e70b374
 
 			if (bitmap.ToPointer() == null)
 				return null;
