<<<<<<< HEAD
﻿<?xml version="1.0" encoding="utf-8"?>
<Project DefaultTargets="Build" xmlns="http://schemas.microsoft.com/developer/msbuild/2003" ToolsVersion="4.0">
  <PropertyGroup>
    <ProjectType>Local</ProjectType>
    <ProductVersion>9.0.30729</ProductVersion>
    <SchemaVersion>2.0</SchemaVersion>
    <ProjectGuid>{1D756AD8-07A2-44F3-9A69-B6573A339CB4}</ProjectGuid>
    <Configuration Condition=" '$(Configuration)' == '' ">Debug</Configuration>
    <Platform Condition=" '$(Platform)' == '' ">AnyCPU</Platform>
    <AssemblyKeyContainerName>
    </AssemblyKeyContainerName>
    <AssemblyName>Pictor</AssemblyName>
    <DefaultClientScript>JScript</DefaultClientScript>
    <DefaultHTMLPageLayout>Grid</DefaultHTMLPageLayout>
    <DefaultTargetSchema>IE50</DefaultTargetSchema>
    <DelaySign>false</DelaySign>
    <TargetFrameworkVersion>v4.0</TargetFrameworkVersion>
    <OutputType>Library</OutputType>
    <AppDesignerFolder>
    </AppDesignerFolder>
    <RootNamespace>Pictor</RootNamespace>
    <FileUpgradeFlags>
    </FileUpgradeFlags>
    <OldToolsVersion>3.5</OldToolsVersion>
    <UpgradeBackupLocation />
  </PropertyGroup>
  <PropertyGroup Condition=" '$(Configuration)|$(Platform)' == 'Debug|AnyCPU' ">
    <AllowUnsafeBlocks>true</AllowUnsafeBlocks>
    <BaseAddress>285212672</BaseAddress>
    <ConfigurationOverrideFile>
    </ConfigurationOverrideFile>
    <DefineConstants>DEBUG;TRACE</DefineConstants>
    <DocumentationFile>
    </DocumentationFile>
    <DebugSymbols>true</DebugSymbols>
    <FileAlignment>4096</FileAlignment>
    <Optimize>false</Optimize>
    <OutputPath>..\..\bin\</OutputPath>
    <RegisterForComInterop>False</RegisterForComInterop>
    <RemoveIntegerChecks>False</RemoveIntegerChecks>
    <WarningLevel>4</WarningLevel>
    <DebugType>full</DebugType>
  </PropertyGroup>
  <PropertyGroup Condition=" '$(Configuration)|$(Platform)' == 'Release|AnyCPU' ">
    <AllowUnsafeBlocks>true</AllowUnsafeBlocks>
    <BaseAddress>285212672</BaseAddress>
    <ConfigurationOverrideFile>
    </ConfigurationOverrideFile>
    <DefineConstants>TRACE</DefineConstants>
    <DocumentationFile>..\..\bin\Pictor.xml</DocumentationFile>
    <FileAlignment>4096</FileAlignment>
    <Optimize>true</Optimize>
    <OutputPath>..\..\bin\</OutputPath>
    <RegisterForComInterop>False</RegisterForComInterop>
    <RemoveIntegerChecks>False</RemoveIntegerChecks>
    <WarningLevel>2</WarningLevel>
    <DebugType>none</DebugType>
  </PropertyGroup>
  <ItemGroup>
    <Reference Include="System" />
    <Reference Include="System.Data" />
    <Reference Include="System.Xml" />
  </ItemGroup>
  <ItemGroup>
  </ItemGroup>
  <ItemGroup>
    <Compile Include="AntiAliasedCompundRasterizer.cs" />
    <Compile Include="AntiAliasedLineBasics.cs" />
    <Compile Include="AntiAliasedOutlineRasterizer.cs" />
    <Compile Include="AntiAliasedOutlineRenderer.cs" />
    <Compile Include="AntialiasedRasterizerCells.cs" />
    <Compile Include="AntiAliasedScanlineRasterizer.cs" />
    <Compile Include="Array.cs" />
    <Compile Include="Basics.cs" />
    <Compile Include="Blur.cs" />
    <Compile Include="BoundingRect.cs" />
    <Compile Include="BSpline.cs" />
    <Compile Include="ClipLiangBarsky.cs" />
    <Compile Include="ColorGray.cs" />
    <Compile Include="ColorRGBA.cs" />
    <Compile Include="DdaLine.cs" />
    <Compile Include="EquationSimulator.cs" />
    <Compile Include="Execution Timer.cs" />
    <Compile Include="GammaFunctions.cs" />
    <Compile Include="GammaLookupTable.cs" />
    <Compile Include="IColorType.cs" />
    <Compile Include="IGenerator.cs" />
    <Compile Include="ImageFilters.cs" />
    <Compile Include="IMarkers.cs" />
    <Compile Include="IScanline.cs" />
    <Compile Include="IVertexDest.cs" />
    <Compile Include="LinearSpanInterpolator.cs" />
    <Compile Include="Math.cs" />
    <Compile Include="MathStroke.cs" />
    <Compile Include="OutlineImageRenderer.cs" />
    <Compile Include="PatternFiltersRGBA.cs" />
    <Compile Include="PerspectiveSpanInterpolator.cs" />
    <Compile Include="PixelFormat\AlphaMaskAdaptor.cs" />
    <Compile Include="PixelFormat\AlphaMaskU8.cs" />
    <Compile Include="PixelFormat\ClippingProxy.cs" />
    <Compile Include="PixelFormat\Gray.cs" />
    <Compile Include="PixelFormat\IPixelFormat.cs" />
    <Compile Include="PixelFormat\RGB.cs" />
    <Compile Include="PixelFormat\RgbA.cs" />
    <Compile Include="PixelFormat\Transposer.cs" />
    <Compile Include="Quicksort.cs" />
    <Compile Include="RasterBuffer.cs" />
    <Compile Include="RasterBufferAccessors.cs" />
    <Compile Include="RasterizerClip.cs" />
    <Compile Include="Scanline.cs" />
    <Compile Include="ScanlineBin.cs" />
    <Compile Include="ScanlineRenderer.cs" />
    <Compile Include="SpanAllocator.cs" />
    <Compile Include="SpanGradient.cs" />
    <Compile Include="SpanImageFilter.cs" />
    <None Include="SpanImageFilterGray.cs" />
    <Compile Include="SpanImageFilterRGB.cs" />
    <Compile Include="SpanImageFilterRGBA.cs" />
    <Compile Include="SpanSubdivisionAdaptor.cs" />
    <Compile Include="Transform\Affine.cs" />
    <Compile Include="Transform\Bilinear.cs" />
    <Compile Include="Transform\ITransform.cs" />
    <Compile Include="Transform\Perspective.cs" />
    <Compile Include="Transform\Viewport.cs" />
    <Compile Include="UnpackedScanline.cs" />
    <Compile Include="VcGenStroke.cs" />
    <Compile Include="VertexSequence.cs" />
    <Compile Include="VertexSource\Arc.cs" />
    <Compile Include="VertexSource\CurveConverter.cs" />
    <Compile Include="VertexSource\Curves.cs" />
    <Compile Include="VertexSource\Ellipse.cs" />
    <Compile Include="VertexSource\GouraudSpan.cs" />
    <Compile Include="VertexSource\GouraudSpanRGBA.cs" />
    <Compile Include="VertexSource\GsvText.cs" />
    <Compile Include="VertexSource\IVertexSource.cs" />
    <Compile Include="VertexSource\PathStorage.cs" />
    <Compile Include="VertexSource\RoundedRect.cs" />
    <Compile Include="VertexSource\StrokeConverter.cs" />
    <Compile Include="VertexSource\TransformConverter.cs" />
    <Compile Include="VertexSource\VcGenConverterAdaptor.cs" />
  </ItemGroup>
  <Import Project="$(MSBuildBinPath)\Microsoft.CSHARP.Targets" />
  <PropertyGroup>
    <PreBuildEvent>
    </PreBuildEvent>
    <PostBuildEvent>
    </PostBuildEvent>
  </PropertyGroup>
=======
﻿<?xml version="1.0" encoding="utf-8"?>
<Project DefaultTargets="Build" xmlns="http://schemas.microsoft.com/developer/msbuild/2003" ToolsVersion="4.0">
  <PropertyGroup>
    <ProjectType>Local</ProjectType>
    <ProductVersion>9.0.30729</ProductVersion>
    <SchemaVersion>2.0</SchemaVersion>
    <ProjectGuid>{1D756AD8-07A2-44F3-9A69-B6573A339CB4}</ProjectGuid>
    <Configuration Condition=" '$(Configuration)' == '' ">Debug</Configuration>
    <Platform Condition=" '$(Platform)' == '' ">AnyCPU</Platform>
    <AssemblyKeyContainerName>
    </AssemblyKeyContainerName>
    <AssemblyName>Pictor</AssemblyName>
    <DefaultClientScript>JScript</DefaultClientScript>
    <DefaultHTMLPageLayout>Grid</DefaultHTMLPageLayout>
    <DefaultTargetSchema>IE50</DefaultTargetSchema>
    <DelaySign>false</DelaySign>
    <TargetFrameworkVersion>v2.0</TargetFrameworkVersion>
    <OutputType>Library</OutputType>
    <AppDesignerFolder>
    </AppDesignerFolder>
    <RootNamespace>Pictor</RootNamespace>
    <FileUpgradeFlags>
    </FileUpgradeFlags>
    <OldToolsVersion>3.5</OldToolsVersion>
    <UpgradeBackupLocation />
  </PropertyGroup>
  <PropertyGroup Condition=" '$(Configuration)|$(Platform)' == 'Debug|AnyCPU' ">
    <AllowUnsafeBlocks>true</AllowUnsafeBlocks>
    <BaseAddress>285212672</BaseAddress>
    <ConfigurationOverrideFile>
    </ConfigurationOverrideFile>
    <DefineConstants>DEBUG;TRACE</DefineConstants>
    <DocumentationFile>
    </DocumentationFile>
    <DebugSymbols>true</DebugSymbols>
    <FileAlignment>4096</FileAlignment>
    <Optimize>false</Optimize>
    <OutputPath>..\..\bin\</OutputPath>
    <RegisterForComInterop>False</RegisterForComInterop>
    <RemoveIntegerChecks>False</RemoveIntegerChecks>
    <WarningLevel>4</WarningLevel>
    <DebugType>full</DebugType>
  </PropertyGroup>
  <PropertyGroup Condition=" '$(Configuration)|$(Platform)' == 'Release|AnyCPU' ">
    <AllowUnsafeBlocks>true</AllowUnsafeBlocks>
    <BaseAddress>285212672</BaseAddress>
    <ConfigurationOverrideFile>
    </ConfigurationOverrideFile>
    <DefineConstants>TRACE</DefineConstants>
    <DocumentationFile>..\..\bin\Pictor.xml</DocumentationFile>
    <FileAlignment>4096</FileAlignment>
    <Optimize>true</Optimize>
    <OutputPath>..\..\bin\</OutputPath>
    <RegisterForComInterop>False</RegisterForComInterop>
    <RemoveIntegerChecks>False</RemoveIntegerChecks>
    <WarningLevel>2</WarningLevel>
    <DebugType>none</DebugType>
  </PropertyGroup>
  <ItemGroup>
    <Reference Include="System" />
    <Reference Include="System.Data" />
    <Reference Include="System.Xml" />
  </ItemGroup>
  <ItemGroup>
  </ItemGroup>
  <ItemGroup>
    <Compile Include="AntiAliasedCompundRasterizer.cs" />
    <Compile Include="AntiAliasedLineBasics.cs" />
    <Compile Include="AntiAliasedOutlineRasterizer.cs" />
    <Compile Include="AntiAliasedOutlineRenderer.cs" />
    <Compile Include="AntialiasedRasterizerCells.cs" />
    <Compile Include="AntiAliasedScanlineRasterizer.cs" />
    <Compile Include="Array.cs" />
    <Compile Include="Basics.cs" />
    <Compile Include="Blur.cs" />
    <Compile Include="BoundingRect.cs" />
    <Compile Include="BSpline.cs" />
    <Compile Include="ClipLiangBarsky.cs" />
    <Compile Include="ColorGray.cs" />
    <Compile Include="ColorRGBA.cs" />
    <Compile Include="DdaLine.cs" />
    <Compile Include="EquationSimulator.cs" />
    <Compile Include="Execution Timer.cs" />
    <Compile Include="GammaFunctions.cs" />
    <Compile Include="GammaLookupTable.cs" />
    <Compile Include="IColorType.cs" />
    <Compile Include="IGenerator.cs" />
    <Compile Include="ImageFilters.cs" />
    <Compile Include="IMarkers.cs" />
    <Compile Include="IScanline.cs" />
    <Compile Include="IVertexDest.cs" />
    <Compile Include="LinearSpanInterpolator.cs" />
    <Compile Include="Math.cs" />
    <Compile Include="MathStroke.cs" />
    <Compile Include="OutlineImageRenderer.cs" />
    <Compile Include="PatternFiltersRGBA.cs" />
    <Compile Include="PerspectiveSpanInterpolator.cs" />
    <Compile Include="PixelFormat\AlphaMaskAdaptor.cs" />
    <Compile Include="PixelFormat\AlphaMaskU8.cs" />
    <Compile Include="PixelFormat\ClippingProxy.cs" />
    <Compile Include="PixelFormat\Gray.cs" />
    <Compile Include="PixelFormat\IPixelFormat.cs" />
    <Compile Include="PixelFormat\RGB.cs" />
    <Compile Include="PixelFormat\RgbA.cs" />
    <Compile Include="PixelFormat\Transposer.cs" />
    <Compile Include="Quicksort.cs" />
    <Compile Include="RasterBuffer.cs" />
    <Compile Include="RasterBufferAccessors.cs" />
    <Compile Include="RasterizerClip.cs" />
    <Compile Include="Scanline.cs" />
    <Compile Include="ScanlineBin.cs" />
    <Compile Include="ScanlineRenderer.cs" />
    <Compile Include="SpanAllocator.cs" />
    <Compile Include="SpanGradient.cs" />
    <Compile Include="SpanImageFilter.cs" />
    <None Include="SpanImageFilterGray.cs" />
    <Compile Include="SpanImageFilterRGB.cs" />
    <Compile Include="SpanImageFilterRGBA.cs" />
    <Compile Include="SpanSubdivisionAdaptor.cs" />
    <Compile Include="Transform\Affine.cs" />
    <Compile Include="Transform\Bilinear.cs" />
    <Compile Include="Transform\ITransform.cs" />
    <Compile Include="Transform\Perspective.cs" />
    <Compile Include="Transform\Viewport.cs" />
    <Compile Include="UnpackedScanline.cs" />
    <Compile Include="VcGenStroke.cs" />
    <Compile Include="VertexSequence.cs" />
    <Compile Include="VertexSource\Arc.cs" />
    <Compile Include="VertexSource\CurveConverter.cs" />
    <Compile Include="VertexSource\Curves.cs" />
    <Compile Include="VertexSource\Ellipse.cs" />
    <Compile Include="VertexSource\GouraudSpan.cs" />
    <Compile Include="VertexSource\GouraudSpanRGBA.cs" />
    <Compile Include="VertexSource\GsvText.cs" />
    <Compile Include="VertexSource\IVertexSource.cs" />
    <Compile Include="VertexSource\PathStorage.cs" />
    <Compile Include="VertexSource\RoundedRect.cs" />
    <Compile Include="VertexSource\StrokeConverter.cs" />
    <Compile Include="VertexSource\TransformConverter.cs" />
    <Compile Include="VertexSource\VcGenConverterAdaptor.cs" />
  </ItemGroup>
  <Import Project="$(MSBuildBinPath)\Microsoft.CSHARP.Targets" />
  <PropertyGroup>
    <PreBuildEvent>
    </PreBuildEvent>
    <PostBuildEvent>
    </PostBuildEvent>
  </PropertyGroup>
>>>>>>> 042d6589
</Project><|MERGE_RESOLUTION|>--- conflicted
+++ resolved
@@ -1,153 +1,3 @@
-<<<<<<< HEAD
-﻿<?xml version="1.0" encoding="utf-8"?>
-<Project DefaultTargets="Build" xmlns="http://schemas.microsoft.com/developer/msbuild/2003" ToolsVersion="4.0">
-  <PropertyGroup>
-    <ProjectType>Local</ProjectType>
-    <ProductVersion>9.0.30729</ProductVersion>
-    <SchemaVersion>2.0</SchemaVersion>
-    <ProjectGuid>{1D756AD8-07A2-44F3-9A69-B6573A339CB4}</ProjectGuid>
-    <Configuration Condition=" '$(Configuration)' == '' ">Debug</Configuration>
-    <Platform Condition=" '$(Platform)' == '' ">AnyCPU</Platform>
-    <AssemblyKeyContainerName>
-    </AssemblyKeyContainerName>
-    <AssemblyName>Pictor</AssemblyName>
-    <DefaultClientScript>JScript</DefaultClientScript>
-    <DefaultHTMLPageLayout>Grid</DefaultHTMLPageLayout>
-    <DefaultTargetSchema>IE50</DefaultTargetSchema>
-    <DelaySign>false</DelaySign>
-    <TargetFrameworkVersion>v4.0</TargetFrameworkVersion>
-    <OutputType>Library</OutputType>
-    <AppDesignerFolder>
-    </AppDesignerFolder>
-    <RootNamespace>Pictor</RootNamespace>
-    <FileUpgradeFlags>
-    </FileUpgradeFlags>
-    <OldToolsVersion>3.5</OldToolsVersion>
-    <UpgradeBackupLocation />
-  </PropertyGroup>
-  <PropertyGroup Condition=" '$(Configuration)|$(Platform)' == 'Debug|AnyCPU' ">
-    <AllowUnsafeBlocks>true</AllowUnsafeBlocks>
-    <BaseAddress>285212672</BaseAddress>
-    <ConfigurationOverrideFile>
-    </ConfigurationOverrideFile>
-    <DefineConstants>DEBUG;TRACE</DefineConstants>
-    <DocumentationFile>
-    </DocumentationFile>
-    <DebugSymbols>true</DebugSymbols>
-    <FileAlignment>4096</FileAlignment>
-    <Optimize>false</Optimize>
-    <OutputPath>..\..\bin\</OutputPath>
-    <RegisterForComInterop>False</RegisterForComInterop>
-    <RemoveIntegerChecks>False</RemoveIntegerChecks>
-    <WarningLevel>4</WarningLevel>
-    <DebugType>full</DebugType>
-  </PropertyGroup>
-  <PropertyGroup Condition=" '$(Configuration)|$(Platform)' == 'Release|AnyCPU' ">
-    <AllowUnsafeBlocks>true</AllowUnsafeBlocks>
-    <BaseAddress>285212672</BaseAddress>
-    <ConfigurationOverrideFile>
-    </ConfigurationOverrideFile>
-    <DefineConstants>TRACE</DefineConstants>
-    <DocumentationFile>..\..\bin\Pictor.xml</DocumentationFile>
-    <FileAlignment>4096</FileAlignment>
-    <Optimize>true</Optimize>
-    <OutputPath>..\..\bin\</OutputPath>
-    <RegisterForComInterop>False</RegisterForComInterop>
-    <RemoveIntegerChecks>False</RemoveIntegerChecks>
-    <WarningLevel>2</WarningLevel>
-    <DebugType>none</DebugType>
-  </PropertyGroup>
-  <ItemGroup>
-    <Reference Include="System" />
-    <Reference Include="System.Data" />
-    <Reference Include="System.Xml" />
-  </ItemGroup>
-  <ItemGroup>
-  </ItemGroup>
-  <ItemGroup>
-    <Compile Include="AntiAliasedCompundRasterizer.cs" />
-    <Compile Include="AntiAliasedLineBasics.cs" />
-    <Compile Include="AntiAliasedOutlineRasterizer.cs" />
-    <Compile Include="AntiAliasedOutlineRenderer.cs" />
-    <Compile Include="AntialiasedRasterizerCells.cs" />
-    <Compile Include="AntiAliasedScanlineRasterizer.cs" />
-    <Compile Include="Array.cs" />
-    <Compile Include="Basics.cs" />
-    <Compile Include="Blur.cs" />
-    <Compile Include="BoundingRect.cs" />
-    <Compile Include="BSpline.cs" />
-    <Compile Include="ClipLiangBarsky.cs" />
-    <Compile Include="ColorGray.cs" />
-    <Compile Include="ColorRGBA.cs" />
-    <Compile Include="DdaLine.cs" />
-    <Compile Include="EquationSimulator.cs" />
-    <Compile Include="Execution Timer.cs" />
-    <Compile Include="GammaFunctions.cs" />
-    <Compile Include="GammaLookupTable.cs" />
-    <Compile Include="IColorType.cs" />
-    <Compile Include="IGenerator.cs" />
-    <Compile Include="ImageFilters.cs" />
-    <Compile Include="IMarkers.cs" />
-    <Compile Include="IScanline.cs" />
-    <Compile Include="IVertexDest.cs" />
-    <Compile Include="LinearSpanInterpolator.cs" />
-    <Compile Include="Math.cs" />
-    <Compile Include="MathStroke.cs" />
-    <Compile Include="OutlineImageRenderer.cs" />
-    <Compile Include="PatternFiltersRGBA.cs" />
-    <Compile Include="PerspectiveSpanInterpolator.cs" />
-    <Compile Include="PixelFormat\AlphaMaskAdaptor.cs" />
-    <Compile Include="PixelFormat\AlphaMaskU8.cs" />
-    <Compile Include="PixelFormat\ClippingProxy.cs" />
-    <Compile Include="PixelFormat\Gray.cs" />
-    <Compile Include="PixelFormat\IPixelFormat.cs" />
-    <Compile Include="PixelFormat\RGB.cs" />
-    <Compile Include="PixelFormat\RgbA.cs" />
-    <Compile Include="PixelFormat\Transposer.cs" />
-    <Compile Include="Quicksort.cs" />
-    <Compile Include="RasterBuffer.cs" />
-    <Compile Include="RasterBufferAccessors.cs" />
-    <Compile Include="RasterizerClip.cs" />
-    <Compile Include="Scanline.cs" />
-    <Compile Include="ScanlineBin.cs" />
-    <Compile Include="ScanlineRenderer.cs" />
-    <Compile Include="SpanAllocator.cs" />
-    <Compile Include="SpanGradient.cs" />
-    <Compile Include="SpanImageFilter.cs" />
-    <None Include="SpanImageFilterGray.cs" />
-    <Compile Include="SpanImageFilterRGB.cs" />
-    <Compile Include="SpanImageFilterRGBA.cs" />
-    <Compile Include="SpanSubdivisionAdaptor.cs" />
-    <Compile Include="Transform\Affine.cs" />
-    <Compile Include="Transform\Bilinear.cs" />
-    <Compile Include="Transform\ITransform.cs" />
-    <Compile Include="Transform\Perspective.cs" />
-    <Compile Include="Transform\Viewport.cs" />
-    <Compile Include="UnpackedScanline.cs" />
-    <Compile Include="VcGenStroke.cs" />
-    <Compile Include="VertexSequence.cs" />
-    <Compile Include="VertexSource\Arc.cs" />
-    <Compile Include="VertexSource\CurveConverter.cs" />
-    <Compile Include="VertexSource\Curves.cs" />
-    <Compile Include="VertexSource\Ellipse.cs" />
-    <Compile Include="VertexSource\GouraudSpan.cs" />
-    <Compile Include="VertexSource\GouraudSpanRGBA.cs" />
-    <Compile Include="VertexSource\GsvText.cs" />
-    <Compile Include="VertexSource\IVertexSource.cs" />
-    <Compile Include="VertexSource\PathStorage.cs" />
-    <Compile Include="VertexSource\RoundedRect.cs" />
-    <Compile Include="VertexSource\StrokeConverter.cs" />
-    <Compile Include="VertexSource\TransformConverter.cs" />
-    <Compile Include="VertexSource\VcGenConverterAdaptor.cs" />
-  </ItemGroup>
-  <Import Project="$(MSBuildBinPath)\Microsoft.CSHARP.Targets" />
-  <PropertyGroup>
-    <PreBuildEvent>
-    </PreBuildEvent>
-    <PostBuildEvent>
-    </PostBuildEvent>
-  </PropertyGroup>
-=======
 ﻿<?xml version="1.0" encoding="utf-8"?>
 <Project DefaultTargets="Build" xmlns="http://schemas.microsoft.com/developer/msbuild/2003" ToolsVersion="4.0">
   <PropertyGroup>
@@ -296,5 +146,4 @@
     <PostBuildEvent>
     </PostBuildEvent>
   </PropertyGroup>
->>>>>>> 042d6589
 </Project>