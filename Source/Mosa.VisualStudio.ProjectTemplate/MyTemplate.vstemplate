--- conflicted
+++ resolved
@@ -15,16 +15,11 @@
     <Icon>__TemplateIcon.ico</Icon>
   </TemplateData>
   <TemplateContent>
-<<<<<<< HEAD
-    <Project TargetFileName="$safeprojectname$.csproj" File="$safeprojectname$.csproj" ReplaceParameters="true">
-      <Folder Name=".vs" TargetFolderName=".vs" />
-=======
     <Project TargetFileName="$safeprojectname$.csproj" File="Mosa.Starter.x86.csproj" ReplaceParameters="true" >
       <Folder Name=".vs" TargetFolderName=".vs" />
       <Folder Name="Properties" TargetFolderName="Properties">
         <ProjectItem ReplaceParameters="true" TargetFileName="launchSettings.json">launchSettings.json</ProjectItem>
       </Folder>
->>>>>>> 09bc97db
       <ProjectItem ReplaceParameters="true" TargetFileName="Boot.cs">Boot.cs</ProjectItem>
       <ProjectItem ReplaceParameters="true" TargetFileName="Program.cs">Program.cs</ProjectItem>
     </Project>
