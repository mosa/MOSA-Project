/*
 * (c) 2008 MOSA - The Managed Operating System Alliance
 *
 * Licensed under the terms of the New BSD License.
 *
 * Authors:
 *  Michael Ruck (grover) <sharpos@michaelruck.de>
 */

using System;

namespace Mosa.Compiler.Metadata.Signatures
{
	/// <summary>
	///
	/// </summary>
	public class MethodSignature : Signature
	{
		/// <summary>
		///
		/// </summary>
		//private CallingConvention callingConvention;
		private MethodCallingConvention methodCallingConvention;

		/// <summary>
		///
		/// </summary>
		private int genericParameterCount;

		/// <summary>
		///
		/// </summary>
		private bool hasExplicitThis;

		/// <summary>
		///
		/// </summary>
		private bool hasThis;

		/// <summary>
		///
		/// </summary>
		private SigType[] parameters;

		/// <summary>
		///
		/// </summary>
		private SigType returnType;

		/// <summary>
		/// Gets the calling convention.
		/// </summary>
		/// <value>The calling convention.</value>
		public MethodCallingConvention MethodCallingConvention
		{
			get { return methodCallingConvention; }
			protected set { methodCallingConvention = value; }
		}

		/// <summary>
		/// Gets the generic parameter count.
		/// </summary>
		/// <value>The generic parameter count.</value>
		public int GenericParameterCount
		{
			get { return genericParameterCount; }
		}

		/// <summary>
		/// Gets a value indicating whether this instance has explicit this.
		/// </summary>
		/// <value>
		/// 	<c>true</c> if this instance has explicit this; otherwise, <c>false</c>.
		/// </value>
		public bool HasExplicitThis
		{
			get { return hasExplicitThis; }
			protected set { hasExplicitThis = value; }
		}

		/// <summary>
		/// Gets a value indicating whether this instance has this.
		/// </summary>
		/// <value><c>true</c> if this instance has this; otherwise, <c>false</c>.</value>
		public bool HasThis
		{
			get { return hasThis; }
			protected set { hasThis = value; }
		}

		/// <summary>
		/// Gets the parameters.
		/// </summary>
		/// <value>The parameters.</value>
		public SigType[] Parameters
		{
			get { return parameters; }
		}

		/// <summary>
		/// Gets the type of the return.
		/// </summary>
		/// <value>The type of the return.</value>
		public SigType ReturnType
		{
			get { return returnType; }
		}

		/// <summary>
		/// Initializes a new instance of the <see cref="MethodSignature"/> class.
		/// </summary>
		/// <param name="reader">The reader.</param>
		public MethodSignature(SignatureReader reader)
			: base(reader)
		{
		}

		/// <summary>
		/// Initializes a new instance of the <see cref="MethodSignature"/> class.
		/// </summary>
		/// <param name="provider">The provider.</param>
		/// <param name="token">The token.</param>
		public MethodSignature(IMetadataProvider provider, HeapIndexToken token)
			: base(provider, token)
		{
		}

		/// <summary>
		/// Initializes a new instance of the <see cref="MethodSignature"/> class.
		/// </summary>
		/// <param name="returnType">Type of the return value.</param>
		/// <param name="parameters">The parameter types.</param>
		public MethodSignature(SigType returnType, SigType[] parameters)
		{
			if (returnType == null)
				throw new ArgumentNullException(@"returnType");
			if (parameters == null)
				throw new ArgumentNullException(@"parameters");

			this.methodCallingConvention = MethodCallingConvention.Default;
			this.hasExplicitThis = false;
			this.hasThis = false;
			this.parameters = parameters;
			this.returnType = returnType;
			this.genericParameterCount = 0;
		}

		/// <summary>
		/// Initializes a new instance of the <see cref="MethodSignature"/> class.
		/// </summary>
		/// <param name="signature">The signature.</param>
		public MethodSignature(MethodSignature signature)
			: base(signature)
		{
			this.methodCallingConvention = signature.methodCallingConvention;
			this.hasExplicitThis = signature.hasExplicitThis;
			this.hasThis = signature.hasThis;
			this.returnType = signature.returnType;
			this.genericParameterCount = signature.genericParameterCount;

			this.parameters = new SigType[signature.parameters.Length];
			for (int i = 0; i < signature.parameters.Length; i++)
				this.parameters[i] = signature.parameters[i];
		}

		/// <summary>
		/// Parses the signature.
		/// </summary>
		/// <param name="reader">The reader.</param>
		protected sealed override void ParseSignature(SignatureReader reader)
		{
			byte value = reader.ReadByte();

			// Check for instance signature
			if (HAS_THIS == (value & HAS_THIS))
			{
				hasThis = true;
			}

			if (HAS_EXPLICIT_THIS == (value & HAS_EXPLICIT_THIS))
			{
				hasExplicitThis = true;
			}

			if (GENERIC == (value & GENERIC))
			{
				methodCallingConvention = MethodCallingConvention.Generic;
				genericParameterCount = reader.ReadCompressedInt32();
			}
			else if (VARARG == (value & VARARG))
			{
				methodCallingConvention = MethodCallingConvention.VarArg;
			}
			else if ((value & 0x1F) != 0x00)
			{
				throw new InvalidOperationException(@"Invalid method definition signature.");
			}

			// Number of parameters
			int paramCount = reader.ReadCompressedInt32();
			parameters = new SigType[paramCount];

			// Read the return type
			returnType = SigType.ParseTypeSignature(reader);

			// Read all parameters
			for (int i = 0; i < paramCount; i++)
				parameters[i] = SigType.ParseTypeSignature(reader);
		}

		/// <summary>
		///
		/// </summary>
		private const byte DEFAULT = 0x00;

		/// <summary>
		///
		/// </summary>
		private const byte VARARG = 0x05;

		/// <summary>
		///
		/// </summary>
		private const byte GENERIC = 0x10;

		/// <summary>
		///
		/// </summary>
		private const byte HAS_THIS = 0x20;
<<<<<<< HEAD

		/// <summary>
		///
		/// </summary>
		private const byte HAS_EXPLICIT_THIS = 0x40;
=======
>>>>>>> 5d981e4a

		/// <summary>
		///
		/// </summary>
		private const byte HAS_EXPLICIT_THIS = 0x40;
	}
}<|MERGE_RESOLUTION|>--- conflicted
+++ resolved
@@ -227,14 +227,6 @@
 		///
 		/// </summary>
 		private const byte HAS_THIS = 0x20;
-<<<<<<< HEAD
-
-		/// <summary>
-		///
-		/// </summary>
-		private const byte HAS_EXPLICIT_THIS = 0x40;
-=======
->>>>>>> 5d981e4a
 
 		/// <summary>
 		///
