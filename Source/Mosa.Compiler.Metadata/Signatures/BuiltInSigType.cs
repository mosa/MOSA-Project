--- conflicted
+++ resolved
@@ -1,5 +1,3 @@
-<<<<<<< HEAD
-=======
 /*
  * (c) 2008 MOSA - The Managed Operating System Alliance
  *
@@ -9,7 +7,6 @@
  *  Michael Ruck (grover) <sharpos@michaelruck.de>
  */
 
->>>>>>> 5d981e4a
 namespace Mosa.Compiler.Metadata.Signatures
 {
 	public class BuiltInSigType : SigType
