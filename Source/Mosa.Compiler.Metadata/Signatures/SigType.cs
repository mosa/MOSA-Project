--- conflicted
+++ resolved
@@ -84,10 +84,6 @@
 			if (object.ReferenceEquals(this, other))
 				return true;
 
-<<<<<<< HEAD
-			// TODO: Check to make sure a SigType matches
-=======
->>>>>>> 5d981e4a
 			if (other.Type != this.Type)
 				return false;
 
@@ -265,11 +261,6 @@
 		{
 			int typeVariableIndex = reader.ReadCompressedInt32();
 			return new VarSigType(typeVariableIndex);
-<<<<<<< HEAD
-
-			//return context.GetGenericTypeArgument(typeVariableIndex);
-=======
->>>>>>> 5d981e4a
 		}
 
 		/// <summary>
@@ -315,11 +306,6 @@
 		{
 			int methodVariableIndex = reader.ReadCompressedInt32();
 			return new MVarSigType(methodVariableIndex);
-<<<<<<< HEAD
-
-			//return context.GetGenericMethodArgument(methodVariableIndex);
-=======
->>>>>>> 5d981e4a
 		}
 
 		/// <summary>
