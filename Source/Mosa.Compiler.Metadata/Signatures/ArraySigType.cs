--- conflicted
+++ resolved
@@ -27,11 +27,7 @@
 		/// <summary>
 		/// Holds the rank of the array (number of dimensions)
 		/// </summary>
-<<<<<<< HEAD
-		private int _rank;
-=======
 		private int rank;
->>>>>>> 5d981e4a
 
 		/// <summary>
 		/// Holds the sizes of each rank of the array.
