--- conflicted
+++ resolved
@@ -18,23 +18,6 @@
 	public abstract class Signature
 	{
 		/// <summary>
-<<<<<<< HEAD
-		///
-		/// </summary>
-		private HeapIndexToken token;
-
-		/// <summary>
-		/// Gets the token.
-		/// </summary>
-		/// <value>The token.</value>
-		public HeapIndexToken Token
-		{
-			get { return token; }
-		}
-
-		/// <summary>
-=======
->>>>>>> 5d981e4a
 		/// Initializes a new instance of the <see cref="Signature"/> class.
 		/// </summary>
 		protected Signature()
