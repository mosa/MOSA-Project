<<<<<<< HEAD
﻿<?xml version="1.0" encoding="utf-8"?>
<Project DefaultTargets="Build" xmlns="http://schemas.microsoft.com/developer/msbuild/2003" ToolsVersion="4.0">
  <PropertyGroup>
    <ProjectType>Local</ProjectType>
    <ProductVersion>9.0.30729</ProductVersion>
    <SchemaVersion>2.0</SchemaVersion>
    <ProjectGuid>{B271896A-D16A-4B76-B2F5-2EE0F98E4FC9}</ProjectGuid>
    <Configuration Condition=" '$(Configuration)' == '' ">Debug</Configuration>
    <Platform Condition=" '$(Platform)' == '' ">AnyCPU</Platform>
    <AssemblyKeyContainerName>
    </AssemblyKeyContainerName>
    <AssemblyName>Mosa.Tools.CreatePCIList</AssemblyName>
    <DefaultClientScript>JScript</DefaultClientScript>
    <DefaultHTMLPageLayout>Grid</DefaultHTMLPageLayout>
    <DefaultTargetSchema>IE50</DefaultTargetSchema>
    <DelaySign>false</DelaySign>
    <TargetFrameworkVersion>v4.0</TargetFrameworkVersion>
    <OutputType>Exe</OutputType>
    <AppDesignerFolder>
    </AppDesignerFolder>
    <RootNamespace>Mosa.Tools.CreatePCIList</RootNamespace>
    <FileUpgradeFlags>
    </FileUpgradeFlags>
    <OldToolsVersion>3.5</OldToolsVersion>
    <UpgradeBackupLocation />
  </PropertyGroup>
  <PropertyGroup Condition=" '$(Configuration)|$(Platform)' == 'Debug|AnyCPU' ">
    <BaseAddress>285212672</BaseAddress>
    <ConfigurationOverrideFile>
    </ConfigurationOverrideFile>
    <DefineConstants>DEBUG;TRACE</DefineConstants>
    <DocumentationFile>
    </DocumentationFile>
    <DebugSymbols>true</DebugSymbols>
    <FileAlignment>4096</FileAlignment>
    <Optimize>false</Optimize>
    <OutputPath>..\..\..\bin\</OutputPath>
    <RegisterForComInterop>False</RegisterForComInterop>
    <RemoveIntegerChecks>False</RemoveIntegerChecks>
    <TreatWarningsAsErrors>true</TreatWarningsAsErrors>
    <WarningLevel>4</WarningLevel>
    <DebugType>full</DebugType>
  </PropertyGroup>
  <PropertyGroup Condition=" '$(Configuration)|$(Platform)' == 'Release|AnyCPU' ">
    <BaseAddress>285212672</BaseAddress>
    <ConfigurationOverrideFile>
    </ConfigurationOverrideFile>
    <DefineConstants>TRACE</DefineConstants>
    <DocumentationFile>
    </DocumentationFile>
    <FileAlignment>4096</FileAlignment>
    <Optimize>true</Optimize>
    <OutputPath>..\..\..\bin\</OutputPath>
    <RegisterForComInterop>False</RegisterForComInterop>
    <RemoveIntegerChecks>False</RemoveIntegerChecks>
    <TreatWarningsAsErrors>true</TreatWarningsAsErrors>
    <WarningLevel>2</WarningLevel>
    <DebugType>none</DebugType>
  </PropertyGroup>
  <ItemGroup>
    <Reference Include="System" />
  </ItemGroup>
  <ItemGroup>
  </ItemGroup>
  <ItemGroup>
    <Compile Include="Program.cs">
      <SubType>Code</SubType>
    </Compile>
  </ItemGroup>
  <Import Project="$(MSBuildBinPath)\Microsoft.CSHARP.Targets" />
  <PropertyGroup>
    <PreBuildEvent>
    </PreBuildEvent>
    <PostBuildEvent>
    </PostBuildEvent>
  </PropertyGroup>
=======
﻿<?xml version="1.0" encoding="utf-8"?>
<Project DefaultTargets="Build" xmlns="http://schemas.microsoft.com/developer/msbuild/2003" ToolsVersion="4.0">
  <PropertyGroup>
    <ProjectType>Local</ProjectType>
    <ProductVersion>9.0.30729</ProductVersion>
    <SchemaVersion>2.0</SchemaVersion>
    <ProjectGuid>{B271896A-D16A-4B76-B2F5-2EE0F98E4FC9}</ProjectGuid>
    <Configuration Condition=" '$(Configuration)' == '' ">Debug</Configuration>
    <Platform Condition=" '$(Platform)' == '' ">AnyCPU</Platform>
    <AssemblyKeyContainerName>
    </AssemblyKeyContainerName>
    <AssemblyName>Mosa.Tools.CreatePCIList</AssemblyName>
    <DefaultClientScript>JScript</DefaultClientScript>
    <DefaultHTMLPageLayout>Grid</DefaultHTMLPageLayout>
    <DefaultTargetSchema>IE50</DefaultTargetSchema>
    <DelaySign>false</DelaySign>
    <TargetFrameworkVersion>v2.0</TargetFrameworkVersion>
    <OutputType>Exe</OutputType>
    <AppDesignerFolder>
    </AppDesignerFolder>
    <RootNamespace>Mosa.Tools.CreatePCIList</RootNamespace>
    <FileUpgradeFlags>
    </FileUpgradeFlags>
    <OldToolsVersion>3.5</OldToolsVersion>
    <UpgradeBackupLocation />
  </PropertyGroup>
  <PropertyGroup Condition=" '$(Configuration)|$(Platform)' == 'Debug|AnyCPU' ">
    <BaseAddress>285212672</BaseAddress>
    <ConfigurationOverrideFile>
    </ConfigurationOverrideFile>
    <DefineConstants>DEBUG;TRACE</DefineConstants>
    <DocumentationFile>
    </DocumentationFile>
    <DebugSymbols>true</DebugSymbols>
    <FileAlignment>4096</FileAlignment>
    <Optimize>false</Optimize>
    <OutputPath>..\..\..\bin\</OutputPath>
    <RegisterForComInterop>False</RegisterForComInterop>
    <RemoveIntegerChecks>False</RemoveIntegerChecks>
    <TreatWarningsAsErrors>true</TreatWarningsAsErrors>
    <WarningLevel>4</WarningLevel>
    <DebugType>full</DebugType>
  </PropertyGroup>
  <PropertyGroup Condition=" '$(Configuration)|$(Platform)' == 'Release|AnyCPU' ">
    <BaseAddress>285212672</BaseAddress>
    <ConfigurationOverrideFile>
    </ConfigurationOverrideFile>
    <DefineConstants>TRACE</DefineConstants>
    <DocumentationFile>
    </DocumentationFile>
    <FileAlignment>4096</FileAlignment>
    <Optimize>true</Optimize>
    <OutputPath>..\..\..\bin\</OutputPath>
    <RegisterForComInterop>False</RegisterForComInterop>
    <RemoveIntegerChecks>False</RemoveIntegerChecks>
    <TreatWarningsAsErrors>true</TreatWarningsAsErrors>
    <WarningLevel>2</WarningLevel>
    <DebugType>none</DebugType>
  </PropertyGroup>
  <ItemGroup>
    <Reference Include="System" />
  </ItemGroup>
  <ItemGroup>
  </ItemGroup>
  <ItemGroup>
    <Compile Include="Program.cs">
      <SubType>Code</SubType>
    </Compile>
  </ItemGroup>
  <Import Project="$(MSBuildBinPath)\Microsoft.CSHARP.Targets" />
  <PropertyGroup>
    <PreBuildEvent>
    </PreBuildEvent>
    <PostBuildEvent>
    </PostBuildEvent>
  </PropertyGroup>
>>>>>>> 042d6589
</Project><|MERGE_RESOLUTION|>--- conflicted
+++ resolved
@@ -1,81 +1,3 @@
-<<<<<<< HEAD
-﻿<?xml version="1.0" encoding="utf-8"?>
-<Project DefaultTargets="Build" xmlns="http://schemas.microsoft.com/developer/msbuild/2003" ToolsVersion="4.0">
-  <PropertyGroup>
-    <ProjectType>Local</ProjectType>
-    <ProductVersion>9.0.30729</ProductVersion>
-    <SchemaVersion>2.0</SchemaVersion>
-    <ProjectGuid>{B271896A-D16A-4B76-B2F5-2EE0F98E4FC9}</ProjectGuid>
-    <Configuration Condition=" '$(Configuration)' == '' ">Debug</Configuration>
-    <Platform Condition=" '$(Platform)' == '' ">AnyCPU</Platform>
-    <AssemblyKeyContainerName>
-    </AssemblyKeyContainerName>
-    <AssemblyName>Mosa.Tools.CreatePCIList</AssemblyName>
-    <DefaultClientScript>JScript</DefaultClientScript>
-    <DefaultHTMLPageLayout>Grid</DefaultHTMLPageLayout>
-    <DefaultTargetSchema>IE50</DefaultTargetSchema>
-    <DelaySign>false</DelaySign>
-    <TargetFrameworkVersion>v4.0</TargetFrameworkVersion>
-    <OutputType>Exe</OutputType>
-    <AppDesignerFolder>
-    </AppDesignerFolder>
-    <RootNamespace>Mosa.Tools.CreatePCIList</RootNamespace>
-    <FileUpgradeFlags>
-    </FileUpgradeFlags>
-    <OldToolsVersion>3.5</OldToolsVersion>
-    <UpgradeBackupLocation />
-  </PropertyGroup>
-  <PropertyGroup Condition=" '$(Configuration)|$(Platform)' == 'Debug|AnyCPU' ">
-    <BaseAddress>285212672</BaseAddress>
-    <ConfigurationOverrideFile>
-    </ConfigurationOverrideFile>
-    <DefineConstants>DEBUG;TRACE</DefineConstants>
-    <DocumentationFile>
-    </DocumentationFile>
-    <DebugSymbols>true</DebugSymbols>
-    <FileAlignment>4096</FileAlignment>
-    <Optimize>false</Optimize>
-    <OutputPath>..\..\..\bin\</OutputPath>
-    <RegisterForComInterop>False</RegisterForComInterop>
-    <RemoveIntegerChecks>False</RemoveIntegerChecks>
-    <TreatWarningsAsErrors>true</TreatWarningsAsErrors>
-    <WarningLevel>4</WarningLevel>
-    <DebugType>full</DebugType>
-  </PropertyGroup>
-  <PropertyGroup Condition=" '$(Configuration)|$(Platform)' == 'Release|AnyCPU' ">
-    <BaseAddress>285212672</BaseAddress>
-    <ConfigurationOverrideFile>
-    </ConfigurationOverrideFile>
-    <DefineConstants>TRACE</DefineConstants>
-    <DocumentationFile>
-    </DocumentationFile>
-    <FileAlignment>4096</FileAlignment>
-    <Optimize>true</Optimize>
-    <OutputPath>..\..\..\bin\</OutputPath>
-    <RegisterForComInterop>False</RegisterForComInterop>
-    <RemoveIntegerChecks>False</RemoveIntegerChecks>
-    <TreatWarningsAsErrors>true</TreatWarningsAsErrors>
-    <WarningLevel>2</WarningLevel>
-    <DebugType>none</DebugType>
-  </PropertyGroup>
-  <ItemGroup>
-    <Reference Include="System" />
-  </ItemGroup>
-  <ItemGroup>
-  </ItemGroup>
-  <ItemGroup>
-    <Compile Include="Program.cs">
-      <SubType>Code</SubType>
-    </Compile>
-  </ItemGroup>
-  <Import Project="$(MSBuildBinPath)\Microsoft.CSHARP.Targets" />
-  <PropertyGroup>
-    <PreBuildEvent>
-    </PreBuildEvent>
-    <PostBuildEvent>
-    </PostBuildEvent>
-  </PropertyGroup>
-=======
 ﻿<?xml version="1.0" encoding="utf-8"?>
 <Project DefaultTargets="Build" xmlns="http://schemas.microsoft.com/developer/msbuild/2003" ToolsVersion="4.0">
   <PropertyGroup>
@@ -152,5 +74,4 @@
     <PostBuildEvent>
     </PostBuildEvent>
   </PropertyGroup>
->>>>>>> 042d6589
 </Project>