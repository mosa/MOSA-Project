<<<<<<< HEAD
﻿<?xml version="1.0" encoding="utf-8"?>
<Project DefaultTargets="Build" xmlns="http://schemas.microsoft.com/developer/msbuild/2003" ToolsVersion="4.0">
  <PropertyGroup>
    <Configuration Condition=" '$(Configuration)' == '' ">Debug</Configuration>
    <Platform Condition=" '$(Platform)' == '' ">AnyCPU</Platform>
    <ProductVersion>9.0.30729</ProductVersion>
    <SchemaVersion>2.0</SchemaVersion>
    <ProjectGuid>{7EB8E856-2D85-44BA-8F90-201C8D1A17EA}</ProjectGuid>
    <OutputType>Exe</OutputType>
    <AppDesignerFolder>Properties</AppDesignerFolder>
    <RootNamespace>Mosa.MakeIsoImage</RootNamespace>
    <AssemblyName>Mosa.MakeIsoImage</AssemblyName>
    <TargetFrameworkVersion>v4.0</TargetFrameworkVersion>
    <FileAlignment>512</FileAlignment>
    <FileUpgradeFlags>
    </FileUpgradeFlags>
    <OldToolsVersion>3.5</OldToolsVersion>
    <UpgradeBackupLocation />
  </PropertyGroup>
  <PropertyGroup Condition=" '$(Configuration)|$(Platform)' == 'Debug|AnyCPU' ">
    <DebugSymbols>true</DebugSymbols>
    <DebugType>full</DebugType>
    <Optimize>false</Optimize>
    <OutputPath>..\..\..\bin\</OutputPath>
    <DefineConstants>DEBUG;TRACE</DefineConstants>
    <ErrorReport>prompt</ErrorReport>
    <WarningLevel>4</WarningLevel>
    <DocumentationFile>
    </DocumentationFile>
  </PropertyGroup>
  <PropertyGroup Condition=" '$(Configuration)|$(Platform)' == 'Release|AnyCPU' ">
    <DebugType>pdbonly</DebugType>
    <Optimize>true</Optimize>
    <OutputPath>..\..\..\bin\</OutputPath>
    <DefineConstants>TRACE</DefineConstants>
    <ErrorReport>prompt</ErrorReport>
    <WarningLevel>4</WarningLevel>
    <DocumentationFile>
    </DocumentationFile>
  </PropertyGroup>
  <ItemGroup>
    <Reference Include="System" />
    <Reference Include="System.Core">
      <RequiredTargetFramework>3.5</RequiredTargetFramework>
    </Reference>
    <Reference Include="System.Xml.Linq">
      <RequiredTargetFramework>3.5</RequiredTargetFramework>
    </Reference>
    <Reference Include="System.Data.DataSetExtensions">
      <RequiredTargetFramework>3.5</RequiredTargetFramework>
    </Reference>
    <Reference Include="System.Data" />
    <Reference Include="System.Xml" />
  </ItemGroup>
  <ItemGroup>
    <Compile Include="ConvertTo.cs" />
    <Compile Include="FieldValidator.cs" />
    <Compile Include="Generator.cs" />
    <Compile Include="Iso.cs" />
    <Compile Include="Iso9660Generator.cs" />
    <Compile Include="Program.cs" />
    <Compile Include="Properties\AssemblyInfo.cs" />
  </ItemGroup>
  <Import Project="$(MSBuildToolsPath)\Microsoft.CSharp.targets" />
=======
﻿<?xml version="1.0" encoding="utf-8"?>
<Project DefaultTargets="Build" xmlns="http://schemas.microsoft.com/developer/msbuild/2003" ToolsVersion="4.0">
  <PropertyGroup>
    <Configuration Condition=" '$(Configuration)' == '' ">Debug</Configuration>
    <Platform Condition=" '$(Platform)' == '' ">AnyCPU</Platform>
    <ProductVersion>9.0.30729</ProductVersion>
    <SchemaVersion>2.0</SchemaVersion>
    <ProjectGuid>{7EB8E856-2D85-44BA-8F90-201C8D1A17EA}</ProjectGuid>
    <OutputType>Exe</OutputType>
    <AppDesignerFolder>Properties</AppDesignerFolder>
    <RootNamespace>Mosa.MakeIsoImage</RootNamespace>
    <AssemblyName>Mosa.MakeIsoImage</AssemblyName>
    <TargetFrameworkVersion>v3.5</TargetFrameworkVersion>
    <FileAlignment>512</FileAlignment>
    <FileUpgradeFlags>
    </FileUpgradeFlags>
    <OldToolsVersion>3.5</OldToolsVersion>
    <UpgradeBackupLocation />
  </PropertyGroup>
  <PropertyGroup Condition=" '$(Configuration)|$(Platform)' == 'Debug|AnyCPU' ">
    <DebugSymbols>true</DebugSymbols>
    <DebugType>full</DebugType>
    <Optimize>false</Optimize>
    <OutputPath>..\..\..\bin\</OutputPath>
    <DefineConstants>DEBUG;TRACE</DefineConstants>
    <ErrorReport>prompt</ErrorReport>
    <WarningLevel>4</WarningLevel>
    <DocumentationFile>
    </DocumentationFile>
  </PropertyGroup>
  <PropertyGroup Condition=" '$(Configuration)|$(Platform)' == 'Release|AnyCPU' ">
    <DebugType>pdbonly</DebugType>
    <Optimize>true</Optimize>
    <OutputPath>..\..\..\bin\</OutputPath>
    <DefineConstants>TRACE</DefineConstants>
    <ErrorReport>prompt</ErrorReport>
    <WarningLevel>4</WarningLevel>
    <DocumentationFile>
    </DocumentationFile>
  </PropertyGroup>
  <ItemGroup>
    <Reference Include="System" />
    <Reference Include="System.Core">
      <RequiredTargetFramework>3.5</RequiredTargetFramework>
    </Reference>
    <Reference Include="System.Xml.Linq">
      <RequiredTargetFramework>3.5</RequiredTargetFramework>
    </Reference>
    <Reference Include="System.Data.DataSetExtensions">
      <RequiredTargetFramework>3.5</RequiredTargetFramework>
    </Reference>
    <Reference Include="System.Data" />
    <Reference Include="System.Xml" />
  </ItemGroup>
  <ItemGroup>
    <Compile Include="ConvertTo.cs" />
    <Compile Include="FieldValidator.cs" />
    <Compile Include="Generator.cs" />
    <Compile Include="Iso.cs" />
    <Compile Include="Iso9660Generator.cs" />
    <Compile Include="Program.cs" />
    <Compile Include="Properties\AssemblyInfo.cs" />
  </ItemGroup>
  <Import Project="$(MSBuildToolsPath)\Microsoft.CSharp.targets" />
>>>>>>> 042d6589
  <!-- To modify your build process, add your task inside one of the targets below and uncomment it. 
       Other similar extension points exist, see Microsoft.Common.targets.
  <Target Name="BeforeBuild">
  </Target>
  <Target Name="AfterBuild">
  </Target>
  -->
</Project><|MERGE_RESOLUTION|>--- conflicted
+++ resolved
@@ -1,69 +1,3 @@
-<<<<<<< HEAD
-﻿<?xml version="1.0" encoding="utf-8"?>
-<Project DefaultTargets="Build" xmlns="http://schemas.microsoft.com/developer/msbuild/2003" ToolsVersion="4.0">
-  <PropertyGroup>
-    <Configuration Condition=" '$(Configuration)' == '' ">Debug</Configuration>
-    <Platform Condition=" '$(Platform)' == '' ">AnyCPU</Platform>
-    <ProductVersion>9.0.30729</ProductVersion>
-    <SchemaVersion>2.0</SchemaVersion>
-    <ProjectGuid>{7EB8E856-2D85-44BA-8F90-201C8D1A17EA}</ProjectGuid>
-    <OutputType>Exe</OutputType>
-    <AppDesignerFolder>Properties</AppDesignerFolder>
-    <RootNamespace>Mosa.MakeIsoImage</RootNamespace>
-    <AssemblyName>Mosa.MakeIsoImage</AssemblyName>
-    <TargetFrameworkVersion>v4.0</TargetFrameworkVersion>
-    <FileAlignment>512</FileAlignment>
-    <FileUpgradeFlags>
-    </FileUpgradeFlags>
-    <OldToolsVersion>3.5</OldToolsVersion>
-    <UpgradeBackupLocation />
-  </PropertyGroup>
-  <PropertyGroup Condition=" '$(Configuration)|$(Platform)' == 'Debug|AnyCPU' ">
-    <DebugSymbols>true</DebugSymbols>
-    <DebugType>full</DebugType>
-    <Optimize>false</Optimize>
-    <OutputPath>..\..\..\bin\</OutputPath>
-    <DefineConstants>DEBUG;TRACE</DefineConstants>
-    <ErrorReport>prompt</ErrorReport>
-    <WarningLevel>4</WarningLevel>
-    <DocumentationFile>
-    </DocumentationFile>
-  </PropertyGroup>
-  <PropertyGroup Condition=" '$(Configuration)|$(Platform)' == 'Release|AnyCPU' ">
-    <DebugType>pdbonly</DebugType>
-    <Optimize>true</Optimize>
-    <OutputPath>..\..\..\bin\</OutputPath>
-    <DefineConstants>TRACE</DefineConstants>
-    <ErrorReport>prompt</ErrorReport>
-    <WarningLevel>4</WarningLevel>
-    <DocumentationFile>
-    </DocumentationFile>
-  </PropertyGroup>
-  <ItemGroup>
-    <Reference Include="System" />
-    <Reference Include="System.Core">
-      <RequiredTargetFramework>3.5</RequiredTargetFramework>
-    </Reference>
-    <Reference Include="System.Xml.Linq">
-      <RequiredTargetFramework>3.5</RequiredTargetFramework>
-    </Reference>
-    <Reference Include="System.Data.DataSetExtensions">
-      <RequiredTargetFramework>3.5</RequiredTargetFramework>
-    </Reference>
-    <Reference Include="System.Data" />
-    <Reference Include="System.Xml" />
-  </ItemGroup>
-  <ItemGroup>
-    <Compile Include="ConvertTo.cs" />
-    <Compile Include="FieldValidator.cs" />
-    <Compile Include="Generator.cs" />
-    <Compile Include="Iso.cs" />
-    <Compile Include="Iso9660Generator.cs" />
-    <Compile Include="Program.cs" />
-    <Compile Include="Properties\AssemblyInfo.cs" />
-  </ItemGroup>
-  <Import Project="$(MSBuildToolsPath)\Microsoft.CSharp.targets" />
-=======
 ﻿<?xml version="1.0" encoding="utf-8"?>
 <Project DefaultTargets="Build" xmlns="http://schemas.microsoft.com/developer/msbuild/2003" ToolsVersion="4.0">
   <PropertyGroup>
@@ -128,7 +62,6 @@
     <Compile Include="Properties\AssemblyInfo.cs" />
   </ItemGroup>
   <Import Project="$(MSBuildToolsPath)\Microsoft.CSharp.targets" />
->>>>>>> 042d6589
   <!-- To modify your build process, add your task inside one of the targets below and uncomment it. 
        Other similar extension points exist, see Microsoft.Common.targets.
   <Target Name="BeforeBuild">
