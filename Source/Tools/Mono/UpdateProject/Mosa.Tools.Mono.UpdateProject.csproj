<<<<<<< HEAD
﻿<?xml version="1.0" encoding="utf-8"?>
<Project DefaultTargets="Build" xmlns="http://schemas.microsoft.com/developer/msbuild/2003" ToolsVersion="4.0">
  <PropertyGroup>
    <Configuration Condition=" '$(Configuration)' == '' ">Debug</Configuration>
    <Platform Condition=" '$(Platform)' == '' ">AnyCPU</Platform>
    <ProductVersion>9.0.30729</ProductVersion>
    <SchemaVersion>2.0</SchemaVersion>
    <ProjectGuid>{59C6CA03-8473-47BA-B074-242257D2B910}</ProjectGuid>
    <OutputType>Exe</OutputType>
    <AppDesignerFolder>Properties</AppDesignerFolder>
    <RootNamespace>Mosa.Tools.Mono.UpdateProject</RootNamespace>
    <AssemblyName>Mosa.Tools.Mono.UpdateProject</AssemblyName>
    <TargetFrameworkVersion>v4.0</TargetFrameworkVersion>
    <FileAlignment>512</FileAlignment>
    <FileUpgradeFlags>
    </FileUpgradeFlags>
    <OldToolsVersion>3.5</OldToolsVersion>
    <UpgradeBackupLocation />
  </PropertyGroup>
  <PropertyGroup Condition=" '$(Configuration)|$(Platform)' == 'Debug|AnyCPU' ">
    <DebugSymbols>true</DebugSymbols>
    <DebugType>full</DebugType>
    <Optimize>false</Optimize>
    <OutputPath>..\..\..\..\bin\</OutputPath>
    <DefineConstants>DEBUG;TRACE</DefineConstants>
    <ErrorReport>prompt</ErrorReport>
    <WarningLevel>4</WarningLevel>
    <DocumentationFile>
    </DocumentationFile>
  </PropertyGroup>
  <PropertyGroup Condition=" '$(Configuration)|$(Platform)' == 'Release|AnyCPU' ">
    <DebugType>pdbonly</DebugType>
    <Optimize>true</Optimize>
    <OutputPath>..\..\..\..\bin\</OutputPath>
    <DefineConstants>TRACE</DefineConstants>
    <ErrorReport>prompt</ErrorReport>
    <WarningLevel>4</WarningLevel>
    <DocumentationFile>
    </DocumentationFile>
  </PropertyGroup>
  <ItemGroup>
    <Reference Include="System" />
    <Reference Include="System.Data" />
    <Reference Include="System.Xml" />
  </ItemGroup>
  <ItemGroup>
    <Compile Include="Add.cs" />
    <Compile Include="CompareFile.cs" />
    <Compile Include="Options.cs" />
    <Compile Include="Transform.cs" />
    <Compile Include="Program.cs" />
    <Compile Include="Properties\AssemblyInfo.cs" />
  </ItemGroup>
  <Import Project="$(MSBuildToolsPath)\Microsoft.CSharp.targets" />
=======
﻿<?xml version="1.0" encoding="utf-8"?>
<Project DefaultTargets="Build" xmlns="http://schemas.microsoft.com/developer/msbuild/2003" ToolsVersion="4.0">
  <PropertyGroup>
    <Configuration Condition=" '$(Configuration)' == '' ">Debug</Configuration>
    <Platform Condition=" '$(Platform)' == '' ">AnyCPU</Platform>
    <ProductVersion>9.0.30729</ProductVersion>
    <SchemaVersion>2.0</SchemaVersion>
    <ProjectGuid>{59C6CA03-8473-47BA-B074-242257D2B910}</ProjectGuid>
    <OutputType>Exe</OutputType>
    <AppDesignerFolder>Properties</AppDesignerFolder>
    <RootNamespace>Mosa.Tools.Mono.UpdateProject</RootNamespace>
    <AssemblyName>Mosa.Tools.Mono.UpdateProject</AssemblyName>
    <TargetFrameworkVersion>v2.0</TargetFrameworkVersion>
    <FileAlignment>512</FileAlignment>
    <FileUpgradeFlags>
    </FileUpgradeFlags>
    <OldToolsVersion>3.5</OldToolsVersion>
    <UpgradeBackupLocation />
  </PropertyGroup>
  <PropertyGroup Condition=" '$(Configuration)|$(Platform)' == 'Debug|AnyCPU' ">
    <DebugSymbols>true</DebugSymbols>
    <DebugType>full</DebugType>
    <Optimize>false</Optimize>
    <OutputPath>..\..\..\..\bin\</OutputPath>
    <DefineConstants>DEBUG;TRACE</DefineConstants>
    <ErrorReport>prompt</ErrorReport>
    <WarningLevel>4</WarningLevel>
    <DocumentationFile>
    </DocumentationFile>
  </PropertyGroup>
  <PropertyGroup Condition=" '$(Configuration)|$(Platform)' == 'Release|AnyCPU' ">
    <DebugType>pdbonly</DebugType>
    <Optimize>true</Optimize>
    <OutputPath>..\..\..\..\bin\</OutputPath>
    <DefineConstants>TRACE</DefineConstants>
    <ErrorReport>prompt</ErrorReport>
    <WarningLevel>4</WarningLevel>
    <DocumentationFile>
    </DocumentationFile>
  </PropertyGroup>
  <ItemGroup>
    <Reference Include="System" />
    <Reference Include="System.Data" />
    <Reference Include="System.Xml" />
  </ItemGroup>
  <ItemGroup>
    <Compile Include="Add.cs" />
    <Compile Include="Transform2.cs" />
    <Compile Include="Program.cs" />
    <Compile Include="Properties\AssemblyInfo.cs" />
    <Compile Include="Transform.cs" />
  </ItemGroup>
  <Import Project="$(MSBuildToolsPath)\Microsoft.CSharp.targets" />
>>>>>>> 042d6589
  <!-- To modify your build process, add your task inside one of the targets below and uncomment it. 
       Other similar extension points exist, see Microsoft.Common.targets.
  <Target Name="BeforeBuild">
  </Target>
  <Target Name="AfterBuild">
  </Target>
  -->
</Project><|MERGE_RESOLUTION|>--- conflicted
+++ resolved
@@ -1,59 +1,3 @@
-<<<<<<< HEAD
-﻿<?xml version="1.0" encoding="utf-8"?>
-<Project DefaultTargets="Build" xmlns="http://schemas.microsoft.com/developer/msbuild/2003" ToolsVersion="4.0">
-  <PropertyGroup>
-    <Configuration Condition=" '$(Configuration)' == '' ">Debug</Configuration>
-    <Platform Condition=" '$(Platform)' == '' ">AnyCPU</Platform>
-    <ProductVersion>9.0.30729</ProductVersion>
-    <SchemaVersion>2.0</SchemaVersion>
-    <ProjectGuid>{59C6CA03-8473-47BA-B074-242257D2B910}</ProjectGuid>
-    <OutputType>Exe</OutputType>
-    <AppDesignerFolder>Properties</AppDesignerFolder>
-    <RootNamespace>Mosa.Tools.Mono.UpdateProject</RootNamespace>
-    <AssemblyName>Mosa.Tools.Mono.UpdateProject</AssemblyName>
-    <TargetFrameworkVersion>v4.0</TargetFrameworkVersion>
-    <FileAlignment>512</FileAlignment>
-    <FileUpgradeFlags>
-    </FileUpgradeFlags>
-    <OldToolsVersion>3.5</OldToolsVersion>
-    <UpgradeBackupLocation />
-  </PropertyGroup>
-  <PropertyGroup Condition=" '$(Configuration)|$(Platform)' == 'Debug|AnyCPU' ">
-    <DebugSymbols>true</DebugSymbols>
-    <DebugType>full</DebugType>
-    <Optimize>false</Optimize>
-    <OutputPath>..\..\..\..\bin\</OutputPath>
-    <DefineConstants>DEBUG;TRACE</DefineConstants>
-    <ErrorReport>prompt</ErrorReport>
-    <WarningLevel>4</WarningLevel>
-    <DocumentationFile>
-    </DocumentationFile>
-  </PropertyGroup>
-  <PropertyGroup Condition=" '$(Configuration)|$(Platform)' == 'Release|AnyCPU' ">
-    <DebugType>pdbonly</DebugType>
-    <Optimize>true</Optimize>
-    <OutputPath>..\..\..\..\bin\</OutputPath>
-    <DefineConstants>TRACE</DefineConstants>
-    <ErrorReport>prompt</ErrorReport>
-    <WarningLevel>4</WarningLevel>
-    <DocumentationFile>
-    </DocumentationFile>
-  </PropertyGroup>
-  <ItemGroup>
-    <Reference Include="System" />
-    <Reference Include="System.Data" />
-    <Reference Include="System.Xml" />
-  </ItemGroup>
-  <ItemGroup>
-    <Compile Include="Add.cs" />
-    <Compile Include="CompareFile.cs" />
-    <Compile Include="Options.cs" />
-    <Compile Include="Transform.cs" />
-    <Compile Include="Program.cs" />
-    <Compile Include="Properties\AssemblyInfo.cs" />
-  </ItemGroup>
-  <Import Project="$(MSBuildToolsPath)\Microsoft.CSharp.targets" />
-=======
 ﻿<?xml version="1.0" encoding="utf-8"?>
 <Project DefaultTargets="Build" xmlns="http://schemas.microsoft.com/developer/msbuild/2003" ToolsVersion="4.0">
   <PropertyGroup>
@@ -101,13 +45,13 @@
   </ItemGroup>
   <ItemGroup>
     <Compile Include="Add.cs" />
-    <Compile Include="Transform2.cs" />
+    <Compile Include="CompareFile.cs" />
+    <Compile Include="Options.cs" />
     <Compile Include="Program.cs" />
     <Compile Include="Properties\AssemblyInfo.cs" />
     <Compile Include="Transform.cs" />
   </ItemGroup>
   <Import Project="$(MSBuildToolsPath)\Microsoft.CSharp.targets" />
->>>>>>> 042d6589
   <!-- To modify your build process, add your task inside one of the targets below and uncomment it. 
        Other similar extension points exist, see Microsoft.Common.targets.
   <Target Name="BeforeBuild">
