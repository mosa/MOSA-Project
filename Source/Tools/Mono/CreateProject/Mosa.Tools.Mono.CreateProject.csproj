<<<<<<< HEAD
﻿<?xml version="1.0" encoding="utf-8"?>
<Project ToolsVersion="4.0" DefaultTargets="Build" xmlns="http://schemas.microsoft.com/developer/msbuild/2003">
  <PropertyGroup>
    <Configuration Condition=" '$(Configuration)' == '' ">Debug</Configuration>
    <Platform Condition=" '$(Platform)' == '' ">AnyCPU</Platform>
    <ProductVersion>9.0.30729</ProductVersion>
    <SchemaVersion>2.0</SchemaVersion>
    <ProjectGuid>{17DA1FF2-7414-4E25-8053-F3880C045877}</ProjectGuid>
    <OutputType>Exe</OutputType>
    <AppDesignerFolder>Properties</AppDesignerFolder>
    <RootNamespace>Mosa.Tools.Mono.CreateProject</RootNamespace>
    <AssemblyName>Mosa.Tools.Mono.CreateProject</AssemblyName>
    <TargetFrameworkVersion>v4.0</TargetFrameworkVersion>
    <FileAlignment>512</FileAlignment>
    <FileUpgradeFlags>
    </FileUpgradeFlags>
    <OldToolsVersion>3.5</OldToolsVersion>
    <UpgradeBackupLocation />
  </PropertyGroup>
  <PropertyGroup Condition=" '$(Configuration)|$(Platform)' == 'Debug|AnyCPU' ">
    <DebugSymbols>true</DebugSymbols>
    <DebugType>full</DebugType>
    <Optimize>false</Optimize>
    <OutputPath>..\..\..\..\bin\</OutputPath>
    <DefineConstants>DEBUG;TRACE</DefineConstants>
    <ErrorReport>prompt</ErrorReport>
    <WarningLevel>4</WarningLevel>
  </PropertyGroup>
  <PropertyGroup Condition=" '$(Configuration)|$(Platform)' == 'Release|AnyCPU' ">
    <DebugType>pdbonly</DebugType>
    <Optimize>true</Optimize>
    <OutputPath>..\..\..\..\bin\</OutputPath>
    <DefineConstants>TRACE</DefineConstants>
    <ErrorReport>prompt</ErrorReport>
    <WarningLevel>4</WarningLevel>
  </PropertyGroup>
  <ItemGroup>
    <Reference Include="System" />
  </ItemGroup>
  <ItemGroup>
    <Compile Include="Program.cs" />
    <Compile Include="Properties\AssemblyInfo.cs" />
  </ItemGroup>
  <Import Project="$(MSBuildToolsPath)\Microsoft.CSharp.targets" />
=======
﻿<?xml version="1.0" encoding="utf-8"?>
<Project ToolsVersion="4.0" DefaultTargets="Build" xmlns="http://schemas.microsoft.com/developer/msbuild/2003">
  <PropertyGroup>
    <Configuration Condition=" '$(Configuration)' == '' ">Debug</Configuration>
    <Platform Condition=" '$(Platform)' == '' ">AnyCPU</Platform>
    <ProductVersion>9.0.30729</ProductVersion>
    <SchemaVersion>2.0</SchemaVersion>
    <ProjectGuid>{17DA1FF2-7414-4E25-8053-F3880C045877}</ProjectGuid>
    <OutputType>Exe</OutputType>
    <AppDesignerFolder>Properties</AppDesignerFolder>
    <RootNamespace>Mosa.Tools.Mono.CreateProject</RootNamespace>
    <AssemblyName>Mosa.Tools.Mono.CreateProject</AssemblyName>
    <TargetFrameworkVersion>v3.5</TargetFrameworkVersion>
    <FileAlignment>512</FileAlignment>
    <FileUpgradeFlags>
    </FileUpgradeFlags>
    <OldToolsVersion>3.5</OldToolsVersion>
    <UpgradeBackupLocation />
  </PropertyGroup>
  <PropertyGroup Condition=" '$(Configuration)|$(Platform)' == 'Debug|AnyCPU' ">
    <DebugSymbols>true</DebugSymbols>
    <DebugType>full</DebugType>
    <Optimize>false</Optimize>
    <OutputPath>..\..\..\..\bin\</OutputPath>
    <DefineConstants>DEBUG;TRACE</DefineConstants>
    <ErrorReport>prompt</ErrorReport>
    <WarningLevel>4</WarningLevel>
  </PropertyGroup>
  <PropertyGroup Condition=" '$(Configuration)|$(Platform)' == 'Release|AnyCPU' ">
    <DebugType>pdbonly</DebugType>
    <Optimize>true</Optimize>
    <OutputPath>..\..\..\..\bin\</OutputPath>
    <DefineConstants>TRACE</DefineConstants>
    <ErrorReport>prompt</ErrorReport>
    <WarningLevel>4</WarningLevel>
  </PropertyGroup>
  <ItemGroup>
    <Reference Include="System" />
  </ItemGroup>
  <ItemGroup>
    <Compile Include="Program.cs" />
    <Compile Include="Properties\AssemblyInfo.cs" />
  </ItemGroup>
  <Import Project="$(MSBuildToolsPath)\Microsoft.CSharp.targets" />
>>>>>>> 042d6589
  <!-- To modify your build process, add your task inside one of the targets below and uncomment it. 
       Other similar extension points exist, see Microsoft.Common.targets.
  <Target Name="BeforeBuild">
  </Target>
  <Target Name="AfterBuild">
  </Target>
  -->
</Project><|MERGE_RESOLUTION|>--- conflicted
+++ resolved
@@ -1,49 +1,3 @@
-<<<<<<< HEAD
-﻿<?xml version="1.0" encoding="utf-8"?>
-<Project ToolsVersion="4.0" DefaultTargets="Build" xmlns="http://schemas.microsoft.com/developer/msbuild/2003">
-  <PropertyGroup>
-    <Configuration Condition=" '$(Configuration)' == '' ">Debug</Configuration>
-    <Platform Condition=" '$(Platform)' == '' ">AnyCPU</Platform>
-    <ProductVersion>9.0.30729</ProductVersion>
-    <SchemaVersion>2.0</SchemaVersion>
-    <ProjectGuid>{17DA1FF2-7414-4E25-8053-F3880C045877}</ProjectGuid>
-    <OutputType>Exe</OutputType>
-    <AppDesignerFolder>Properties</AppDesignerFolder>
-    <RootNamespace>Mosa.Tools.Mono.CreateProject</RootNamespace>
-    <AssemblyName>Mosa.Tools.Mono.CreateProject</AssemblyName>
-    <TargetFrameworkVersion>v4.0</TargetFrameworkVersion>
-    <FileAlignment>512</FileAlignment>
-    <FileUpgradeFlags>
-    </FileUpgradeFlags>
-    <OldToolsVersion>3.5</OldToolsVersion>
-    <UpgradeBackupLocation />
-  </PropertyGroup>
-  <PropertyGroup Condition=" '$(Configuration)|$(Platform)' == 'Debug|AnyCPU' ">
-    <DebugSymbols>true</DebugSymbols>
-    <DebugType>full</DebugType>
-    <Optimize>false</Optimize>
-    <OutputPath>..\..\..\..\bin\</OutputPath>
-    <DefineConstants>DEBUG;TRACE</DefineConstants>
-    <ErrorReport>prompt</ErrorReport>
-    <WarningLevel>4</WarningLevel>
-  </PropertyGroup>
-  <PropertyGroup Condition=" '$(Configuration)|$(Platform)' == 'Release|AnyCPU' ">
-    <DebugType>pdbonly</DebugType>
-    <Optimize>true</Optimize>
-    <OutputPath>..\..\..\..\bin\</OutputPath>
-    <DefineConstants>TRACE</DefineConstants>
-    <ErrorReport>prompt</ErrorReport>
-    <WarningLevel>4</WarningLevel>
-  </PropertyGroup>
-  <ItemGroup>
-    <Reference Include="System" />
-  </ItemGroup>
-  <ItemGroup>
-    <Compile Include="Program.cs" />
-    <Compile Include="Properties\AssemblyInfo.cs" />
-  </ItemGroup>
-  <Import Project="$(MSBuildToolsPath)\Microsoft.CSharp.targets" />
-=======
 ﻿<?xml version="1.0" encoding="utf-8"?>
 <Project ToolsVersion="4.0" DefaultTargets="Build" xmlns="http://schemas.microsoft.com/developer/msbuild/2003">
   <PropertyGroup>
@@ -88,7 +42,6 @@
     <Compile Include="Properties\AssemblyInfo.cs" />
   </ItemGroup>
   <Import Project="$(MSBuildToolsPath)\Microsoft.CSharp.targets" />
->>>>>>> 042d6589
   <!-- To modify your build process, add your task inside one of the targets below and uncomment it. 
        Other similar extension points exist, see Microsoft.Common.targets.
   <Target Name="BeforeBuild">
