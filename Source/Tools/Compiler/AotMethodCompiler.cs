--- conflicted
+++ resolved
@@ -41,42 +41,6 @@
         public AotMethodCompiler(AssemblyCompiler compiler, ICompilationSchedulerStage compilationScheduler, RuntimeType type, RuntimeMethod method)
             : base(compiler.Pipeline.FindFirst<IAssemblyLinker>(), compiler.Architecture, compilationScheduler, compiler.Assembly, type, method)
         {
-<<<<<<< HEAD
-            aotCompiler = compiler;
-            Pipeline.AddRange(new IMethodCompilerStage[] {
-				new DecodingStage(),
-				InstructionLogger.Instance,
-				new BasicBlockBuilderStage(),
-				InstructionLogger.Instance,
-				new OperandDeterminationStage(),
-                StaticAllocationResolutionStageWrapper.Instance,
-				InstructionLogger.Instance,
-				new CILTransformationStage(),
-				InstructionLogger.Instance,
-				//InstructionStatisticsStage.Instance,
-				//new DominanceCalculationStage(),
-				//InstructionLogger.Instance,
-				//new EnterSSA(),
-				//InstructionLogger.Instance,
-				//new ConstantPropagationStage(),
-				//InstructionLogger.Instance,
-				//new ConstantFoldingStage(),
-				//new StrengthReductionStage(),
-				//InstructionLogger.Instance,
-				//new LeaveSSA(),
-				//InstructionLogger.Instance,
-				new StackLayoutStage(),
-				new PlatformStubStage(),
-				//InstructionLogger.Instance,
-				//new BlockReductionStage(),
-				new LoopAwareBlockOrderStage(),
-				InstructionLogger.Instance,
-				//new SimpleTraceBlockOrderStage(),
-				//new ReverseBlockOrderStage(),	
-				//new LocalCSE(),
-				new CodeGenerationStage(),
-            });
-=======
             this.assemblyCompiler = compiler;
             this.Pipeline.AddRange(
                 new IMethodCompilerStage[] 
@@ -113,7 +77,6 @@
     				//new LocalCSE(),
     				new CodeGenerationStage(),
                 });
->>>>>>> 2eaf54e0
         }
 
         #endregion // Construction
