--- conflicted
+++ resolved
@@ -15,7 +15,6 @@
 using Mosa.Runtime.Linker;
 using Mosa.Runtime.Metadata;
 using Mosa.Runtime.Vm;
-using Mosa.Runtime.Loader;
 using Mosa.Tools.Compiler.Stages;
 
 namespace Mosa.Tools.Compiler
@@ -23,11 +22,7 @@
 	/// <summary>
 	/// Specializes <see cref="AotMethodCompiler"/> for AOT purposes.
 	/// </summary>
-<<<<<<< HEAD
-	public sealed class AotMethodCompiler : BaseMethodCompiler
-=======
 	public sealed class AotMethodCompiler : MethodCompilerBase
->>>>>>> 3e53d2ec
 	{
 		#region Data Members
 
@@ -44,51 +39,11 @@
 		/// Initializes a new instance of the <see cref="AotMethodCompiler"/> class.
 		/// </summary>
 		public AotMethodCompiler(AssemblyCompiler compiler, ICompilationSchedulerStage compilationScheduler, RuntimeType type, RuntimeMethod method)
-<<<<<<< HEAD
-			: base(compiler.Pipeline.FindFirst<IAssemblyLinker>(), compiler.Architecture, compilationScheduler, type, method, compiler.TypeSystem, compiler.AssemblyLoader)
-=======
 			: base(compiler.Pipeline.FindFirst<IAssemblyLinker>(), compiler.Architecture, compilationScheduler, type, method)
->>>>>>> 3e53d2ec
 		{
 			this.assemblyCompiler = compiler;
 			this.Pipeline.AddRange(
 				new IMethodCompilerStage[] 
-<<<<<<< HEAD
-				{
-					new DecodingStage(),
-					//InstructionLogger.Instance,
-					new BasicBlockBuilderStage(),
-					InstructionLogger.Instance,
-					new OperandDeterminationStage(),
-					StaticAllocationResolutionStageWrapper.Instance,
-					InstructionLogger.Instance,
-					new CILTransformationStage(),
-					InstructionLogger.Instance,
-					//InstructionStatisticsStage.Instance,
-					//new DominanceCalculationStage(),
-					//InstructionLogger.Instance,
-					//new EnterSSA(),
-					//InstructionLogger.Instance,
-					//new ConstantPropagationStage(),
-					//InstructionLogger.Instance,
-					//new ConstantFoldingStage(),
-					//new StrengthReductionStage(),
-					//InstructionLogger.Instance,
-					//new LeaveSSA(),
-					//InstructionLogger.Instance,
-					new StackLayoutStage(),
-					//InstructionLogger.Instance,
-					new PlatformStubStage(),
-					//InstructionLogger.Instance,
-					//new BlockReductionStage(),
-					new LoopAwareBlockOrderStage(),
-					//InstructionLogger.Instance,
-					//new SimpleTraceBlockOrderStage(),
-					//new ReverseBlockOrderStage(),	
-					//new LocalCSE(),
-					new CodeGenerationStage(),
-				});
-=======
                 {
     				new DecodingStage(),
     				//InstructionLogger.Instance,
@@ -123,7 +78,6 @@
     				//new LocalCSE(),
     				new CodeGenerationStage(),
                 });
->>>>>>> 3e53d2ec
 		}
 
 		#endregion // Construction
