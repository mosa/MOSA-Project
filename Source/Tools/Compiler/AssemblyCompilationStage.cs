﻿/*
 * (c) 2008 MOSA - The Managed Operating System Alliance
 *
 * Licensed under the terms of the New BSD License.
 *
 * Authors:
 *  Michael Fröhlich (grover) <sharpos@michaelruck.de>
<<<<<<< HEAD
 */

using System;
using System.Collections.Generic;
using System.Diagnostics;
using System.IO;

using Mosa.Runtime;
using Mosa.Runtime.CompilerFramework;
using Mosa.Runtime.Linker;
using Mosa.Runtime.Loader;
using Mosa.Tools.Compiler.Symbols.Pdb;
using Mosa.Tools.Compiler.TypeInitializers;

namespace Mosa.Tools.Compiler
{
    public class AssemblyCompilationStage : IAssemblyCompilerStage
    {
        private readonly List<string> inputFileNames;

        private AssemblyCompiler outputAssemblyCompiler;

        private IAssemblyLinker linker;

        private ITypeInitializerSchedulerStage typeInitializerSchedulerStage;

        public AssemblyCompilationStage(IEnumerable<string> inputFileNames)
        {
            this.inputFileNames = new List<string>(inputFileNames);
        }

        public string Name
        {
            get
            {
                return @"AssemblyCompilationStage";
            }
        }

        public void Run()
        {
            foreach (string assemblyFileName in this.inputFileNames)
            {
                IMetadataModule assembly = this.LoadAssembly(RuntimeBase.Instance, assemblyFileName);

                this.CompileAssembly(assembly);
            }
        }

        public void Setup(AssemblyCompiler compiler)
        {
            this.outputAssemblyCompiler = compiler;
            this.typeInitializerSchedulerStage = compiler.Pipeline.FindFirst<ITypeInitializerSchedulerStage>();
            this.linker = compiler.Pipeline.FindFirst<IAssemblyLinker>();
        }

        private IMetadataModule LoadAssembly(RuntimeBase runtime, string assemblyFileName)
        {
            try
            {
                IMetadataModule assemblyModule = runtime.AssemblyLoader.Load(assemblyFileName);

                // Try to load debug information for the compilation
                this.LoadAssemblyDebugInfo(assemblyFileName);

                return assemblyModule;
            }
            catch (BadImageFormatException bife)
            {
                throw new CompilationException(String.Format("Couldn't load input file {0} (invalid format).", assemblyFileName), bife);
            }
        }

        private void LoadAssemblyDebugInfo(string assemblyFileName)
        {
            string dbgFile;
            dbgFile = Path.Combine(Path.GetDirectoryName(assemblyFileName), Path.GetFileNameWithoutExtension(assemblyFileName) + ".pdb") + "!!";
            if (File.Exists(dbgFile))
            {
                using (FileStream fileStream = new FileStream(dbgFile, FileMode.Open, FileAccess.Read, FileShare.Read))
                {
                    using (PdbReader reader = new PdbReader(fileStream))
                    {
                        Debug.WriteLine(@"Global symbols:");
                        foreach (CvSymbol symbol in reader.GlobalSymbols)
                        {
                            Debug.WriteLine("\t" + symbol.ToString());
                        }

                        Debug.WriteLine(@"Types:");
                        foreach (PdbType type in reader.Types)
                        {
                            Debug.WriteLine("\t" + type.Name);
                            Debug.WriteLine("\t\tSymbols:");
                            foreach (CvSymbol symbol in type.Symbols)
                            {
                                Debug.WriteLine("\t\t\t" + symbol.ToString());
                            }

                            Debug.WriteLine("\t\tLines:");
                            foreach (CvLine line in type.LineNumbers)
                            {
                                Debug.WriteLine("\t\t\t" + line.ToString());
                            }
                        }
                    }
                }
            }
        }

        private void CompileAssembly(IMetadataModule assembly)
        {
            using (AotAssemblyCompiler assemblyCompiler = new AotAssemblyCompiler(this.outputAssemblyCompiler.Architecture, assembly, this.typeInitializerSchedulerStage, this.linker))
            {
                assemblyCompiler.Run();
            }
        }
    }
}
=======
 */

using System;
using System.Collections.Generic;
using System.Diagnostics;
using System.IO;

using Mosa.Runtime;
using Mosa.Runtime.CompilerFramework;
using Mosa.Runtime.Linker;
using Mosa.Runtime.Loader;
using Mosa.Tools.Compiler.Symbols.Pdb;
using Mosa.Tools.Compiler.TypeInitializers;

namespace Mosa.Tools.Compiler
{
    public class AssemblyCompilationStage : IAssemblyCompilerStage
    {
        private readonly List<IMetadataModule> inputAssemblies;

        private AssemblyCompiler outputAssemblyCompiler;

        private IAssemblyLinker linker;

        private ITypeInitializerSchedulerStage typeInitializerSchedulerStage;

        public AssemblyCompilationStage(IEnumerable<string> inputFileNames)
        {
            this.inputAssemblies = new List<IMetadataModule>();
            foreach (string inputFileName in inputFileNames)
            {
                IMetadataModule assembly = this.LoadAssembly(RuntimeBase.Instance, inputFileName);
                this.inputAssemblies.Add(assembly);
            }
        }

        public string Name
        {
            get
            {
                return @"AssemblyCompilationStage";
            }
        }

        public void Run()
        {
            foreach (IMetadataModule assembly in this.inputAssemblies)
            {
                this.CompileAssembly(assembly);
            }
        }

        public void Setup(AssemblyCompiler compiler)
        {
            this.outputAssemblyCompiler = compiler;
            this.typeInitializerSchedulerStage = compiler.Pipeline.FindFirst<ITypeInitializerSchedulerStage>();
            this.linker = compiler.Pipeline.FindFirst<IAssemblyLinker>();
        }

        private IMetadataModule LoadAssembly(RuntimeBase runtime, string assemblyFileName)
        {
            try
            {
                IMetadataModule assemblyModule = runtime.AssemblyLoader.Load(assemblyFileName);

                // Try to load debug information for the compilation
                this.LoadAssemblyDebugInfo(assemblyFileName);

                return assemblyModule;
            }
            catch (BadImageFormatException bife)
            {
                throw new CompilationException(String.Format("Couldn't load input file {0} (invalid format).", assemblyFileName), bife);
            }
        }

        private void LoadAssemblyDebugInfo(string assemblyFileName)
        {
            string dbgFile;
            dbgFile = Path.Combine(Path.GetDirectoryName(assemblyFileName), Path.GetFileNameWithoutExtension(assemblyFileName) + ".pdb") + "!!";
            if (File.Exists(dbgFile))
            {
                using (FileStream fileStream = new FileStream(dbgFile, FileMode.Open, FileAccess.Read, FileShare.Read))
                {
                    using (PdbReader reader = new PdbReader(fileStream))
                    {
                        Debug.WriteLine(@"Global symbols:");
                        foreach (CvSymbol symbol in reader.GlobalSymbols)
                        {
                            Debug.WriteLine("\t" + symbol.ToString());
                        }

                        Debug.WriteLine(@"Types:");
                        foreach (PdbType type in reader.Types)
                        {
                            Debug.WriteLine("\t" + type.Name);
                            Debug.WriteLine("\t\tSymbols:");
                            foreach (CvSymbol symbol in type.Symbols)
                            {
                                Debug.WriteLine("\t\t\t" + symbol.ToString());
                            }

                            Debug.WriteLine("\t\tLines:");
                            foreach (CvLine line in type.LineNumbers)
                            {
                                Debug.WriteLine("\t\t\t" + line.ToString());
                            }
                        }
                    }
                }
            }
        }

        private void CompileAssembly(IMetadataModule assembly)
        {
            using (AotAssemblyCompiler assemblyCompiler = new AotAssemblyCompiler(this.outputAssemblyCompiler.Architecture, assembly, this.typeInitializerSchedulerStage, this.linker))
            {
                assemblyCompiler.Run();
            }
        }
    }
}
>>>>>>> 042d6589
<|MERGE_RESOLUTION|>--- conflicted
+++ resolved
@@ -5,127 +5,6 @@
  *
  * Authors:
  *  Michael Fröhlich (grover) <sharpos@michaelruck.de>
-<<<<<<< HEAD
- */
-
-using System;
-using System.Collections.Generic;
-using System.Diagnostics;
-using System.IO;
-
-using Mosa.Runtime;
-using Mosa.Runtime.CompilerFramework;
-using Mosa.Runtime.Linker;
-using Mosa.Runtime.Loader;
-using Mosa.Tools.Compiler.Symbols.Pdb;
-using Mosa.Tools.Compiler.TypeInitializers;
-
-namespace Mosa.Tools.Compiler
-{
-    public class AssemblyCompilationStage : IAssemblyCompilerStage
-    {
-        private readonly List<string> inputFileNames;
-
-        private AssemblyCompiler outputAssemblyCompiler;
-
-        private IAssemblyLinker linker;
-
-        private ITypeInitializerSchedulerStage typeInitializerSchedulerStage;
-
-        public AssemblyCompilationStage(IEnumerable<string> inputFileNames)
-        {
-            this.inputFileNames = new List<string>(inputFileNames);
-        }
-
-        public string Name
-        {
-            get
-            {
-                return @"AssemblyCompilationStage";
-            }
-        }
-
-        public void Run()
-        {
-            foreach (string assemblyFileName in this.inputFileNames)
-            {
-                IMetadataModule assembly = this.LoadAssembly(RuntimeBase.Instance, assemblyFileName);
-
-                this.CompileAssembly(assembly);
-            }
-        }
-
-        public void Setup(AssemblyCompiler compiler)
-        {
-            this.outputAssemblyCompiler = compiler;
-            this.typeInitializerSchedulerStage = compiler.Pipeline.FindFirst<ITypeInitializerSchedulerStage>();
-            this.linker = compiler.Pipeline.FindFirst<IAssemblyLinker>();
-        }
-
-        private IMetadataModule LoadAssembly(RuntimeBase runtime, string assemblyFileName)
-        {
-            try
-            {
-                IMetadataModule assemblyModule = runtime.AssemblyLoader.Load(assemblyFileName);
-
-                // Try to load debug information for the compilation
-                this.LoadAssemblyDebugInfo(assemblyFileName);
-
-                return assemblyModule;
-            }
-            catch (BadImageFormatException bife)
-            {
-                throw new CompilationException(String.Format("Couldn't load input file {0} (invalid format).", assemblyFileName), bife);
-            }
-        }
-
-        private void LoadAssemblyDebugInfo(string assemblyFileName)
-        {
-            string dbgFile;
-            dbgFile = Path.Combine(Path.GetDirectoryName(assemblyFileName), Path.GetFileNameWithoutExtension(assemblyFileName) + ".pdb") + "!!";
-            if (File.Exists(dbgFile))
-            {
-                using (FileStream fileStream = new FileStream(dbgFile, FileMode.Open, FileAccess.Read, FileShare.Read))
-                {
-                    using (PdbReader reader = new PdbReader(fileStream))
-                    {
-                        Debug.WriteLine(@"Global symbols:");
-                        foreach (CvSymbol symbol in reader.GlobalSymbols)
-                        {
-                            Debug.WriteLine("\t" + symbol.ToString());
-                        }
-
-                        Debug.WriteLine(@"Types:");
-                        foreach (PdbType type in reader.Types)
-                        {
-                            Debug.WriteLine("\t" + type.Name);
-                            Debug.WriteLine("\t\tSymbols:");
-                            foreach (CvSymbol symbol in type.Symbols)
-                            {
-                                Debug.WriteLine("\t\t\t" + symbol.ToString());
-                            }
-
-                            Debug.WriteLine("\t\tLines:");
-                            foreach (CvLine line in type.LineNumbers)
-                            {
-                                Debug.WriteLine("\t\t\t" + line.ToString());
-                            }
-                        }
-                    }
-                }
-            }
-        }
-
-        private void CompileAssembly(IMetadataModule assembly)
-        {
-            using (AotAssemblyCompiler assemblyCompiler = new AotAssemblyCompiler(this.outputAssemblyCompiler.Architecture, assembly, this.typeInitializerSchedulerStage, this.linker))
-            {
-                assemblyCompiler.Run();
-            }
-        }
-    }
-}
-=======
  */
 
 using System;
@@ -247,5 +126,4 @@
             }
         }
     }
-}
->>>>>>> 042d6589
+}