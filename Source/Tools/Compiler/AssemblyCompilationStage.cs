--- conflicted
+++ resolved
@@ -23,11 +23,7 @@
 {
     public class AssemblyCompilationStage : IAssemblyCompilerStage
     {
-<<<<<<< HEAD
-        private readonly List<string> inputFileNames;
-=======
         private readonly List<IMetadataModule> inputAssemblies;
->>>>>>> 062bf3d7
 
         private AssemblyCompiler outputAssemblyCompiler;
 
@@ -37,16 +33,12 @@
 
         public AssemblyCompilationStage(IEnumerable<string> inputFileNames)
         {
-<<<<<<< HEAD
-            this.inputFileNames = new List<string>(inputFileNames);
-=======
             this.inputAssemblies = new List<IMetadataModule>();
             foreach (string inputFileName in inputFileNames)
             {
                 IMetadataModule assembly = this.LoadAssembly(RuntimeBase.Instance, inputFileName);
                 this.inputAssemblies.Add(assembly);
             }
->>>>>>> 062bf3d7
         }
 
         public string Name
@@ -59,15 +51,8 @@
 
         public void Run()
         {
-<<<<<<< HEAD
-            foreach (string assemblyFileName in this.inputFileNames)
-            {
-                IMetadataModule assembly = this.LoadAssembly(RuntimeBase.Instance, assemblyFileName);
-
-=======
             foreach (IMetadataModule assembly in this.inputAssemblies)
             {
->>>>>>> 062bf3d7
                 this.CompileAssembly(assembly);
             }
         }
