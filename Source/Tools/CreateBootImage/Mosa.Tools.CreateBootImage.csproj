--- conflicted
+++ resolved
@@ -1,77 +1,3 @@
-<<<<<<< HEAD
-﻿<?xml version="1.0" encoding="utf-8"?>
-<Project DefaultTargets="Build" xmlns="http://schemas.microsoft.com/developer/msbuild/2003" ToolsVersion="4.0">
-  <PropertyGroup>
-    <Configuration Condition=" '$(Configuration)' == '' ">Debug</Configuration>
-    <Platform Condition=" '$(Platform)' == '' ">AnyCPU</Platform>
-    <ProductVersion>9.0.30729</ProductVersion>
-    <SchemaVersion>2.0</SchemaVersion>
-    <ProjectGuid>{BE9A5A27-22C4-4664-A8BD-388B30B5972C}</ProjectGuid>
-    <OutputType>Exe</OutputType>
-    <AppDesignerFolder>Properties</AppDesignerFolder>
-    <RootNamespace>Mosa.Tools.CreateBootImage</RootNamespace>
-    <AssemblyName>Mosa.Tools.CreateBootImage</AssemblyName>
-    <TargetFrameworkVersion>v4.0</TargetFrameworkVersion>
-    <FileAlignment>512</FileAlignment>
-    <StartupObject>Mosa.Tools.CreateBootImage.Program</StartupObject>
-    <FileUpgradeFlags>
-    </FileUpgradeFlags>
-    <OldToolsVersion>3.5</OldToolsVersion>
-    <UpgradeBackupLocation />
-  </PropertyGroup>
-  <PropertyGroup Condition=" '$(Configuration)|$(Platform)' == 'Debug|AnyCPU' ">
-    <DebugSymbols>true</DebugSymbols>
-    <DebugType>full</DebugType>
-    <Optimize>false</Optimize>
-    <OutputPath>..\..\..\bin\</OutputPath>
-    <DefineConstants>DEBUG;TRACE</DefineConstants>
-    <ErrorReport>prompt</ErrorReport>
-    <WarningLevel>4</WarningLevel>
-    <DocumentationFile>
-    </DocumentationFile>
-  </PropertyGroup>
-  <PropertyGroup Condition=" '$(Configuration)|$(Platform)' == 'Release|AnyCPU' ">
-    <DebugType>pdbonly</DebugType>
-    <Optimize>true</Optimize>
-    <OutputPath>..\..\..\bin\</OutputPath>
-    <DefineConstants>TRACE</DefineConstants>
-    <ErrorReport>prompt</ErrorReport>
-    <WarningLevel>4</WarningLevel>
-    <DocumentationFile>..\..\..\bin\Mosa.Tools.CreateBootImage.XML</DocumentationFile>
-  </PropertyGroup>
-  <ItemGroup>
-    <Reference Include="System" />
-  </ItemGroup>
-  <ItemGroup>
-    <Compile Include="Program.cs" />
-  </ItemGroup>
-  <ItemGroup>
-    <ProjectReference Include="..\..\ClassLib\Mosa.ClassLib.csproj">
-      <Project>{27A3C89C-1967-45FF-A77E-94F44995C42C}</Project>
-      <Name>Mosa.ClassLib</Name>
-    </ProjectReference>
-    <ProjectReference Include="..\..\DeviceDrivers\Mosa.DeviceDrivers.csproj">
-      <Project>{4DBD4C50-BEC5-48D9-B471-9FB0A7F69999}</Project>
-      <Name>Mosa.DeviceDrivers</Name>
-    </ProjectReference>
-    <ProjectReference Include="..\..\DeviceSystem\Mosa.DeviceSystem.csproj">
-      <Project>{6509477A-7360-4937-A1B9-26FED0A75CDA}</Project>
-      <Name>Mosa.DeviceSystem</Name>
-    </ProjectReference>
-    <ProjectReference Include="..\..\EmulatedDevices\Mosa.EmulatedDevices.csproj">
-      <Project>{4BCC3783-8374-4E44-A843-22C0C5624C92}</Project>
-      <Name>Mosa.EmulatedDevices</Name>
-    </ProjectReference>
-    <ProjectReference Include="..\..\FileSystem\Mosa.FileSystem.csproj">
-      <Project>{D89972FD-A930-4D0C-B393-1895E78FAFAB}</Project>
-      <Name>Mosa.FileSystem</Name>
-    </ProjectReference>
-  </ItemGroup>
-  <ItemGroup>
-    <Folder Include="Properties\" />
-  </ItemGroup>
-  <Import Project="$(MSBuildToolsPath)\Microsoft.CSharp.targets" />
-=======
 ﻿<?xml version="1.0" encoding="utf-8"?>
 <Project DefaultTargets="Build" xmlns="http://schemas.microsoft.com/developer/msbuild/2003" ToolsVersion="4.0">
   <PropertyGroup>
@@ -144,7 +70,6 @@
     <Folder Include="Properties\" />
   </ItemGroup>
   <Import Project="$(MSBuildToolsPath)\Microsoft.CSharp.targets" />
->>>>>>> 042d6589
   <!-- To modify your build process, add your task inside one of the targets below and uncomment it. 
        Other similar extension points exist, see Microsoft.Common.targets.
   <Target Name="BeforeBuild">
