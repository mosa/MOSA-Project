--- conflicted
+++ resolved
@@ -34,12 +34,8 @@
 			yield return Value("SignatureBlobIdx", row.SignatureBlobIdx);
 
 			TypeSpecSignature signature = new TypeSpecSignature(Metadata, row.SignatureBlobIdx);
-<<<<<<< HEAD
-			yield return Value("Signature Token", signature.Token);
-=======
 
 			//yield return Value("Signature Token", signature.Token);
->>>>>>> 5d981e4a
 			yield return Value("Signature Type", signature.Type.ToString());
 		}
 	}
