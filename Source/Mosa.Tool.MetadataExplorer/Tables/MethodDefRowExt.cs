--- conflicted
+++ resolved
@@ -45,11 +45,6 @@
 
 			if (row.Rva != 0)
 			{
-<<<<<<< HEAD
-				StandAloneSigRow standAlongSigRow = Metadata.ReadStandAloneSigRow(header.LocalVarSigTok);
-				var local = new LocalVariableSignature(Metadata, standAlongSigRow.SignatureBlob);
-				yield return Value("Method Header", local.ToString());
-=======
 				var code = MetadataModule.GetInstructionStream((long)row.Rva);
 				var codeReader = new EndianAwareBinaryReader(code, Endianness.Little);
 				var header = new MethodHeader(codeReader);
@@ -60,7 +55,6 @@
 					var local = new LocalVariableSignature(Metadata, standAlongSigRow.SignatureBlob);
 					yield return Value("Method Header", local.ToString());
 				}
->>>>>>> 4bc27042
 			}
 		}
 	}
