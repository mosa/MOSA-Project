// Copyright (c) MOSA Project. Licensed under the New BSD License.

using Mosa.Compiler.Framework;
using Mosa.Compiler.Framework.IR;
using Mosa.Compiler.Framework.Platform;
using System.Diagnostics;

namespace Mosa.Platform.Intel.Stages
{
	/// <summary>
	/// Completes the stack handling after register allocation
	/// </summary>
	/// <seealso cref="BasePlatformTransformationStage" />
	public abstract class BuildStackStage : BasePlatformTransformationStage
	{
		#region Abstract Methods

		/// <summary>
		/// Adds the prologue instructions.
		/// </summary>
		/// <param name="context">The context.</param>
		protected abstract void AddPrologueInstructions(Context context);

		/// <summary>
		/// Adds the epilogue instructions.
		/// </summary>
		/// <param name="context">The context.</param>
		protected abstract void AddEpilogueInstructions(Context context);

		#endregion Abstract Methods

		protected override void PopulateVisitationDictionary()
		{
			// The Run() method is faster
		}

		protected override void Run()
		{
<<<<<<< HEAD
			if (!MethodCompiler.IsStackFrameRequired)
				return;

=======
>>>>>>> 7fca800a
			Debug.Assert((MethodCompiler.StackSize % 4) == 0, "Stack size of interrupt can't be divided by 4!!");

			UpdatePrologue();
			UpdateEpilogue();
		}

		/// <summary>
		/// Updates the prologue.
		/// </summary>
		private void UpdatePrologue()
		{
			if (BasicBlocks.PrologueBlock == null)
				return;

			for (var node = BasicBlocks.PrologueBlock.AfterFirst; !node.IsBlockEndInstruction; node = node.Next)
			{
				if (node.Instruction != IRInstruction.Prologue)
					continue;

				if (MethodCompiler.IsStackFrameRequired)
				{
					AddPrologueInstructions(new Context(node));
				}
				else
				{
					node.Empty();
				}

				return;
			}
		}

		/// <summary>
		/// Updates the epilogue.
		/// </summary>
		private void UpdateEpilogue()
		{
			if (BasicBlocks.EpilogueBlock == null)
				return;

			for (var node = BasicBlocks.EpilogueBlock.AfterFirst; !node.IsBlockEndInstruction; node = node.Next)
			{
				if (node.Instruction != IRInstruction.Epilogue)
					continue;

				if (MethodCompiler.IsStackFrameRequired)
				{
					AddEpilogueInstructions(new Context(node));
				}
				else
				{
					node.Empty();
				}

				return;
			}
		}
	}
}<|MERGE_RESOLUTION|>--- conflicted
+++ resolved
@@ -36,12 +36,6 @@
 
 		protected override void Run()
 		{
-<<<<<<< HEAD
-			if (!MethodCompiler.IsStackFrameRequired)
-				return;
-
-=======
->>>>>>> 7fca800a
 			Debug.Assert((MethodCompiler.StackSize % 4) == 0, "Stack size of interrupt can't be divided by 4!!");
 
 			UpdatePrologue();
