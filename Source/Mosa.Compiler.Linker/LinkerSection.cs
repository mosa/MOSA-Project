﻿/*
 * (c) 2008 MOSA - The Managed Operating System Alliance
 *
 * Licensed under the terms of the New BSD License.
 *
 * Authors:
 *  Michael Ruck (grover) <sharpos@michaelruck.de>
 */

namespace Mosa.Compiler.Linker
{
	/// <summary>
	/// Abstract class, that represents sections in an executable file provided by the linker.
	/// </summary>
	public abstract class LinkerSection
	{
<<<<<<< HEAD
		#region Data members

		/// <summary>
		/// Holds the sections load virtualAddress.
		/// </summary>
		private IntPtr virtualAddress;

		/// <summary>
		/// Holds the kind of the section.
		/// </summary>
		private SectionKind kind;

		/// <summary>
		/// Holds the file offset of this section.
		/// </summary>
		private long offset;

		/// <summary>
		/// Holds the section name.
		/// </summary>
		private string name;

		#endregion Data members

=======
>>>>>>> 5d981e4a
		#region Construction

		/// <summary>
		/// Initializes a new instance of the <see cref="LinkerSection" /> class.
		/// </summary>
		/// <param name="sectionKind">The kind of the section.</param>
		/// <param name="name">The name.</param>
		/// <param name="virtualAddress">The virtualAddress.</param>
		protected LinkerSection(SectionKind sectionKind, string name, long virtualAddress)
		{
			this.VirtualAddress = virtualAddress;
			this.SectionKind = sectionKind;
			this.Name = name;
		}

		#endregion Construction

		#region Properties

		/// <summary>
		/// Gets the virtual address of the section.
		/// </summary>
		/// <value>The virtual address.</value>
<<<<<<< HEAD
		public IntPtr VirtualAddress
		{
			get { return this.virtualAddress; }
			/* internal protected  */
			set { this.virtualAddress = value; }
		}
=======
		public long VirtualAddress { get; set; }
>>>>>>> 5d981e4a

		/// <summary>
		/// Gets the length of the section in bytes.
		/// </summary>
		/// <value>The length of the section in bytes.</value>
		public abstract long Length { get; }

		/// <summary>
		/// Gets the name.
		/// </summary>
		/// <value>The name.</value>
		public string Name { get; set; }

		/// <summary>
		/// Gets or sets the file offset of the section.
		/// </summary>
		/// <value>The file offset.</value>
		public long Offset { get; set; }

		/// <summary>
		/// Gets the kind of the section.
		/// </summary>
		/// <value>The kind of the section.</value>
		public SectionKind SectionKind { get; set; }

		/// <summary>
		/// Returns a <see cref="System.String"/> that represents this instance.
		/// </summary>
		/// <returns>
		/// A <see cref="System.String"/> that represents this instance.
		/// </returns>
		public override string ToString()
		{
			return Name;
		}

		#endregion Properties
	}
}<|MERGE_RESOLUTION|>--- conflicted
+++ resolved
@@ -14,33 +14,6 @@
 	/// </summary>
 	public abstract class LinkerSection
 	{
-<<<<<<< HEAD
-		#region Data members
-
-		/// <summary>
-		/// Holds the sections load virtualAddress.
-		/// </summary>
-		private IntPtr virtualAddress;
-
-		/// <summary>
-		/// Holds the kind of the section.
-		/// </summary>
-		private SectionKind kind;
-
-		/// <summary>
-		/// Holds the file offset of this section.
-		/// </summary>
-		private long offset;
-
-		/// <summary>
-		/// Holds the section name.
-		/// </summary>
-		private string name;
-
-		#endregion Data members
-
-=======
->>>>>>> 5d981e4a
 		#region Construction
 
 		/// <summary>
@@ -64,16 +37,7 @@
 		/// Gets the virtual address of the section.
 		/// </summary>
 		/// <value>The virtual address.</value>
-<<<<<<< HEAD
-		public IntPtr VirtualAddress
-		{
-			get { return this.virtualAddress; }
-			/* internal protected  */
-			set { this.virtualAddress = value; }
-		}
-=======
 		public long VirtualAddress { get; set; }
->>>>>>> 5d981e4a
 
 		/// <summary>
 		/// Gets the length of the section in bytes.
