/*
 * (c) 2008 MOSA - The Managed Operating System Alliance
 *
 * Licensed under the terms of the New BSD License.
 *
 * Authors:
 *  Michael Ruck (grover) <sharpos@michaelruck.de>
 */

using Mosa.Compiler.Common;
using System.Collections.Generic;
using System.IO;

namespace Mosa.Compiler.Linker
{
	/// <summary>
	/// Interface to the linker
	/// </summary>
	/// <remarks>
	/// The linker collects runtime specific requests in order to resolve a metadata object to its physical virtual
	/// address in memory. All link requests require the metadata object, the request virtual address
	/// and a relative flag. These are used to either resolve the request immediately or patch the code during
	/// a later linker stage, when all methods and fields have been compiled.
	/// </remarks>
	public interface ILinker
	{
		#region Properties

		/// <summary>
		/// Gets the base address.
		/// </summary>
		/// <value>The base address.</value>
		long BaseAddress { get; }

		/// <summary>
		/// Gets or sets the entry point symbol.
		/// </summary>
		/// <value>The entry point symbol.</value>
		LinkerSymbol EntryPoint { get; set; }

		/// <summary>
		/// Gets the load alignment of sections.
		/// </summary>
		/// <value>The load alignment.</value>
		uint LoadSectionAlignment { get; }

		/// <summary>
		/// Retrieves the collection of sections created during compilation.
		/// </summary>
		/// <value>The sections collection.</value>
		ExtendedLinkerSection[] Sections { get; }

		/// <summary>
		/// Retrieves the collection of symbols known by the linker.
		/// </summary>
		/// <value>The symbol collection.</value>
		ICollection<LinkerSymbol> Symbols { get; }

		/// <summary>
		/// Gets or sets the output file of the linker.
		/// </summary>
		/// <value>The output file.</value>
		string OutputFile { get; set; }

		/// <summary>
		/// Gets the alignment of sections.
		/// </summary>
		/// <value>The virtual section alignment.</value>
		uint SectionAlignment { get; }

<<<<<<< HEAD
=======
		/// <summary>
		/// Flag is the target platform is little-endian
		/// </summary>
		Endianness Endianness { get; set; }

		/// <summary>
		/// Gets or sets the machine id (depends on platform)
		/// </summary>
		/// <value>
		/// </value>
		uint MachineID { get; set; }

>>>>>>> 5d981e4a
		#endregion Properties

		#region Methods

		/// <summary>
		/// Allocates a symbol of the given name in the specified section.
		/// </summary>
		/// <param name="name">The name of the symbol.</param>
		/// <param name="section">The executable section to allocate from.</param>
		/// <param name="size">The number of bytes to allocate. If zero, indicates an unknown amount of memory is required.</param>
		/// <param name="alignment">The alignment. A value of zero indicates the use of a default alignment for the section.</param>
		/// <returns>A stream, which can be used to populate the section.</returns>
		Stream Allocate(string name, SectionKind section, int size, int alignment);

		/// <summary>
		/// Adds the section.
		/// </summary>
		/// <param name="section">The section.</param>
		void AddSection(ExtendedLinkerSection section);

		/// <summary>
		/// Gets the section.
		/// </summary>
		/// <param name="sectionKind">Kind of the section.</param>
		/// <returns>The section of the requested kind.</returns>
		LinkerSection GetSection(SectionKind sectionKind);

		/// <summary>
		/// Retrieves a linker symbol.
		/// </summary>
		/// <param name="symbolName">The name of the symbol to retrieve.</param>
		/// <returns>The named linker symbol.</returns>
		/// <exception cref="System.ArgumentNullException"><paramref name="symbolName"/> is null.</exception>
		/// <exception cref="System.ArgumentException">There's no symbol of the given name.</exception>
		LinkerSymbol GetSymbol(string symbolName);

		/// <summary>
		/// Issues a linker request for the given runtime method.
		/// </summary>
		/// <param name="linkType">The type of link required.</param>
		/// <param name="patches">The patches.</param>
		/// <param name="symbolName">The symbol name the patched code belongs to.</param>
		/// <param name="symbolOffset">The offset inside the method where the patch is placed.</param>
		/// <param name="methodRelativeBase">The base virtualAddress, if a relative link is required.</param>
		/// <param name="targetSymbol">The linker symbol name to link against.</param>
		/// <param name="targetOffset">An offset to apply to the link target.</param>
		void Link(LinkType linkType, Patch[] patches, string symbolName, int symbolOffset, int methodRelativeBase, string targetSymbol, long targetOffset);

		/// <summary>
		/// Commits the linker and generates the final linked file
		/// </summary>
		void Commit();

		#endregion Methods
	}
}<|MERGE_RESOLUTION|>--- conflicted
+++ resolved
@@ -68,8 +68,6 @@
 		/// <value>The virtual section alignment.</value>
 		uint SectionAlignment { get; }
 
-<<<<<<< HEAD
-=======
 		/// <summary>
 		/// Flag is the target platform is little-endian
 		/// </summary>
@@ -82,7 +80,6 @@
 		/// </value>
 		uint MachineID { get; set; }
 
->>>>>>> 5d981e4a
 		#endregion Properties
 
 		#region Methods
