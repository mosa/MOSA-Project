--- conflicted
+++ resolved
@@ -4,11 +4,7 @@
 
 The command line arguments serve as shortcuts to the common set of :doc:`settings-options` used by the MOSA tools.
 
-<<<<<<< HEAD
-.. tip:: Specific settings may also be specified on the command line using the ``-setting`` argument (or using the shorthand version ``-s`` ). For example to set the ``Compiler.OutputFile`` setting with ``Mosa.BareMetal.HelloWorld.x86.bin``, pass the following two arguments ``-setting Compiler.OutputFile=Mosa.BareMetal.HelloWorld.x86.bin`` on the command line.
-=======
 .. tip:: Specific settings may also be specified on the command line using the ``-setting`` or ``-s`` arguments. For example to set the ``Compiler.OutputFile`` settings with ``Mosa.BareMetal.HelloWorld.x86.bin``, pass the following two arguments ``-setting Compiler.OutputFile=Mosa.BareMetal.HelloWorld.x86.bin`` on the command line.
->>>>>>> 80a7e7a1
 
 Below are the command line arguments available:
 
