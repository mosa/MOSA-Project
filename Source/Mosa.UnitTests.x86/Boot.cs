﻿// Copyright (c) MOSA Project. Licensed under the New BSD License.

using Mosa.Kernel.x86;
using Mosa.Runtime.Plug;
<<<<<<< HEAD
using Mosa.UnitTests;
using Mosa.UnitTests.Mosa.Collections.Generic;
=======
using Mosa.UnitTests.Optimization;
>>>>>>> 2b555651

namespace Mosa.UnitTests.x86
{
	/// <summary>
	/// Boot
	/// </summary>
	public static class Boot
	{
		[Plug("Mosa.Runtime.StartUp::SetInitialMemory")]
		public static void SetInitialMemory()
		{
			KernelMemory.SetInitialMemory(Address.GCInitialMemory, 0x01000000);
		}

		/// <summary>
		/// Main
		/// </summary>
		public static void Main()
		{
			Setup();

			EnterTestReadyLoop();

			ForceTestCollection();
		}

		private static void Setup()
		{
			Logger.Log("Initialize Kernel");

			IDT.SetInterruptHandler(null);
			Panic.Setup();
			Debugger.Setup(Serial.COM2);

			// Initialize interrupts
			PIC.Setup();
			IDT.Setup();
			GDT.Setup();

			Logger.Log("Kernel initialized");
		}

		public static void EnterTestReadyLoop()
		{
			Screen.Color = 0x0;
			Screen.Clear();
			Screen.GotoTop();
			Screen.Color = ScreenColor.Yellow;
			Screen.Write("MOSA OS Version 1.6 - UnitTest");
			Screen.NextLine();
			Screen.NextLine();

			UnitTestQueue.Setup();
			UnitTestRunner.Setup();

			UnitTestRunner.EnterTestReadyLoop();
		}

		private static void ForceTestCollection()
		{
			// required to force assembly to be referenced and loaded
<<<<<<< HEAD
			OptimizationTests.OptimizationTest1();

			// Mosa.Collections.Generic Tests
			BinarySearchTreeTests.CreateValue();
=======
			CommonTests.OptimizationTest1();
>>>>>>> 2b555651
		}
	}
}<|MERGE_RESOLUTION|>--- conflicted
+++ resolved
@@ -2,12 +2,9 @@
 
 using Mosa.Kernel.x86;
 using Mosa.Runtime.Plug;
-<<<<<<< HEAD
 using Mosa.UnitTests;
 using Mosa.UnitTests.Mosa.Collections.Generic;
-=======
 using Mosa.UnitTests.Optimization;
->>>>>>> 2b555651
 
 namespace Mosa.UnitTests.x86
 {
@@ -69,14 +66,8 @@
 		private static void ForceTestCollection()
 		{
 			// required to force assembly to be referenced and loaded
-<<<<<<< HEAD
-			OptimizationTests.OptimizationTest1();
-
-			// Mosa.Collections.Generic Tests
 			BinarySearchTreeTests.CreateValue();
-=======
 			CommonTests.OptimizationTest1();
->>>>>>> 2b555651
 		}
 	}
 }