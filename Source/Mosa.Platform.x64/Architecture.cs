--- conflicted
+++ resolved
@@ -24,17 +24,11 @@
 		/// <summary>
 		/// Gets the endianness of the target architecture.
 		/// </summary>
-		/// <value>
-		/// The endianness.
-		/// </value>
 		public override Endianness Endianness { get { return Endianness.Little; } }
 
 		/// <summary>
 		/// Gets the type of the elf machine.
 		/// </summary>
-		/// <value>
-		/// The type of the elf machine.
-		/// </value>
 		public override MachineType MachineType { get { return MachineType.IA_64; } }
 
 		/// <summary>
@@ -126,28 +120,14 @@
 		public override PhysicalRegister ScratchRegister { get { return GeneralPurposeRegister.EDX; } }
 
 		/// <summary>
-		/// Gets the return32 bit register.
-		/// </summary>
-<<<<<<< HEAD
-		public override PhysicalRegister Return32BitRegister { get { return null; } }
-=======
-		public override PhysicalRegister ReturnRegister
-		{
-			get { return GeneralPurposeRegister.EAX; }
-		}
->>>>>>> 19812dab
-
-		/// <summary>
-		/// Gets the return64 bit register.
-		/// </summary>
-<<<<<<< HEAD
-		public override PhysicalRegister Return64BitRegister { get { return GeneralPurposeRegister.EAX; } }
-=======
-		public override PhysicalRegister ReturnHighRegister
-		{
-			get { return null; }
-		}
->>>>>>> 19812dab
+		/// Gets the return register.
+		/// </summary>
+		public override PhysicalRegister ReturnRegister { get { return GeneralPurposeRegister.EAX; } }
+
+		/// <summary>
+		/// Gets the return register for the high portion of the 64bit result.
+		/// </summary>
+		public override PhysicalRegister ReturnHighRegister { get { return null; } }
 
 		/// <summary>
 		/// Gets the return floating point register.
@@ -172,17 +152,11 @@
 		/// <summary>
 		/// Gets the name of the platform.
 		/// </summary>
-		/// <value>
-		/// The name of the platform.
-		/// </value>
 		public override string PlatformName { get { return "x64"; } }
 
 		/// <summary>
 		/// Gets the instructions.
 		/// </summary>
-		/// <value>
-		/// The instructions.
-		/// </value>
 		public override List<BaseInstruction> Instructions { get { return X64Instructions.List; } }
 
 		/// <summary>
@@ -190,10 +164,6 @@
 		/// </summary>
 		/// <returns>The created architecture instance.</returns>
 		/// <param name="architectureFeatures">The features available in the architecture and code generation.</param>
-		/// <remarks>
-		/// This method creates an instance of an appropriate architecture class, which supports the specific
-		/// architecture features.
-		/// </remarks>
 		public static BaseArchitecture CreateArchitecture(ArchitectureFeatureFlags architectureFeatures)
 		{
 			return new Architecture(architectureFeatures);
@@ -232,34 +202,28 @@
 				{
 					new LongOperandStage(),
 					new IRTransformationStage(),
-
-					//compilerOptions.EnablePlatformOptimizations ? new OptimizationStage() : null,
 					new TweakStage(),
 					new FixedRegisterAssignmentStage(),
 					new SimpleDeadCodeRemovalStage(),
 					new AddressModeConversionStage(),
 					new FloatingPointStage(),
+					new StopStage(),	// Temp
 				});
 
 			compilerPipeline.InsertAfterLast<StackLayoutStage>(
 				new BuildStackStage()
 			);
 
-			compilerPipeline.InsertBefore<CodeGenerationStage>(
-				new BaseMethodCompilerStage[]
-				{
-					new FinalTweakStage(),
-
-					//compilerOptions.EnablePlatformOptimizations ? new PostOptimizationStage() : null
-				});
+			//compilerPipeline.InsertBefore<CodeGenerationStage>(
+			//	new BaseMethodCompilerStage[]
+			//	{
+			//		new FinalTweakStage(),
+			//		compilerOptions.EnablePlatformOptimizations ? new PostOptimizationStage() : null,
+			//	});
 
 			compilerPipeline.InsertBefore<CodeGenerationStage>(
 				new JumpOptimizationStage()
 			);
-
-			//compilerPipeline.InsertBefore<GreedyRegisterAllocatorStage>(
-			//	new StopStage()    // Temp
-			//);
 		}
 
 		/// <summary>
