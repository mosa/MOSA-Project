--- conflicted
+++ resolved
@@ -29,14 +29,7 @@
 		/// <summary>
 		/// Gets the type of the elf machine.
 		/// </summary>
-<<<<<<< HEAD
-		public override MachineType MachineType { get { return MachineType.IA_64; } }
-=======
-		/// <value>
-		/// The type of the elf machine.
-		/// </value>
 		public override MachineType MachineType { get { return MachineType.Intel386; } }
->>>>>>> bd9f5043
 
 		/// <summary>
 		/// Defines the register set of the target architecture.
