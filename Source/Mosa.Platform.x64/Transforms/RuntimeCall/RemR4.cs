--- conflicted
+++ resolved
@@ -25,11 +25,7 @@
 			Debug.Assert(context.Result.IsR4);
 			Debug.Assert(context.Operand1.IsR4);
 
-<<<<<<< HEAD
-			transform.ReplaceWithCall(context, "Mosa.Runtime.Math.x86.Division", "RemR4");
-=======
-			transform.ReplaceWithCall(context, "Mosa.Runtime.Math.x64", "Division", "RemR4");
->>>>>>> 72669c32
+			transform.ReplaceWithCall(context, "Mosa.Runtime.Math.x64.Division", "RemR4");
 		}
 	}
 }