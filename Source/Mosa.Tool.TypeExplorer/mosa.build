<?xml version="1.0"?>

<project name="Mosa" default="build" basedir=".">

	

	<!-- Comma-separated list of warnings that should be surpressed in all modules. Warning: no spaces allowed! -->

	<property name="suppresswarnings" value="0414,0219,0169,0162,0168"/>

	

	<!-- Toggle debug output by setting this to true (nant -D:debug=true) -->

	<property name="debug" value="none" overwrite="false"/>

	

	<!-- Speaks for itself, I should hope -->

	<property name="outputDirectory" value="../bin" overwrite="false"/>

	

	<!-- Main build target -->

	<target name="build">

	    <csc target="exe" main="Mosa.Tool.TypeExplorer.Program" output="${outputDirectory}/Mosa.Tool.TypeExplorer.exe" debug="${debug}" unsafe="true" nostdlib="false">

		<sources>

                    <include name="CodeForm.cs"/>
                    <include name="CodeForm.Designer.cs"/>
                    <include name="ExplorerAssemblyCompiler.cs"/>
                    <include name="ExplorerLinker.cs"/>
                    <include name="ExplorerMethodCompiler.cs"/>
                    <include name="Main.cs"/>
                    <include name="Main.Designer.cs"/>
                    <include name="Program.cs"/>
                    <include name="Properties/Resources.Designer.cs"/>
		</sources>

		<references>

                    <include name="System.dll"/>
                    <include name="System.Drawing.dll"/>
                    <include name="System.Windows.Forms.dll"/>
                    <include name="${outputDirectory}/Mosa.Compiler.Framework.dll"/>
                    <include name="${outputDirectory}/Mosa.Compiler.Linker.dll"/>
                    <include name="${outputDirectory}/Mosa.Compiler.Metadata.dll"/>
                    <include name="${outputDirectory}/Mosa.Compiler.Pdb.dll"/>
                    <include name="${outputDirectory}/Mosa.Compiler.TypeSystem.dll"/>
                    <include name="${outputDirectory}/Mosa.Compiler.Verifier.dll"/>
                    <include name="${outputDirectory}/Mosa.Platform.AVR32.dll"/>
<<<<<<< HEAD
                    <include name="${outputDirectory}/Mosa.Platform.x86.dll"/>
                    <include name="${outputDirectory}/Mosa.Compiler.InternalTrace.dll"/>
=======
                    <include name="${outputDirectory}/Mosa.Compiler.InternalTrace.dll"/>
                    <include name="${outputDirectory}/Mosa.Platform.Null.dll"/>
                    <include name="${outputDirectory}/Mosa.Platform.x86II.dll"/>
                    <include name="${outputDirectory}/Mosa.Platform.x86.dll"/>
>>>>>>> 0996b599
                    <include name="${outputDirectory}/Mosa.Test.CodeDomCompiler.dll"/>
		</references>

		<!-- supress warnings -->

		<nowarn><warning number="${suppresswarnings}"/></nowarn>

        </csc>

	</target>

</project>

<|MERGE_RESOLUTION|>--- conflicted
+++ resolved
@@ -1,77 +1,72 @@
-<?xml version="1.0"?>
-
-<project name="Mosa" default="build" basedir=".">
-
-	
-
-	<!-- Comma-separated list of warnings that should be surpressed in all modules. Warning: no spaces allowed! -->
-
-	<property name="suppresswarnings" value="0414,0219,0169,0162,0168"/>
-
-	
-
-	<!-- Toggle debug output by setting this to true (nant -D:debug=true) -->
-
-	<property name="debug" value="none" overwrite="false"/>
-
-	
-
-	<!-- Speaks for itself, I should hope -->
-
-	<property name="outputDirectory" value="../bin" overwrite="false"/>
-
-	
-
-	<!-- Main build target -->
-
-	<target name="build">
-
-	    <csc target="exe" main="Mosa.Tool.TypeExplorer.Program" output="${outputDirectory}/Mosa.Tool.TypeExplorer.exe" debug="${debug}" unsafe="true" nostdlib="false">
-
-		<sources>
-
-                    <include name="CodeForm.cs"/>
-                    <include name="CodeForm.Designer.cs"/>
-                    <include name="ExplorerAssemblyCompiler.cs"/>
-                    <include name="ExplorerLinker.cs"/>
-                    <include name="ExplorerMethodCompiler.cs"/>
-                    <include name="Main.cs"/>
-                    <include name="Main.Designer.cs"/>
-                    <include name="Program.cs"/>
-                    <include name="Properties/Resources.Designer.cs"/>
-		</sources>
-
-		<references>
-
-                    <include name="System.dll"/>
-                    <include name="System.Drawing.dll"/>
-                    <include name="System.Windows.Forms.dll"/>
-                    <include name="${outputDirectory}/Mosa.Compiler.Framework.dll"/>
-                    <include name="${outputDirectory}/Mosa.Compiler.Linker.dll"/>
-                    <include name="${outputDirectory}/Mosa.Compiler.Metadata.dll"/>
-                    <include name="${outputDirectory}/Mosa.Compiler.Pdb.dll"/>
-                    <include name="${outputDirectory}/Mosa.Compiler.TypeSystem.dll"/>
-                    <include name="${outputDirectory}/Mosa.Compiler.Verifier.dll"/>
-                    <include name="${outputDirectory}/Mosa.Platform.AVR32.dll"/>
-<<<<<<< HEAD
-                    <include name="${outputDirectory}/Mosa.Platform.x86.dll"/>
-                    <include name="${outputDirectory}/Mosa.Compiler.InternalTrace.dll"/>
-=======
-                    <include name="${outputDirectory}/Mosa.Compiler.InternalTrace.dll"/>
-                    <include name="${outputDirectory}/Mosa.Platform.Null.dll"/>
-                    <include name="${outputDirectory}/Mosa.Platform.x86II.dll"/>
-                    <include name="${outputDirectory}/Mosa.Platform.x86.dll"/>
->>>>>>> 0996b599
-                    <include name="${outputDirectory}/Mosa.Test.CodeDomCompiler.dll"/>
-		</references>
-
-		<!-- supress warnings -->
-
-		<nowarn><warning number="${suppresswarnings}"/></nowarn>
-
-        </csc>
-
-	</target>
-
-</project>
-
+<?xml version="1.0"?>+
+<project name="Mosa" default="build" basedir=".">+
+	+
+	<!-- Comma-separated list of warnings that should be surpressed in all modules. Warning: no spaces allowed! -->+
+	<property name="suppresswarnings" value="0414,0219,0169,0162,0168"/>+
+	+
+	<!-- Toggle debug output by setting this to true (nant -D:debug=true) -->+
+	<property name="debug" value="none" overwrite="false"/>+
+	+
+	<!-- Speaks for itself, I should hope -->+
+	<property name="outputDirectory" value="../bin" overwrite="false"/>+
+	+
+	<!-- Main build target -->+
+	<target name="build">+
+	    <csc target="exe" main="Mosa.Tool.TypeExplorer.Program" output="${outputDirectory}/Mosa.Tool.TypeExplorer.exe" debug="${debug}" unsafe="true" nostdlib="false">+
+		<sources>+
+                    <include name="CodeForm.cs"/>
+                    <include name="CodeForm.Designer.cs"/>
+                    <include name="ExplorerAssemblyCompiler.cs"/>
+                    <include name="ExplorerLinker.cs"/>
+                    <include name="ExplorerMethodCompiler.cs"/>
+                    <include name="Main.cs"/>
+                    <include name="Main.Designer.cs"/>
+                    <include name="Program.cs"/>
+                    <include name="Properties/Resources.Designer.cs"/>
+		</sources>+
+		<references>+
+                    <include name="System.dll"/>
+                    <include name="System.Drawing.dll"/>
+                    <include name="System.Windows.Forms.dll"/>
+                    <include name="${outputDirectory}/Mosa.Compiler.Framework.dll"/>
+                    <include name="${outputDirectory}/Mosa.Compiler.Linker.dll"/>
+                    <include name="${outputDirectory}/Mosa.Compiler.Metadata.dll"/>
+                    <include name="${outputDirectory}/Mosa.Compiler.Pdb.dll"/>
+                    <include name="${outputDirectory}/Mosa.Compiler.TypeSystem.dll"/>
+                    <include name="${outputDirectory}/Mosa.Compiler.Verifier.dll"/>
+                    <include name="${outputDirectory}/Mosa.Platform.AVR32.dll"/>
+                    <include name="${outputDirectory}/Mosa.Compiler.InternalTrace.dll"/>
+                    <include name="${outputDirectory}/Mosa.Platform.Null.dll"/>
+                    <include name="${outputDirectory}/Mosa.Platform.x86II.dll"/>
+                    <include name="${outputDirectory}/Mosa.Platform.x86.dll"/>
+                    <include name="${outputDirectory}/Mosa.Test.CodeDomCompiler.dll"/>
+		</references>+
+		<!-- supress warnings -->+
+		<nowarn><warning number="${suppresswarnings}"/></nowarn>+
+        </csc>+
+	</target>+
+</project>+