--- conflicted
+++ resolved
@@ -27,11 +27,7 @@
 
 		arch = platform.ToLowerInvariant() switch
 		{
-<<<<<<< HEAD
-			"ARM32" => new Arm32Architecture(services, "arm32", options),
-=======
-			"armv8a32" => new Arm32Architecture(services, "arm32", options),
->>>>>>> 4ebf0adf
+			"arm32" => new Arm32Architecture(services, "arm32", options),
 			"arm64" => new Arm64Architecture(services, "arm64", options),
 			"x86" => new X86ArchitectureFlat32(services, "x86-protected-32", options),
 			"x64" => new X86ArchitectureFlat64(services, "x86-protected-64", options),
