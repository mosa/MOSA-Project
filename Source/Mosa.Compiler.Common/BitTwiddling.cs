﻿// Copyright (c) MOSA Project. Licensed under the New BSD License.

using System.Numerics;

namespace Mosa.Compiler.Common;

public static class BitTwiddling
{
	public static bool IsPowerOfTwo(ulong n) => n != 0 && (n & (n - 1)) == 0;

	public static uint GetPowerOfTwo(ulong n)
	{
<<<<<<< HEAD
		var bits = 0u;
=======
		var bits = 0U;
>>>>>>> 2f7f8d73

		while (n != 0)
		{
			bits++;
			n >>= 1;
		}

		return bits - 1;
	}

	public static int CountTrailingZeros(ulong value) => BitOperations.TrailingZeroCount(value);

	public static int CountLeadingZeros(ulong value) => BitOperations.LeadingZeroCount(value);

	public static int CountLeadingZeros(uint value) => BitOperations.LeadingZeroCount(value);

	public static int GetHighestSetBitPosition(ulong value) => 64 - BitOperations.LeadingZeroCount(value);

	public static int GetHighestSetBitPosition(uint value) => 32 - BitOperations.LeadingZeroCount(value);

	public static ulong GetBitsOver(ulong value)
	{
		var count = BitOperations.LeadingZeroCount(value);
		if (count == 0) return 0;

		return ~((1UL << (64 - count)) - 1UL);
	}

	public static int CountSetBits(ulong value) => BitOperations.PopCount(value);

	public static int CountSetBits(uint value) => BitOperations.PopCount(value);
}<|MERGE_RESOLUTION|>--- conflicted
+++ resolved
@@ -10,11 +10,7 @@
 
 	public static uint GetPowerOfTwo(ulong n)
 	{
-<<<<<<< HEAD
-		var bits = 0u;
-=======
 		var bits = 0U;
->>>>>>> 2f7f8d73
 
 		while (n != 0)
 		{
