﻿// Copyright (c) MOSA Project. Licensed under the New BSD License.

using Mosa.Tool.GDBDebugger.DebugData;
using Mosa.Tool.GDBDebugger.GDB;
using Mosa.Tool.GDBDebugger.View;
using Mosa.Utility.Launcher;
using System;
using System.Collections.Generic;
<<<<<<< HEAD
=======
using System.Threading;
using System.Linq;
>>>>>>> a3339c32
using System.Windows.Forms;
using WeifenLuo.WinFormsUI.Docking;

namespace Mosa.Tool.GDBDebugger
{
	public partial class MainForm : Form
	{
		private OutputView outputView;

		private RegisterView registersView;

		//private DisplayView displayView;
		private ControlView controlView;

		//private CallStackView callStackView;
		private StackFrameView stackFrameView;

		//private StackView stackView;
		//private FlagView flagView;
		private StatusView statusView;

		private InstructionView instructionView;

		private SymbolView symbolView;
		private WatchView watchView;
		private BreakPointView breakPointView;

		//private ScriptView scriptView;

		public string Status { set { toolStripStatusLabel1.Text = value; toolStrip1.Refresh(); } }

		public Connector GDBConnector { get; private set; }

		public Options Options { get; private set; } = new Options();

		public AppLocations AppLocations { get; private set; } = new AppLocations();

		public DebugSource DebugSource { get; private set; } = new DebugSource();

		public List<BreakPoint> BreakPoints { get; private set; } = new List<BreakPoint>();

		public List<Watch> Watchs { get; private set; } = new List<Watch>();

		public MainForm()
		{
			InitializeComponent();

			outputView = new OutputView(this);

			registersView = new RegisterView(this);

			//displayView = new DisplayView(this);
			controlView = new ControlView(this);

			//callStackView = new CallStackView(this);
			stackFrameView = new StackFrameView(this);

			//stackView = new StackView(this);
			//flagView = new FlagView(this);
			statusView = new StatusView(this);
			symbolView = new SymbolView(this);
			watchView = new WatchView(this);
			breakPointView = new BreakPointView(this);
			instructionView = new InstructionView(this);

			//scriptView = new ScriptView(this);

			AppLocations.FindApplications();
		}

		private void MainForm_Load(object sender, EventArgs e)
		{
			dockPanel.SuspendLayout(true);
			dockPanel.DockTopPortion = 75;

			controlView.Show(dockPanel, DockState.DockTop);
			statusView.Show(controlView.PanelPane, DockAlignment.Right, 0.50);

			//callStackView.Show(controlView.PanelPane, DockAlignment.Bottom, 0.50);
			breakPointView.Show(dockPanel, DockState.DockBottom);
			watchView.Show(breakPointView.PanelPane, DockAlignment.Right, 0.50);

			//displayView.Show(dockPanel, DockState.Document);
			outputView.Show(dockPanel, DockState.Document);

			//scriptView.Show(dockPanel, DockState.Document);
			registersView.Show(dockPanel, DockState.DockRight);

			//flagView.Show(dockPanel, DockState.DockRight);
			//stackView.Show(dockPanel, DockState.DockRight);
			stackFrameView.Show(dockPanel, DockState.DockRight);

			var memoryView = new MemoryView(this);
			memoryView.Show(dockPanel, DockState.Document);
			symbolView.Show(dockPanel, DockState.Document);

			instructionView.Show(symbolView.PanelPane, DockAlignment.Right, 0.35);

			registersView.Show();

			dockPanel.ResumeLayout(true, true);

			if (Options.AutoConnect)
			{
				Connect();
			}

			if (Options.DebugInfoFile != null)
			{
				LoadDebugData.LoadDebugInfo(Options.DebugInfoFile, DebugSource);
			}
		}

		public void AddOutput(string line)
		{
			outputView.AddOutput(line);
		}

		private void OnPause()
		{
			MethodInvoker method = delegate ()
			{
				NotifyPause();
			};

			BeginInvoke(method);
		}

		private void OnRunning()
		{
			MethodInvoker method = delegate ()
			{
				NotifyRunning();
			};

			BeginInvoke(method);
		}

		private void NotifyPause()
		{
			foreach (var dock in dockPanel.Contents)
			{
				if (dock.DockHandler.Content is DebugDockContent debugdock)
				{
					debugdock.OnPause();
				}
			}
		}

		private void NotifyRunning()
		{
			foreach (var dock in dockPanel.Contents)
			{
				if (dock.DockHandler.Content is DebugDockContent debugdock)
				{
					debugdock.OnRunning();
				}
			}
		}

		private void NotifyBreakPointChange()
		{
			foreach (var dock in dockPanel.Contents)
			{
				if (dock.DockHandler.Content is DebugDockContent debugdock)
				{
					debugdock.OnBreakpointChange();
				}
			}
		}

		private void NotifyWatchChange()
		{
			foreach (var dock in dockPanel.Contents)
			{
				if (dock.DockHandler.Content is DebugDockContent debugdock)
				{
					debugdock.OnWatchChange();
				}
			}
		}

		public ulong ParseMemoryAddress(string input)
		{
			string nbr = input.ToUpper().Trim();
			int digits = 10;
			int where = nbr.IndexOf('X');

			if (where >= 0)
			{
				digits = 16;
				nbr = nbr.Substring(where + 1);
			}

			var value = Convert.ToUInt64(nbr, digits);

			return value;
		}

		private void btnDebugQEMU_Click(object sender, EventArgs e)
		{
			using (DebugQemuWindow debug = new DebugQemuWindow(AppLocations))
			{
				if (debug.ShowDialog(this) == DialogResult.OK)
				{
					Connect(debug.Debugger);
				}
			}
		}

		private void btnConnect_Click(object sender, EventArgs e)
		{
			using (ConnectWindow connect = new ConnectWindow())
			{
				if (connect.ShowDialog(this) == DialogResult.OK)
				{
					Connect(connect.Debugger);
				}
			}
		}

		private void Connect()
		{
			Connect(new Connector(new X86Platform(), "localhost", Options.GDBPort));
		}

		private void Connect(Connector connector)
		{
			if (GDBConnector != null)
				GDBConnector.Disconnect();

			GDBConnector = connector;

			GDBConnector.Connect();

			GDBConnector.OnPause = OnPause;
			GDBConnector.OnRunning = OnRunning;

			if (!GDBConnector.IsConnected)
			{
				MessageBox.Show($"Could not connect to '{GDBConnector.ConnectionHost}' on port {GDBConnector.ConnectionPort}.");
				return;
			}

			GDBConnector.ExtendedMode();
			ResendBreakPoints();
		}

		private void btnViewMemory_Click(object sender, EventArgs e)
		{
			var memoryView = new MemoryView(this);
			memoryView.Show(dockPanel, DockState.Document);
		}

		public void ResendBreakPoints()
		{
			foreach (var breakpoint in BreakPoints)
			{
				GDBConnector.AddBreakPoint(breakpoint.Address);
			}
		}

		public string CreateBreakPointName(ulong address)
		{
			var list = DebugSource.GetSymbolsStartingAt(address);

			if (list != null && list.Count >= 1)
			{
				return list[0].Name;
			}
			else
			{
				var first = DebugSource.GetFirstSymbol(address);

				if (first != null)
				{
					int delta = (int)(address - first.Address);
					return "0x" + delta.ToString("X2") + "+" + first.Name;
				}
			}

			return string.Empty;
		}

		public string CreateWatchName(ulong address)
		{
			var list = DebugSource.GetSymbolsStartingAt(address);

			if (list != null && list.Count >= 1)
			{
				return list[0].Name;
			}

			return string.Empty;
		}

		public void AddBreakPoint(BreakPoint breakpoint)
		{
			if(!BreakPoints.Any(b => b.Address == breakpoint.Address))
			{
				BreakPoints.Add(breakpoint);
				GDBConnector.AddBreakPoint(breakpoint.Address);
				NotifyBreakPointChange();
			}
		}

		public void AddBreakPoint(ulong address, string name, string description = null)
		{
			if (string.IsNullOrWhiteSpace(name))
				name = CreateBreakPointName(address);

			var breakpoint = new BreakPoint(name, address, description);
			AddBreakPoint(breakpoint);
		}

		public void AddBreakPoint(ulong address)
		{
			string name = CreateBreakPointName(address);
			var breakpoint = new BreakPoint(name, address);
			AddBreakPoint(breakpoint);
		}

		public void RemoveBreakPoint(BreakPoint breakpoint)
		{
			BreakPoints.Remove(breakpoint);
			GDBConnector.ClearBreakPoint(breakpoint.Address);
			NotifyBreakPointChange();
		}

		public void AddWatch(Watch watch)
		{
			Watchs.Add(watch);
			NotifyWatchChange();
		}

		public void AddWatch(string name, ulong address, int size, bool signed = false)
		{
			if (string.IsNullOrWhiteSpace(name))
				name = CreateWatchName(address);

			var watch = new Watch(name, address, size, signed);
			AddWatch(watch);
		}

		public void RemoveWatch(Watch watch)
		{
			Watchs.Remove(watch);
			NotifyWatchChange();
		}

		public void OnAddBreakPoint(Object sender, EventArgs e)
		{
			var args = (sender as System.Windows.Forms.Menu).Tag as AddBreakPointArgs;

			if (string.IsNullOrWhiteSpace(args.Name))
			{
				AddBreakPoint(args.Address);
			}
			else
			{
				AddBreakPoint(args.Address, args.Name);
			}
		}

		public void OnCopyToClipboard(Object sender, EventArgs e)
		{
			var text = (sender as System.Windows.Forms.Menu).Tag as string;

			Clipboard.SetText(text);
		}

		public void OnRemoveBreakPoint(Object sender, EventArgs e)
		{
			var breakpoint = (sender as System.Windows.Forms.Menu).Tag as BreakPoint;

			RemoveBreakPoint(breakpoint);
		}

		public void OnAddWatch(Object sender, EventArgs e)
		{
			var args = (sender as System.Windows.Forms.Menu).Tag as AddWatchArgs;

			AddWatch(args.Name, args.Address, args.Length);
		}

		public void OnRemoveWatch(Object sender, EventArgs e)
		{
			var watch = (sender as System.Windows.Forms.Menu).Tag as Watch;

			RemoveWatch(watch);
		}
	}
}<|MERGE_RESOLUTION|>--- conflicted
+++ resolved
@@ -6,11 +6,7 @@
 using Mosa.Utility.Launcher;
 using System;
 using System.Collections.Generic;
-<<<<<<< HEAD
-=======
-using System.Threading;
 using System.Linq;
->>>>>>> a3339c32
 using System.Windows.Forms;
 using WeifenLuo.WinFormsUI.Docking;
 
@@ -37,6 +33,7 @@
 		private SymbolView symbolView;
 		private WatchView watchView;
 		private BreakPointView breakPointView;
+		private MethodView methodView;
 
 		//private ScriptView scriptView;
 
@@ -75,6 +72,7 @@
 			watchView = new WatchView(this);
 			breakPointView = new BreakPointView(this);
 			instructionView = new InstructionView(this);
+			methodView = new MethodView(this);
 
 			//scriptView = new ScriptView(this);
 
@@ -109,6 +107,8 @@
 
 			instructionView.Show(symbolView.PanelPane, DockAlignment.Right, 0.35);
 
+			methodView.Show(instructionView.PanelPane, instructionView);
+
 			registersView.Show();
 
 			dockPanel.ResumeLayout(true, true);
@@ -309,7 +309,7 @@
 
 		public void AddBreakPoint(BreakPoint breakpoint)
 		{
-			if(!BreakPoints.Any(b => b.Address == breakpoint.Address))
+			if (!BreakPoints.Any(b => b.Address == breakpoint.Address))
 			{
 				BreakPoints.Add(breakpoint);
 				GDBConnector.AddBreakPoint(breakpoint.Address);
