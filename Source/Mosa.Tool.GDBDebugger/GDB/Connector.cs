﻿// Copyright (c) MOSA Project. Licensed under the New BSD License.

using Mosa.Utility.RSP;
using Mosa.Utility.RSP.Command;
using System;
using System.Collections.Generic;
using System.Net.Sockets;

namespace Mosa.Tool.GDBDebugger.GDB
{
	public delegate void OnStatusChange();

	public delegate void OnLogEvent(string description);

	public delegate void OnMemoryRead(ulong address, byte[] bytes);

	public class Connector
	{
        public const string DefaultConnectionHost = "localhost";
        public const int DefaultConnectionPort = 1234;

		public TcpClient TcpClient { get; set; }
		public GDBClient GDBClient { get; set; }

		public OnStatusChange OnPause { get; set; }
		public OnStatusChange OnRunning { get; set; }

		public bool IsConnected { get { return GDBClient == null ? false : GDBClient.IsConnected; } }
		public bool IsRunning { get { return !IsPaused; } }
		public bool IsPaused { get; set; } = true;

        public string ConnectionHost { get; set; }
        public int ConnectionPort { get; set; }
		public BasePlatform Platform { get; set; }

		protected Dictionary<GDBCommand, OnMemoryRead> OnMemoryReadMap = new Dictionary<GDBCommand, GDB.OnMemoryRead>();

		public Connector(BasePlatform platform)
		{
			Platform = platform;
		}

<<<<<<< HEAD
		public Connector(BasePlatform platform, string host = DefaultConnectionHost, int port = DefaultConnectionPort)
			: this(platform)
		{
            ConnectionHost = host;
            ConnectionPort = port;
        }

        public bool Connect()
        {
            return Connect(ConnectionHost, ConnectionPort);
        }

		public bool Connect(string host, int port)
=======
		public bool Connect(int port)
>>>>>>> b9cbaa3d
		{
			try
			{
				Disconnect();

<<<<<<< HEAD
            try
            {
                TcpClient = new TcpClient();
                TcpClient.Connect(host, port);

                var stream = new GDBNetworkStream(TcpClient.Client, true);
                GDBClient = new GDBClient(stream);

                if (!GDBClient.IsConnected)
                    return false;

                Break();
                GetRegisters();
            }
            catch(SocketException)
            {
                return false;
            }
=======
				TcpClient = new TcpClient("localhost", port);
				var stream = new GDBNetworkStream(TcpClient.Client, true);
				GDBClient = new GDBClient(stream);

				if (!GDBClient.IsConnected)
					return false;

				Break();
				GetRegisters();
>>>>>>> b9cbaa3d

				return true;
			}
			catch
			{
				return false;
			}
		}

		public void Disconnect()
		{
			if (GDBClient == null)
				return;

			TcpClient.Close();

			TcpClient = null;
			GDBClient = null;
		}

		public void Restart()
		{
			//todo
		}

		public void Step()
		{
			var command = new Step(OnStep);

			GDBClient.SendCommandAsync(command);

			CallOnRunning();
		}

		public void AddBreakPoint(ulong address)
		{
			var command1 = new SetBreakPoint(address, 4, 0);
			GDBClient.SendCommandAsync(command1);
		}

		public void ClearBreakPoint(ulong address)
		{
			var command = new ClearBreakPoint(address, 4, 0);
			GDBClient.SendCommandAsync(command);
		}

		public void StepN(uint stepCount)
		{
			var command = new Step();
			for (uint currentStep = 0; currentStep < stepCount - 1; currentStep++)
			{
				GDBClient.SendCommandAsync(command);
			}

			Step();
		}

		public void Continue()
		{
			if (IsRunning)
				return;

			var command = new Continue(OnStop);

			GDBClient.SendCommandAsync(command);

			IsPaused = false;

			CallOnRunning();
		}

		public void Break()
		{
			GDBClient.SendBreak();
			IsPaused = true;
		}

		public void GetRegisters()
		{
			var command = new GetRegisters(OnGetRegisters);

			GDBClient.SendCommandAsync(command);
		}

		public void ReadMemory(ulong address, int size, OnMemoryRead onMemoryRead)
		{
			var command = new ReadMemory(address, size, OnMemoryRead);

			OnMemoryReadMap.Add(command, onMemoryRead);

			GDBClient.SendCommandAsync(command);
		}

		private void OnStop(GDBCommand command)
		{
			IsPaused = true;

			GetRegisters();
		}

		private void OnStep(GDBCommand command)
		{
			IsPaused = true;

			GetRegisters();

			CallOnRunning();
		}

		private void OnCompetion(GDBCommand command)
		{
			IsPaused = true;
		}

		private void OnGetRegisters(GDBCommand command)
		{
			IsPaused = true;

			Platform.Parse(command);

			CallOnPause();
		}

		private void CallOnPause()
		{
			OnPause?.Invoke();
		}

		private void CallOnRunning()
		{
			OnRunning?.Invoke();
		}

		private void OnMemoryRead(GDBCommand command)
		{
			var bytes = command.GetAllBytes();

			var invoke = OnMemoryReadMap[command];

			OnMemoryReadMap.Remove(command);

			invoke((command as ReadMemory).Address, bytes);
		}
	}
}<|MERGE_RESOLUTION|>--- conflicted
+++ resolved
@@ -38,9 +38,11 @@
 		public Connector(BasePlatform platform)
 		{
 			Platform = platform;
-		}
-
-<<<<<<< HEAD
+			
+			ConnectionHost = DefaultConnectionHost;
+            ConnectionPort = DefaultConnectionPort;
+		}
+
 		public Connector(BasePlatform platform, string host = DefaultConnectionHost, int port = DefaultConnectionPort)
 			: this(platform)
 		{
@@ -53,18 +55,18 @@
             return Connect(ConnectionHost, ConnectionPort);
         }
 
+		public bool Connect(int port)
+		{
+			return Connect(ConnectionHost, port);
+		}
+		
 		public bool Connect(string host, int port)
-=======
-		public bool Connect(int port)
->>>>>>> b9cbaa3d
 		{
 			try
 			{
 				Disconnect();
 
-<<<<<<< HEAD
-            try
-            {
+
                 TcpClient = new TcpClient();
                 TcpClient.Connect(host, port);
 
@@ -81,24 +83,8 @@
             {
                 return false;
             }
-=======
-				TcpClient = new TcpClient("localhost", port);
-				var stream = new GDBNetworkStream(TcpClient.Client, true);
-				GDBClient = new GDBClient(stream);
-
-				if (!GDBClient.IsConnected)
-					return false;
-
-				Break();
-				GetRegisters();
->>>>>>> b9cbaa3d
-
-				return true;
-			}
-			catch
-			{
-				return false;
-			}
+			
+			return true;
 		}
 
 		public void Disconnect()
