<<<<<<< HEAD
﻿<?xml version="1.0" encoding="utf-8"?>
<Project DefaultTargets="Build" xmlns="http://schemas.microsoft.com/developer/msbuild/2003" ToolsVersion="4.0">
  <PropertyGroup>
    <ProjectType>Local</ProjectType>
    <ProductVersion>9.0.30729</ProductVersion>
    <SchemaVersion>2.0</SchemaVersion>
    <ProjectGuid>{56CA38E7-0883-4461-A10E-386D0C58DBF9}</ProjectGuid>
    <Configuration Condition=" '$(Configuration)' == '' ">Debug</Configuration>
    <Platform Condition=" '$(Platform)' == '' ">AnyCPU</Platform>
    <AssemblyKeyContainerName>
    </AssemblyKeyContainerName>
    <AssemblyName>Mosa.Platforms.x86</AssemblyName>
    <DefaultClientScript>JScript</DefaultClientScript>
    <DefaultHTMLPageLayout>Grid</DefaultHTMLPageLayout>
    <DefaultTargetSchema>IE50</DefaultTargetSchema>
    <DelaySign>false</DelaySign>
    <TargetFrameworkVersion>v4.0</TargetFrameworkVersion>
    <OutputType>Library</OutputType>
    <AppDesignerFolder>
    </AppDesignerFolder>
    <RootNamespace>Mosa.Platforms.x86</RootNamespace>
    <FileUpgradeFlags>
    </FileUpgradeFlags>
    <OldToolsVersion>3.5</OldToolsVersion>
    <UpgradeBackupLocation />
    <TargetFrameworkProfile />
  </PropertyGroup>
  <PropertyGroup Condition=" '$(Configuration)|$(Platform)' == 'Debug|AnyCPU' ">
    <AllowUnsafeBlocks>true</AllowUnsafeBlocks>
    <BaseAddress>285212672</BaseAddress>
    <ConfigurationOverrideFile>
    </ConfigurationOverrideFile>
    <DefineConstants>DEBUG;TRACE</DefineConstants>
    <DocumentationFile>
    </DocumentationFile>
    <DebugSymbols>true</DebugSymbols>
    <FileAlignment>4096</FileAlignment>
    <Optimize>false</Optimize>
    <OutputPath>..\..\..\bin\</OutputPath>
    <RegisterForComInterop>False</RegisterForComInterop>
    <RemoveIntegerChecks>False</RemoveIntegerChecks>
    <TreatWarningsAsErrors>true</TreatWarningsAsErrors>
    <WarningLevel>4</WarningLevel>
    <DebugType>full</DebugType>
  </PropertyGroup>
  <PropertyGroup Condition=" '$(Configuration)|$(Platform)' == 'Release|AnyCPU' ">
    <AllowUnsafeBlocks>true</AllowUnsafeBlocks>
    <BaseAddress>285212672</BaseAddress>
    <ConfigurationOverrideFile>
    </ConfigurationOverrideFile>
    <DefineConstants>TRACE</DefineConstants>
    <DocumentationFile>..\..\..\bin\Mosa.Platforms.x86.XML</DocumentationFile>
    <FileAlignment>4096</FileAlignment>
    <Optimize>true</Optimize>
    <OutputPath>..\..\..\bin\</OutputPath>
    <RegisterForComInterop>False</RegisterForComInterop>
    <RemoveIntegerChecks>False</RemoveIntegerChecks>
    <TreatWarningsAsErrors>true</TreatWarningsAsErrors>
    <WarningLevel>2</WarningLevel>
    <DebugType>none</DebugType>
  </PropertyGroup>
  <ItemGroup>
    <Reference Include="System" />
    <Reference Include="System.Data" />
    <Reference Include="System.Xml" />
  </ItemGroup>
  <ItemGroup>
    <ProjectReference Include="..\..\Runtime\Mosa.Runtime.csproj">
      <Project>{75A12A8A-8C8F-4D1E-801B-689D8F781BF4}</Project>
      <Name>Mosa.Runtime</Name>
    </ProjectReference>
  </ItemGroup>
  <ItemGroup>
    <Compile Include="Architecture.cs">
      <SubType>Code</SubType>
    </Compile>
    <Compile Include="ArchitectureFeatureFlags.cs">
      <SubType>Code</SubType>
    </Compile>
    <Compile Include="BaseTransformationStage.cs" />
    <Compile Include="AddressModeConversionStage.cs" />
    <Compile Include="ControlRegister.cs" />
    <Compile Include="CPUx86\FarJmpInstruction.cs" />
    <Compile Include="CPUx86\SseRoundInstruction.cs" />
    <Compile Include="Intrinsic\Cli.cs" />
    <Compile Include="Intrinsic\GetControlRegisterBase.cs" />
    <Compile Include="Intrinsic\GetCR2.cs" />
    <Compile Include="Intrinsic\GetCR3.cs" />
    <Compile Include="Intrinsic\GetCR4.cs" />
    <Compile Include="Intrinsic\GetCR0.cs" />
    <Compile Include="Intrinsic\SetControlRegisterBase.cs" />
    <Compile Include="Intrinsic\SetCR2.cs" />
    <Compile Include="Intrinsic\SetCR3.cs" />
    <Compile Include="Intrinsic\SetCR4.cs" />
    <Compile Include="Intrinsic\SetCR0.cs" />
    <Compile Include="Intrinsic\SwitchTask.cs" />
    <Compile Include="Intrinsic\Get.cs" />
    <Compile Include="Intrinsic\Hlt.cs" />
    <Compile Include="Intrinsic\Set.cs" />
    <Compile Include="Intrinsic\SpinUnlock.cs" />
    <Compile Include="Intrinsic\SpinLock.cs" />
    <Compile Include="Intrinsic\CpuIdEax.cs" />
    <Compile Include="Intrinsic\CpuIdEbx.cs" />
    <Compile Include="Intrinsic\CpuIdEcx.cs" />
    <Compile Include="Intrinsic\CpuIdEdx.cs" />
    <Compile Include="Intrinsic\CpuId.cs" />
    <Compile Include="Intrinsic\In.cs" />
    <Compile Include="Intrinsic\Invlpg.cs" />
    <Compile Include="Intrinsic\GetIDTJumpLocation.cs" />
    <Compile Include="Intrinsic\Lgdt.cs" />
    <Compile Include="Intrinsic\Lidt.cs" />
    <Compile Include="Intrinsic\Nop.cs" />
    <Compile Include="Intrinsic\Out.cs" />
    <Compile Include="Intrinsic\Sti.cs" />
    <Compile Include="SegmentRegister.cs" />
    <Compile Include="CPUx86\BranchInstruction.cs" />
    <Compile Include="Intrinsic\Test.cs" />
    <Compile Include="CPUx86\Cvttsd2siInstruction.cs" />
    <Compile Include="CPUx86\Cvttss2si.cs" />
    <Compile Include="CPUx86\DirectCompareInstruction.cs" />
    <Compile Include="CPUx86\DirectDivisionInstruction.cs" />
    <Compile Include="CPUx86\JmpInstruction.cs" />
    <Compile Include="CPUx86\LeaInstruction.cs" />
    <Compile Include="CPUx86\UDivInstruction.cs" />
    <Compile Include="SimplePeepholeOptimizationStage.cs" />
    <Compile Include="MemToMemConversionStage.cs" />
    <Compile Include="CPUx86\CallInstruction.cs" />
    <Compile Include="CPUx86\IX86Instruction.cs" />
    <Compile Include="CPUx86\MovsdInstruction.cs" />
    <Compile Include="CPUx86\MovssInstruction.cs" />
    <Compile Include="CPUx86\RetInstruction.cs" />
    <Compile Include="CPUx86\MovzxInstruction.cs" />
    <Compile Include="CPUx86\MovsxInstruction.cs" />
    <Compile Include="MachineCodeEmitter.cs" />
    <Compile Include="ConstantRemovalStage.cs">
      <SubType>Code</SubType>
    </Compile>
    <Compile Include="CILTransformationStage.cs" />
    <Compile Include="TweakTransformationStage.cs" />
    <Compile Include="CPUx86\AdcInstruction.cs" />
    <Compile Include="CPUx86\AddInstruction.cs" />
    <Compile Include="CPUx86\CdqInstruction.cs" />
    <Compile Include="CPUx86\CmpInstruction.cs" />
    <Compile Include="CPUx86\ComisdInstruction.cs" />
    <Compile Include="CPUx86\ComissInstruction.cs" />
    <Compile Include="CPUx86\BreakInstruction.cs" />
    <Compile Include="CPUx86\Cvtsd2ssInstruction.cs" />
    <Compile Include="CPUx86\Cvtsi2sdInstruction.cs" />
    <Compile Include="CPUx86\Cvtsi2ssInstruction.cs" />
    <Compile Include="CPUx86\Cvtss2sdInstruction.cs" />
    <Compile Include="CPUx86\DecInstruction.cs" />
    <Compile Include="CPUx86\DivInstruction.cs" />
    <Compile Include="CPUx86\IncInstruction.cs" />
    <Compile Include="CPUx86\Instruction.cs" />
    <Compile Include="CPUx86\IntInstruction.cs" />
    <Compile Include="Intrinsic\BochsDebug.cs" />
    <Compile Include="CPUx86\CldInstruction.cs" />
    <Compile Include="CPUx86\CliInstruction.cs" />
    <Compile Include="CPUx86\CmpXchgInstruction.cs" />
    <Compile Include="CPUx86\CpuIdEaxInstruction.cs" />
    <Compile Include="CPUx86\CpuIdEbxInstruction.cs" />
    <Compile Include="CPUx86\CpuIdEcxInstruction.cs" />
    <Compile Include="CPUx86\CpuIdEdxInstruction.cs" />
    <Compile Include="CPUx86\CpuIdInstruction.cs" />
    <Compile Include="CPUx86\HltInstruction.cs" />
    <Compile Include="CPUx86\InInstruction.cs" />
    <Compile Include="Intrinsic\Method.cs" />
    <Compile Include="CPUx86\InvlpgInstruction.cs" />
    <Compile Include="CPUx86\IRetdInstruction.cs" />
    <Compile Include="CPUx86\LgdtInstruction.cs" />
    <Compile Include="CPUx86\LidtInstruction.cs" />
    <Compile Include="CPUx86\LockInstruction.cs" />
    <Compile Include="CPUx86\OutInstruction.cs" />
    <Compile Include="CPUx86\PauseInstruction.cs" />
    <Compile Include="CPUx86\PopadInstruction.cs" />
    <Compile Include="CPUx86\PopfdInstruction.cs" />
    <Compile Include="CPUx86\PopInstruction.cs" />
    <Compile Include="CPUx86\PushadInstruction.cs" />
    <Compile Include="CPUx86\PushfdInstruction.cs" />
    <Compile Include="CPUx86\PushInstruction.cs" />
    <Compile Include="CPUx86\RcrInstruction.cs" />
    <Compile Include="CPUx86\RdmsrInstruction.cs" />
    <Compile Include="CPUx86\RdpmcInstruction.cs" />
    <Compile Include="CPUx86\RdtscInstruction.cs" />
    <Compile Include="CPUx86\RepInstruction.cs" />
    <Compile Include="CPUx86\StiInstruction.cs" />
    <Compile Include="CPUx86\StosbInstruction.cs" />
    <Compile Include="CPUx86\StosdInstruction.cs" />
    <Compile Include="CPUx86\XchgInstruction.cs" />
    <Compile Include="CPUx86\LiteralInstruction.cs" />
    <Compile Include="CPUx86\AndInstruction.cs" />
    <Compile Include="CPUx86\NotInstruction.cs" />
    <Compile Include="CPUx86\OrInstruction.cs" />
    <Compile Include="CPUx86\XorInstruction.cs" />
    <Compile Include="CPUx86\MovInstruction.cs" />
    <Compile Include="CPUx86\MulInstruction.cs" />
    <Compile Include="CPUx86\NegInstruction.cs" />
    <Compile Include="CPUx86\OneOperandInstruction.cs" />
    <Compile Include="CPUx86\SalInstruction.cs" />
    <Compile Include="CPUx86\SarInstruction.cs" />
    <Compile Include="CPUx86\SbbInstruction.cs" />
    <Compile Include="CPUx86\SetccInstruction.cs" />
    <Compile Include="CPUx86\ShldInstruction.cs" />
    <Compile Include="CPUx86\ShlInstruction.cs" />
    <Compile Include="CPUx86\ShrdInstruction.cs" />
    <Compile Include="CPUx86\ShrInstruction.cs" />
    <Compile Include="CPUx86\SseAddInstruction.cs" />
    <Compile Include="CPUx86\SseDivInstruction.cs" />
    <Compile Include="CPUx86\SseMulInstruction.cs" />
    <Compile Include="CPUx86\SseSubInstruction.cs" />
    <Compile Include="CPUx86\SubInstruction.cs" />
    <Compile Include="CPUx86\ThreeOperandInstruction.cs" />
    <Compile Include="CPUx86\TwoOperandInstruction.cs" />
    <Compile Include="CPUx86\UcomisdInstruction.cs" />
    <Compile Include="CPUx86\UcomissInstruction.cs" />
    <Compile Include="OpCode.cs" />
    <Compile Include="CPUx86\BaseInstruction.cs" />
    <Compile Include="CPUx86\IX86Visitor.cs" />
    <Compile Include="CPUx86\NopInstruction.cs" />
    <Compile Include="DefaultCallingConvention.cs">
      <SubType>Code</SubType>
    </Compile>
    <Compile Include="GeneralPurposeRegister.cs">
      <SubType>Code</SubType>
    </Compile>
    <Compile Include="GenericX86Register.cs">
      <SubType>Code</SubType>
    </Compile>
    <Compile Include="IRTransformationStage.cs">
      <SubType>Code</SubType>
    </Compile>
    <Compile Include="LongOperandTransformationStage.cs">
      <SubType>Code</SubType>
    </Compile>
    <Compile Include="MMXRegister.cs">
      <SubType>Code</SubType>
    </Compile>
    <Compile Include="Native.cs">
      <SubType>Code</SubType>
    </Compile>
    <Compile Include="Registers.cs">
      <SubType>Code</SubType>
    </Compile>
    <Compile Include="SSE2Register.cs">
      <SubType>Code</SubType>
    </Compile>
    <Compile Include="Constraints\CmpXchgConstraint.cs">
      <SubType>Code</SubType>
    </Compile>
    <Compile Include="Constraints\DivConstraint.cs">
      <SubType>Code</SubType>
    </Compile>
    <Compile Include="Constraints\GPRConstraint.cs">
      <SubType>Code</SubType>
    </Compile>
    <Compile Include="Constraints\IntConstraint.cs">
      <SubType>Code</SubType>
    </Compile>
    <Compile Include="Constraints\LogicalAndConstraint.cs">
      <SubType>Code</SubType>
    </Compile>
    <Compile Include="Constraints\LogicalNotConstraint.cs">
      <SubType>Code</SubType>
    </Compile>
    <Compile Include="Constraints\LogicalOrConstraint.cs">
      <SubType>Code</SubType>
    </Compile>
    <Compile Include="Constraints\LogicalXorConstraint.cs">
      <SubType>Code</SubType>
    </Compile>
    <Compile Include="Constraints\MoveConstraint.cs">
      <SubType>Code</SubType>
    </Compile>
    <Compile Include="Constraints\MulConstraint.cs">
      <SubType>Code</SubType>
    </Compile>
    <Compile Include="Constraints\ShiftConstraint.cs">
      <SubType>Code</SubType>
    </Compile>
    <Compile Include="Constraints\SseAddConstraint.cs">
      <SubType>Code</SubType>
    </Compile>
    <Compile Include="Constraints\SSEConstraint.cs">
      <SubType>Code</SubType>
    </Compile>
    <Compile Include="Constraints\SseSubConstraint.cs">
      <SubType>Code</SubType>
    </Compile>
  </ItemGroup>
  <Import Project="$(MSBuildBinPath)\Microsoft.CSharp.targets" />
  <PropertyGroup>
    <PreBuildEvent>
    </PreBuildEvent>
    <PostBuildEvent>
    </PostBuildEvent>
  </PropertyGroup>
=======
﻿<?xml version="1.0" encoding="utf-8"?>
<Project DefaultTargets="Build" xmlns="http://schemas.microsoft.com/developer/msbuild/2003" ToolsVersion="4.0">
  <PropertyGroup>
    <ProjectType>Local</ProjectType>
    <ProductVersion>9.0.21022</ProductVersion>
    <SchemaVersion>2.0</SchemaVersion>
    <ProjectGuid>{56CA38E7-0883-4461-A10E-386D0C58DBF9}</ProjectGuid>
    <Configuration Condition=" '$(Configuration)' == '' ">Debug</Configuration>
    <Platform Condition=" '$(Platform)' == '' ">AnyCPU</Platform>
    <AssemblyKeyContainerName>
    </AssemblyKeyContainerName>
    <AssemblyName>Mosa.Platforms.x86</AssemblyName>
    <DefaultClientScript>JScript</DefaultClientScript>
    <DefaultHTMLPageLayout>Grid</DefaultHTMLPageLayout>
    <DefaultTargetSchema>IE50</DefaultTargetSchema>
    <DelaySign>false</DelaySign>
    <TargetFrameworkVersion>v2.0</TargetFrameworkVersion>
    <OutputType>Library</OutputType>
    <AppDesignerFolder>
    </AppDesignerFolder>
    <RootNamespace>Mosa.Platforms.x86</RootNamespace>
    <FileUpgradeFlags>
    </FileUpgradeFlags>
    <OldToolsVersion>3.5</OldToolsVersion>
    <UpgradeBackupLocation />
  </PropertyGroup>
  <PropertyGroup Condition=" '$(Configuration)|$(Platform)' == 'Debug|AnyCPU' ">
    <AllowUnsafeBlocks>true</AllowUnsafeBlocks>
    <BaseAddress>285212672</BaseAddress>
    <ConfigurationOverrideFile>
    </ConfigurationOverrideFile>
    <DefineConstants>DEBUG;TRACE</DefineConstants>
    <DocumentationFile>
    </DocumentationFile>
    <DebugSymbols>true</DebugSymbols>
    <FileAlignment>4096</FileAlignment>
    <Optimize>false</Optimize>
    <OutputPath>..\..\..\bin\</OutputPath>
    <RegisterForComInterop>False</RegisterForComInterop>
    <RemoveIntegerChecks>False</RemoveIntegerChecks>
    <TreatWarningsAsErrors>true</TreatWarningsAsErrors>
    <WarningLevel>4</WarningLevel>
    <DebugType>full</DebugType>
  </PropertyGroup>
  <PropertyGroup Condition=" '$(Configuration)|$(Platform)' == 'Release|AnyCPU' ">
    <AllowUnsafeBlocks>true</AllowUnsafeBlocks>
    <BaseAddress>285212672</BaseAddress>
    <ConfigurationOverrideFile>
    </ConfigurationOverrideFile>
    <DefineConstants>TRACE</DefineConstants>
    <DocumentationFile>..\..\..\bin\Mosa.Platforms.x86.XML</DocumentationFile>
    <FileAlignment>4096</FileAlignment>
    <Optimize>true</Optimize>
    <OutputPath>..\..\..\bin\</OutputPath>
    <RegisterForComInterop>False</RegisterForComInterop>
    <RemoveIntegerChecks>False</RemoveIntegerChecks>
    <TreatWarningsAsErrors>true</TreatWarningsAsErrors>
    <WarningLevel>2</WarningLevel>
    <DebugType>none</DebugType>
  </PropertyGroup>
  <ItemGroup>
    <Reference Include="System" />
    <Reference Include="System.Data" />
    <Reference Include="System.Xml" />
  </ItemGroup>
  <ItemGroup>
    <ProjectReference Include="..\..\Runtime\Mosa.Runtime.csproj">
      <Project>{75A12A8A-8C8F-4D1E-801B-689D8F781BF4}</Project>
      <Name>Mosa.Runtime</Name>
    </ProjectReference>
  </ItemGroup>
  <ItemGroup>
    <Compile Include="Architecture.cs">
      <SubType>Code</SubType>
    </Compile>
    <Compile Include="ArchitectureFeatureFlags.cs">
      <SubType>Code</SubType>
    </Compile>
    <Compile Include="BaseTransformationStage.cs" />
    <Compile Include="AddressModeConversionStage.cs" />
    <Compile Include="ControlRegister.cs" />
    <Compile Include="CPUx86\FarJmpInstruction.cs" />
    <Compile Include="CPUx86\SseRoundInstruction.cs" />
    <Compile Include="Intrinsic\Cli.cs" />
    <Compile Include="Intrinsic\SwitchTask.cs" />
    <Compile Include="Intrinsic\Get.cs" />
    <Compile Include="Intrinsic\Hlt.cs" />
    <Compile Include="Intrinsic\Set.cs" />
    <Compile Include="Intrinsic\SpinUnlock.cs" />
    <Compile Include="Intrinsic\SpinLock.cs" />
    <Compile Include="Intrinsic\CpuIdEax.cs" />
    <Compile Include="Intrinsic\CpuIdEbx.cs" />
    <Compile Include="Intrinsic\CpuIdEcx.cs" />
    <Compile Include="Intrinsic\CpuIdEdx.cs" />
    <Compile Include="Intrinsic\CpuId.cs" />
    <Compile Include="Intrinsic\In.cs" />
    <Compile Include="Intrinsic\Invlpg.cs" />
    <Compile Include="Intrinsic\GetIDTJumpLocation.cs" />
    <Compile Include="Intrinsic\Lgdt.cs" />
    <Compile Include="Intrinsic\Lidt.cs" />
    <Compile Include="Intrinsic\Nop.cs" />
    <Compile Include="Intrinsic\Out.cs" />
    <Compile Include="Intrinsic\Sti.cs" />
    <Compile Include="SegmentRegister.cs" />
    <Compile Include="CPUx86\BranchInstruction.cs" />
    <Compile Include="Intrinsic\Test.cs" />
    <Compile Include="CPUx86\Cvttsd2siInstruction.cs" />
    <Compile Include="CPUx86\Cvttss2si.cs" />
    <Compile Include="CPUx86\DirectCompareInstruction.cs" />
    <Compile Include="CPUx86\DirectDivisionInstruction.cs" />
    <Compile Include="Intrinsic\GetControlRegister.cs" />
    <Compile Include="CPUx86\JmpInstruction.cs" />
    <Compile Include="CPUx86\LeaInstruction.cs" />
    <Compile Include="Intrinsic\SetControlRegister.cs" />
    <Compile Include="CPUx86\UDivInstruction.cs" />
    <Compile Include="SimplePeepholeOptimizationStage.cs" />
    <Compile Include="MemToMemConversionStage.cs" />
    <Compile Include="CPUx86\CallInstruction.cs" />
    <Compile Include="CPUx86\IX86Instruction.cs" />
    <Compile Include="CPUx86\MovsdInstruction.cs" />
    <Compile Include="CPUx86\MovssInstruction.cs" />
    <Compile Include="CPUx86\RetInstruction.cs" />
    <Compile Include="CPUx86\MovzxInstruction.cs" />
    <Compile Include="CPUx86\MovsxInstruction.cs" />
    <Compile Include="MachineCodeEmitter.cs" />
    <Compile Include="ConstantRemovalStage.cs">
      <SubType>Code</SubType>
    </Compile>
    <Compile Include="CILTransformationStage.cs" />
    <Compile Include="TweakTransformationStage.cs" />
    <Compile Include="CPUx86\AdcInstruction.cs" />
    <Compile Include="CPUx86\AddInstruction.cs" />
    <Compile Include="CPUx86\CdqInstruction.cs" />
    <Compile Include="CPUx86\CmpInstruction.cs" />
    <Compile Include="CPUx86\ComisdInstruction.cs" />
    <Compile Include="CPUx86\ComissInstruction.cs" />
    <Compile Include="CPUx86\BreakInstruction.cs" />
    <Compile Include="CPUx86\Cvtsd2ssInstruction.cs" />
    <Compile Include="CPUx86\Cvtsi2sdInstruction.cs" />
    <Compile Include="CPUx86\Cvtsi2ssInstruction.cs" />
    <Compile Include="CPUx86\Cvtss2sdInstruction.cs" />
    <Compile Include="CPUx86\DecInstruction.cs" />
    <Compile Include="CPUx86\DivInstruction.cs" />
    <Compile Include="CPUx86\IncInstruction.cs" />
    <Compile Include="CPUx86\Instruction.cs" />
    <Compile Include="CPUx86\IntInstruction.cs" />
    <Compile Include="Intrinsic\BochsDebug.cs" />
    <Compile Include="CPUx86\CldInstruction.cs" />
    <Compile Include="CPUx86\CliInstruction.cs" />
    <Compile Include="CPUx86\CmpXchgInstruction.cs" />
    <Compile Include="CPUx86\CpuIdEaxInstruction.cs" />
    <Compile Include="CPUx86\CpuIdEbxInstruction.cs" />
    <Compile Include="CPUx86\CpuIdEcxInstruction.cs" />
    <Compile Include="CPUx86\CpuIdEdxInstruction.cs" />
    <Compile Include="CPUx86\CpuIdInstruction.cs" />
    <Compile Include="CPUx86\HltInstruction.cs" />
    <Compile Include="CPUx86\InInstruction.cs" />
    <Compile Include="Intrinsic\Method.cs" />
    <Compile Include="CPUx86\InvlpgInstruction.cs" />
    <Compile Include="CPUx86\IRetdInstruction.cs" />
    <Compile Include="CPUx86\LgdtInstruction.cs" />
    <Compile Include="CPUx86\LidtInstruction.cs" />
    <Compile Include="CPUx86\LockInstruction.cs" />
    <Compile Include="CPUx86\OutInstruction.cs" />
    <Compile Include="CPUx86\PauseInstruction.cs" />
    <Compile Include="CPUx86\PopadInstruction.cs" />
    <Compile Include="CPUx86\PopfdInstruction.cs" />
    <Compile Include="CPUx86\PopInstruction.cs" />
    <Compile Include="CPUx86\PushadInstruction.cs" />
    <Compile Include="CPUx86\PushfdInstruction.cs" />
    <Compile Include="CPUx86\PushInstruction.cs" />
    <Compile Include="CPUx86\RcrInstruction.cs" />
    <Compile Include="CPUx86\RdmsrInstruction.cs" />
    <Compile Include="CPUx86\RdpmcInstruction.cs" />
    <Compile Include="CPUx86\RdtscInstruction.cs" />
    <Compile Include="CPUx86\RepInstruction.cs" />
    <Compile Include="CPUx86\StiInstruction.cs" />
    <Compile Include="CPUx86\StosbInstruction.cs" />
    <Compile Include="CPUx86\StosdInstruction.cs" />
    <Compile Include="CPUx86\XchgInstruction.cs" />
    <Compile Include="CPUx86\LiteralInstruction.cs" />
    <Compile Include="CPUx86\AndInstruction.cs" />
    <Compile Include="CPUx86\NotInstruction.cs" />
    <Compile Include="CPUx86\OrInstruction.cs" />
    <Compile Include="CPUx86\XorInstruction.cs" />
    <Compile Include="CPUx86\MovInstruction.cs" />
    <Compile Include="CPUx86\MulInstruction.cs" />
    <Compile Include="CPUx86\NegInstruction.cs" />
    <Compile Include="CPUx86\OneOperandInstruction.cs" />
    <Compile Include="CPUx86\SalInstruction.cs" />
    <Compile Include="CPUx86\SarInstruction.cs" />
    <Compile Include="CPUx86\SbbInstruction.cs" />
    <Compile Include="CPUx86\SetccInstruction.cs" />
    <Compile Include="CPUx86\ShldInstruction.cs" />
    <Compile Include="CPUx86\ShlInstruction.cs" />
    <Compile Include="CPUx86\ShrdInstruction.cs" />
    <Compile Include="CPUx86\ShrInstruction.cs" />
    <Compile Include="CPUx86\SseAddInstruction.cs" />
    <Compile Include="CPUx86\SseDivInstruction.cs" />
    <Compile Include="CPUx86\SseMulInstruction.cs" />
    <Compile Include="CPUx86\SseSubInstruction.cs" />
    <Compile Include="CPUx86\SubInstruction.cs" />
    <Compile Include="CPUx86\ThreeOperandInstruction.cs" />
    <Compile Include="CPUx86\TwoOperandInstruction.cs" />
    <Compile Include="CPUx86\UcomisdInstruction.cs" />
    <Compile Include="CPUx86\UcomissInstruction.cs" />
    <Compile Include="OpCode.cs" />
    <Compile Include="CPUx86\BaseInstruction.cs" />
    <Compile Include="CPUx86\IX86Visitor.cs" />
    <Compile Include="CPUx86\NopInstruction.cs" />
    <Compile Include="DefaultCallingConvention.cs">
      <SubType>Code</SubType>
    </Compile>
    <Compile Include="GeneralPurposeRegister.cs">
      <SubType>Code</SubType>
    </Compile>
    <Compile Include="GenericX86Register.cs">
      <SubType>Code</SubType>
    </Compile>
    <Compile Include="IRTransformationStage.cs">
      <SubType>Code</SubType>
    </Compile>
    <Compile Include="LongOperandTransformationStage.cs">
      <SubType>Code</SubType>
    </Compile>
    <Compile Include="MMXRegister.cs">
      <SubType>Code</SubType>
    </Compile>
    <Compile Include="Native.cs">
      <SubType>Code</SubType>
    </Compile>
    <Compile Include="Registers.cs">
      <SubType>Code</SubType>
    </Compile>
    <Compile Include="SSE2Register.cs">
      <SubType>Code</SubType>
    </Compile>
    <Compile Include="Constraints\CmpXchgConstraint.cs">
      <SubType>Code</SubType>
    </Compile>
    <Compile Include="Constraints\DivConstraint.cs">
      <SubType>Code</SubType>
    </Compile>
    <Compile Include="Constraints\GPRConstraint.cs">
      <SubType>Code</SubType>
    </Compile>
    <Compile Include="Constraints\IntConstraint.cs">
      <SubType>Code</SubType>
    </Compile>
    <Compile Include="Constraints\LogicalAndConstraint.cs">
      <SubType>Code</SubType>
    </Compile>
    <Compile Include="Constraints\LogicalNotConstraint.cs">
      <SubType>Code</SubType>
    </Compile>
    <Compile Include="Constraints\LogicalOrConstraint.cs">
      <SubType>Code</SubType>
    </Compile>
    <Compile Include="Constraints\LogicalXorConstraint.cs">
      <SubType>Code</SubType>
    </Compile>
    <Compile Include="Constraints\MoveConstraint.cs">
      <SubType>Code</SubType>
    </Compile>
    <Compile Include="Constraints\MulConstraint.cs">
      <SubType>Code</SubType>
    </Compile>
    <Compile Include="Constraints\ShiftConstraint.cs">
      <SubType>Code</SubType>
    </Compile>
    <Compile Include="Constraints\SseAddConstraint.cs">
      <SubType>Code</SubType>
    </Compile>
    <Compile Include="Constraints\SSEConstraint.cs">
      <SubType>Code</SubType>
    </Compile>
    <Compile Include="Constraints\SseSubConstraint.cs">
      <SubType>Code</SubType>
    </Compile>
  </ItemGroup>
  <Import Project="$(MSBuildBinPath)\Microsoft.CSHARP.Targets" />
  <PropertyGroup>
    <PreBuildEvent>
    </PreBuildEvent>
    <PostBuildEvent>
    </PostBuildEvent>
  </PropertyGroup>
>>>>>>> 042d6589
</Project><|MERGE_RESOLUTION|>--- conflicted
+++ resolved
@@ -1,9 +1,8 @@
-<<<<<<< HEAD
 ﻿<?xml version="1.0" encoding="utf-8"?>
 <Project DefaultTargets="Build" xmlns="http://schemas.microsoft.com/developer/msbuild/2003" ToolsVersion="4.0">
   <PropertyGroup>
     <ProjectType>Local</ProjectType>
-    <ProductVersion>9.0.30729</ProductVersion>
+    <ProductVersion>9.0.21022</ProductVersion>
     <SchemaVersion>2.0</SchemaVersion>
     <ProjectGuid>{56CA38E7-0883-4461-A10E-386D0C58DBF9}</ProjectGuid>
     <Configuration Condition=" '$(Configuration)' == '' ">Debug</Configuration>
@@ -15,7 +14,7 @@
     <DefaultHTMLPageLayout>Grid</DefaultHTMLPageLayout>
     <DefaultTargetSchema>IE50</DefaultTargetSchema>
     <DelaySign>false</DelaySign>
-    <TargetFrameworkVersion>v4.0</TargetFrameworkVersion>
+    <TargetFrameworkVersion>v2.0</TargetFrameworkVersion>
     <OutputType>Library</OutputType>
     <AppDesignerFolder>
     </AppDesignerFolder>
@@ -24,7 +23,6 @@
     </FileUpgradeFlags>
     <OldToolsVersion>3.5</OldToolsVersion>
     <UpgradeBackupLocation />
-    <TargetFrameworkProfile />
   </PropertyGroup>
   <PropertyGroup Condition=" '$(Configuration)|$(Platform)' == 'Debug|AnyCPU' ">
     <AllowUnsafeBlocks>true</AllowUnsafeBlocks>
@@ -85,15 +83,16 @@
     <Compile Include="CPUx86\SseRoundInstruction.cs" />
     <Compile Include="Intrinsic\Cli.cs" />
     <Compile Include="Intrinsic\GetControlRegisterBase.cs" />
+    <Compile Include="Intrinsic\GetCR0.cs" />
     <Compile Include="Intrinsic\GetCR2.cs" />
     <Compile Include="Intrinsic\GetCR3.cs" />
     <Compile Include="Intrinsic\GetCR4.cs" />
-    <Compile Include="Intrinsic\GetCR0.cs" />
+    <Compile Include="Intrinsic\JumpGlobalInterruptHandler.cs" />
     <Compile Include="Intrinsic\SetControlRegisterBase.cs" />
+    <Compile Include="Intrinsic\SetCR0.cs" />
     <Compile Include="Intrinsic\SetCR2.cs" />
     <Compile Include="Intrinsic\SetCR3.cs" />
     <Compile Include="Intrinsic\SetCR4.cs" />
-    <Compile Include="Intrinsic\SetCR0.cs" />
     <Compile Include="Intrinsic\SwitchTask.cs" />
     <Compile Include="Intrinsic\Get.cs" />
     <Compile Include="Intrinsic\Hlt.cs" />
@@ -288,294 +287,6 @@
       <SubType>Code</SubType>
     </Compile>
   </ItemGroup>
-  <Import Project="$(MSBuildBinPath)\Microsoft.CSharp.targets" />
-  <PropertyGroup>
-    <PreBuildEvent>
-    </PreBuildEvent>
-    <PostBuildEvent>
-    </PostBuildEvent>
-  </PropertyGroup>
-=======
-﻿<?xml version="1.0" encoding="utf-8"?>
-<Project DefaultTargets="Build" xmlns="http://schemas.microsoft.com/developer/msbuild/2003" ToolsVersion="4.0">
-  <PropertyGroup>
-    <ProjectType>Local</ProjectType>
-    <ProductVersion>9.0.21022</ProductVersion>
-    <SchemaVersion>2.0</SchemaVersion>
-    <ProjectGuid>{56CA38E7-0883-4461-A10E-386D0C58DBF9}</ProjectGuid>
-    <Configuration Condition=" '$(Configuration)' == '' ">Debug</Configuration>
-    <Platform Condition=" '$(Platform)' == '' ">AnyCPU</Platform>
-    <AssemblyKeyContainerName>
-    </AssemblyKeyContainerName>
-    <AssemblyName>Mosa.Platforms.x86</AssemblyName>
-    <DefaultClientScript>JScript</DefaultClientScript>
-    <DefaultHTMLPageLayout>Grid</DefaultHTMLPageLayout>
-    <DefaultTargetSchema>IE50</DefaultTargetSchema>
-    <DelaySign>false</DelaySign>
-    <TargetFrameworkVersion>v2.0</TargetFrameworkVersion>
-    <OutputType>Library</OutputType>
-    <AppDesignerFolder>
-    </AppDesignerFolder>
-    <RootNamespace>Mosa.Platforms.x86</RootNamespace>
-    <FileUpgradeFlags>
-    </FileUpgradeFlags>
-    <OldToolsVersion>3.5</OldToolsVersion>
-    <UpgradeBackupLocation />
-  </PropertyGroup>
-  <PropertyGroup Condition=" '$(Configuration)|$(Platform)' == 'Debug|AnyCPU' ">
-    <AllowUnsafeBlocks>true</AllowUnsafeBlocks>
-    <BaseAddress>285212672</BaseAddress>
-    <ConfigurationOverrideFile>
-    </ConfigurationOverrideFile>
-    <DefineConstants>DEBUG;TRACE</DefineConstants>
-    <DocumentationFile>
-    </DocumentationFile>
-    <DebugSymbols>true</DebugSymbols>
-    <FileAlignment>4096</FileAlignment>
-    <Optimize>false</Optimize>
-    <OutputPath>..\..\..\bin\</OutputPath>
-    <RegisterForComInterop>False</RegisterForComInterop>
-    <RemoveIntegerChecks>False</RemoveIntegerChecks>
-    <TreatWarningsAsErrors>true</TreatWarningsAsErrors>
-    <WarningLevel>4</WarningLevel>
-    <DebugType>full</DebugType>
-  </PropertyGroup>
-  <PropertyGroup Condition=" '$(Configuration)|$(Platform)' == 'Release|AnyCPU' ">
-    <AllowUnsafeBlocks>true</AllowUnsafeBlocks>
-    <BaseAddress>285212672</BaseAddress>
-    <ConfigurationOverrideFile>
-    </ConfigurationOverrideFile>
-    <DefineConstants>TRACE</DefineConstants>
-    <DocumentationFile>..\..\..\bin\Mosa.Platforms.x86.XML</DocumentationFile>
-    <FileAlignment>4096</FileAlignment>
-    <Optimize>true</Optimize>
-    <OutputPath>..\..\..\bin\</OutputPath>
-    <RegisterForComInterop>False</RegisterForComInterop>
-    <RemoveIntegerChecks>False</RemoveIntegerChecks>
-    <TreatWarningsAsErrors>true</TreatWarningsAsErrors>
-    <WarningLevel>2</WarningLevel>
-    <DebugType>none</DebugType>
-  </PropertyGroup>
-  <ItemGroup>
-    <Reference Include="System" />
-    <Reference Include="System.Data" />
-    <Reference Include="System.Xml" />
-  </ItemGroup>
-  <ItemGroup>
-    <ProjectReference Include="..\..\Runtime\Mosa.Runtime.csproj">
-      <Project>{75A12A8A-8C8F-4D1E-801B-689D8F781BF4}</Project>
-      <Name>Mosa.Runtime</Name>
-    </ProjectReference>
-  </ItemGroup>
-  <ItemGroup>
-    <Compile Include="Architecture.cs">
-      <SubType>Code</SubType>
-    </Compile>
-    <Compile Include="ArchitectureFeatureFlags.cs">
-      <SubType>Code</SubType>
-    </Compile>
-    <Compile Include="BaseTransformationStage.cs" />
-    <Compile Include="AddressModeConversionStage.cs" />
-    <Compile Include="ControlRegister.cs" />
-    <Compile Include="CPUx86\FarJmpInstruction.cs" />
-    <Compile Include="CPUx86\SseRoundInstruction.cs" />
-    <Compile Include="Intrinsic\Cli.cs" />
-    <Compile Include="Intrinsic\SwitchTask.cs" />
-    <Compile Include="Intrinsic\Get.cs" />
-    <Compile Include="Intrinsic\Hlt.cs" />
-    <Compile Include="Intrinsic\Set.cs" />
-    <Compile Include="Intrinsic\SpinUnlock.cs" />
-    <Compile Include="Intrinsic\SpinLock.cs" />
-    <Compile Include="Intrinsic\CpuIdEax.cs" />
-    <Compile Include="Intrinsic\CpuIdEbx.cs" />
-    <Compile Include="Intrinsic\CpuIdEcx.cs" />
-    <Compile Include="Intrinsic\CpuIdEdx.cs" />
-    <Compile Include="Intrinsic\CpuId.cs" />
-    <Compile Include="Intrinsic\In.cs" />
-    <Compile Include="Intrinsic\Invlpg.cs" />
-    <Compile Include="Intrinsic\GetIDTJumpLocation.cs" />
-    <Compile Include="Intrinsic\Lgdt.cs" />
-    <Compile Include="Intrinsic\Lidt.cs" />
-    <Compile Include="Intrinsic\Nop.cs" />
-    <Compile Include="Intrinsic\Out.cs" />
-    <Compile Include="Intrinsic\Sti.cs" />
-    <Compile Include="SegmentRegister.cs" />
-    <Compile Include="CPUx86\BranchInstruction.cs" />
-    <Compile Include="Intrinsic\Test.cs" />
-    <Compile Include="CPUx86\Cvttsd2siInstruction.cs" />
-    <Compile Include="CPUx86\Cvttss2si.cs" />
-    <Compile Include="CPUx86\DirectCompareInstruction.cs" />
-    <Compile Include="CPUx86\DirectDivisionInstruction.cs" />
-    <Compile Include="Intrinsic\GetControlRegister.cs" />
-    <Compile Include="CPUx86\JmpInstruction.cs" />
-    <Compile Include="CPUx86\LeaInstruction.cs" />
-    <Compile Include="Intrinsic\SetControlRegister.cs" />
-    <Compile Include="CPUx86\UDivInstruction.cs" />
-    <Compile Include="SimplePeepholeOptimizationStage.cs" />
-    <Compile Include="MemToMemConversionStage.cs" />
-    <Compile Include="CPUx86\CallInstruction.cs" />
-    <Compile Include="CPUx86\IX86Instruction.cs" />
-    <Compile Include="CPUx86\MovsdInstruction.cs" />
-    <Compile Include="CPUx86\MovssInstruction.cs" />
-    <Compile Include="CPUx86\RetInstruction.cs" />
-    <Compile Include="CPUx86\MovzxInstruction.cs" />
-    <Compile Include="CPUx86\MovsxInstruction.cs" />
-    <Compile Include="MachineCodeEmitter.cs" />
-    <Compile Include="ConstantRemovalStage.cs">
-      <SubType>Code</SubType>
-    </Compile>
-    <Compile Include="CILTransformationStage.cs" />
-    <Compile Include="TweakTransformationStage.cs" />
-    <Compile Include="CPUx86\AdcInstruction.cs" />
-    <Compile Include="CPUx86\AddInstruction.cs" />
-    <Compile Include="CPUx86\CdqInstruction.cs" />
-    <Compile Include="CPUx86\CmpInstruction.cs" />
-    <Compile Include="CPUx86\ComisdInstruction.cs" />
-    <Compile Include="CPUx86\ComissInstruction.cs" />
-    <Compile Include="CPUx86\BreakInstruction.cs" />
-    <Compile Include="CPUx86\Cvtsd2ssInstruction.cs" />
-    <Compile Include="CPUx86\Cvtsi2sdInstruction.cs" />
-    <Compile Include="CPUx86\Cvtsi2ssInstruction.cs" />
-    <Compile Include="CPUx86\Cvtss2sdInstruction.cs" />
-    <Compile Include="CPUx86\DecInstruction.cs" />
-    <Compile Include="CPUx86\DivInstruction.cs" />
-    <Compile Include="CPUx86\IncInstruction.cs" />
-    <Compile Include="CPUx86\Instruction.cs" />
-    <Compile Include="CPUx86\IntInstruction.cs" />
-    <Compile Include="Intrinsic\BochsDebug.cs" />
-    <Compile Include="CPUx86\CldInstruction.cs" />
-    <Compile Include="CPUx86\CliInstruction.cs" />
-    <Compile Include="CPUx86\CmpXchgInstruction.cs" />
-    <Compile Include="CPUx86\CpuIdEaxInstruction.cs" />
-    <Compile Include="CPUx86\CpuIdEbxInstruction.cs" />
-    <Compile Include="CPUx86\CpuIdEcxInstruction.cs" />
-    <Compile Include="CPUx86\CpuIdEdxInstruction.cs" />
-    <Compile Include="CPUx86\CpuIdInstruction.cs" />
-    <Compile Include="CPUx86\HltInstruction.cs" />
-    <Compile Include="CPUx86\InInstruction.cs" />
-    <Compile Include="Intrinsic\Method.cs" />
-    <Compile Include="CPUx86\InvlpgInstruction.cs" />
-    <Compile Include="CPUx86\IRetdInstruction.cs" />
-    <Compile Include="CPUx86\LgdtInstruction.cs" />
-    <Compile Include="CPUx86\LidtInstruction.cs" />
-    <Compile Include="CPUx86\LockInstruction.cs" />
-    <Compile Include="CPUx86\OutInstruction.cs" />
-    <Compile Include="CPUx86\PauseInstruction.cs" />
-    <Compile Include="CPUx86\PopadInstruction.cs" />
-    <Compile Include="CPUx86\PopfdInstruction.cs" />
-    <Compile Include="CPUx86\PopInstruction.cs" />
-    <Compile Include="CPUx86\PushadInstruction.cs" />
-    <Compile Include="CPUx86\PushfdInstruction.cs" />
-    <Compile Include="CPUx86\PushInstruction.cs" />
-    <Compile Include="CPUx86\RcrInstruction.cs" />
-    <Compile Include="CPUx86\RdmsrInstruction.cs" />
-    <Compile Include="CPUx86\RdpmcInstruction.cs" />
-    <Compile Include="CPUx86\RdtscInstruction.cs" />
-    <Compile Include="CPUx86\RepInstruction.cs" />
-    <Compile Include="CPUx86\StiInstruction.cs" />
-    <Compile Include="CPUx86\StosbInstruction.cs" />
-    <Compile Include="CPUx86\StosdInstruction.cs" />
-    <Compile Include="CPUx86\XchgInstruction.cs" />
-    <Compile Include="CPUx86\LiteralInstruction.cs" />
-    <Compile Include="CPUx86\AndInstruction.cs" />
-    <Compile Include="CPUx86\NotInstruction.cs" />
-    <Compile Include="CPUx86\OrInstruction.cs" />
-    <Compile Include="CPUx86\XorInstruction.cs" />
-    <Compile Include="CPUx86\MovInstruction.cs" />
-    <Compile Include="CPUx86\MulInstruction.cs" />
-    <Compile Include="CPUx86\NegInstruction.cs" />
-    <Compile Include="CPUx86\OneOperandInstruction.cs" />
-    <Compile Include="CPUx86\SalInstruction.cs" />
-    <Compile Include="CPUx86\SarInstruction.cs" />
-    <Compile Include="CPUx86\SbbInstruction.cs" />
-    <Compile Include="CPUx86\SetccInstruction.cs" />
-    <Compile Include="CPUx86\ShldInstruction.cs" />
-    <Compile Include="CPUx86\ShlInstruction.cs" />
-    <Compile Include="CPUx86\ShrdInstruction.cs" />
-    <Compile Include="CPUx86\ShrInstruction.cs" />
-    <Compile Include="CPUx86\SseAddInstruction.cs" />
-    <Compile Include="CPUx86\SseDivInstruction.cs" />
-    <Compile Include="CPUx86\SseMulInstruction.cs" />
-    <Compile Include="CPUx86\SseSubInstruction.cs" />
-    <Compile Include="CPUx86\SubInstruction.cs" />
-    <Compile Include="CPUx86\ThreeOperandInstruction.cs" />
-    <Compile Include="CPUx86\TwoOperandInstruction.cs" />
-    <Compile Include="CPUx86\UcomisdInstruction.cs" />
-    <Compile Include="CPUx86\UcomissInstruction.cs" />
-    <Compile Include="OpCode.cs" />
-    <Compile Include="CPUx86\BaseInstruction.cs" />
-    <Compile Include="CPUx86\IX86Visitor.cs" />
-    <Compile Include="CPUx86\NopInstruction.cs" />
-    <Compile Include="DefaultCallingConvention.cs">
-      <SubType>Code</SubType>
-    </Compile>
-    <Compile Include="GeneralPurposeRegister.cs">
-      <SubType>Code</SubType>
-    </Compile>
-    <Compile Include="GenericX86Register.cs">
-      <SubType>Code</SubType>
-    </Compile>
-    <Compile Include="IRTransformationStage.cs">
-      <SubType>Code</SubType>
-    </Compile>
-    <Compile Include="LongOperandTransformationStage.cs">
-      <SubType>Code</SubType>
-    </Compile>
-    <Compile Include="MMXRegister.cs">
-      <SubType>Code</SubType>
-    </Compile>
-    <Compile Include="Native.cs">
-      <SubType>Code</SubType>
-    </Compile>
-    <Compile Include="Registers.cs">
-      <SubType>Code</SubType>
-    </Compile>
-    <Compile Include="SSE2Register.cs">
-      <SubType>Code</SubType>
-    </Compile>
-    <Compile Include="Constraints\CmpXchgConstraint.cs">
-      <SubType>Code</SubType>
-    </Compile>
-    <Compile Include="Constraints\DivConstraint.cs">
-      <SubType>Code</SubType>
-    </Compile>
-    <Compile Include="Constraints\GPRConstraint.cs">
-      <SubType>Code</SubType>
-    </Compile>
-    <Compile Include="Constraints\IntConstraint.cs">
-      <SubType>Code</SubType>
-    </Compile>
-    <Compile Include="Constraints\LogicalAndConstraint.cs">
-      <SubType>Code</SubType>
-    </Compile>
-    <Compile Include="Constraints\LogicalNotConstraint.cs">
-      <SubType>Code</SubType>
-    </Compile>
-    <Compile Include="Constraints\LogicalOrConstraint.cs">
-      <SubType>Code</SubType>
-    </Compile>
-    <Compile Include="Constraints\LogicalXorConstraint.cs">
-      <SubType>Code</SubType>
-    </Compile>
-    <Compile Include="Constraints\MoveConstraint.cs">
-      <SubType>Code</SubType>
-    </Compile>
-    <Compile Include="Constraints\MulConstraint.cs">
-      <SubType>Code</SubType>
-    </Compile>
-    <Compile Include="Constraints\ShiftConstraint.cs">
-      <SubType>Code</SubType>
-    </Compile>
-    <Compile Include="Constraints\SseAddConstraint.cs">
-      <SubType>Code</SubType>
-    </Compile>
-    <Compile Include="Constraints\SSEConstraint.cs">
-      <SubType>Code</SubType>
-    </Compile>
-    <Compile Include="Constraints\SseSubConstraint.cs">
-      <SubType>Code</SubType>
-    </Compile>
-  </ItemGroup>
   <Import Project="$(MSBuildBinPath)\Microsoft.CSHARP.Targets" />
   <PropertyGroup>
     <PreBuildEvent>
@@ -583,5 +294,4 @@
     <PostBuildEvent>
     </PostBuildEvent>
   </PropertyGroup>
->>>>>>> 042d6589
 </Project>