--- conflicted
+++ resolved
@@ -2,7 +2,7 @@
 <Project DefaultTargets="Build" xmlns="http://schemas.microsoft.com/developer/msbuild/2003" ToolsVersion="4.0">
   <PropertyGroup>
     <ProjectType>Local</ProjectType>
-    <ProductVersion>9.0.30729</ProductVersion>
+    <ProductVersion>9.0.21022</ProductVersion>
     <SchemaVersion>2.0</SchemaVersion>
     <ProjectGuid>{56CA38E7-0883-4461-A10E-386D0C58DBF9}</ProjectGuid>
     <Configuration Condition=" '$(Configuration)' == '' ">Debug</Configuration>
@@ -14,7 +14,7 @@
     <DefaultHTMLPageLayout>Grid</DefaultHTMLPageLayout>
     <DefaultTargetSchema>IE50</DefaultTargetSchema>
     <DelaySign>false</DelaySign>
-    <TargetFrameworkVersion>v4.0</TargetFrameworkVersion>
+    <TargetFrameworkVersion>v2.0</TargetFrameworkVersion>
     <OutputType>Library</OutputType>
     <AppDesignerFolder>
     </AppDesignerFolder>
@@ -23,10 +23,6 @@
     </FileUpgradeFlags>
     <OldToolsVersion>3.5</OldToolsVersion>
     <UpgradeBackupLocation />
-<<<<<<< HEAD
-    <TargetFrameworkProfile />
-=======
->>>>>>> 062bf3d7
   </PropertyGroup>
   <PropertyGroup Condition=" '$(Configuration)|$(Platform)' == 'Debug|AnyCPU' ">
     <AllowUnsafeBlocks>true</AllowUnsafeBlocks>
@@ -87,17 +83,6 @@
     <Compile Include="CPUx86\SseRoundInstruction.cs" />
     <Compile Include="Intrinsic\Cli.cs" />
     <Compile Include="Intrinsic\GetControlRegisterBase.cs" />
-<<<<<<< HEAD
-    <Compile Include="Intrinsic\GetCR2.cs" />
-    <Compile Include="Intrinsic\GetCR3.cs" />
-    <Compile Include="Intrinsic\GetCR4.cs" />
-    <Compile Include="Intrinsic\GetCR0.cs" />
-    <Compile Include="Intrinsic\SetControlRegisterBase.cs" />
-    <Compile Include="Intrinsic\SetCR2.cs" />
-    <Compile Include="Intrinsic\SetCR3.cs" />
-    <Compile Include="Intrinsic\SetCR4.cs" />
-    <Compile Include="Intrinsic\SetCR0.cs" />
-=======
     <Compile Include="Intrinsic\GetCR0.cs" />
     <Compile Include="Intrinsic\GetCR2.cs" />
     <Compile Include="Intrinsic\GetCR3.cs" />
@@ -108,7 +93,6 @@
     <Compile Include="Intrinsic\SetCR2.cs" />
     <Compile Include="Intrinsic\SetCR3.cs" />
     <Compile Include="Intrinsic\SetCR4.cs" />
->>>>>>> 062bf3d7
     <Compile Include="Intrinsic\SwitchTask.cs" />
     <Compile Include="Intrinsic\Get.cs" />
     <Compile Include="Intrinsic\Hlt.cs" />
@@ -303,7 +287,7 @@
       <SubType>Code</SubType>
     </Compile>
   </ItemGroup>
-  <Import Project="$(MSBuildBinPath)\Microsoft.CSharp.targets" />
+  <Import Project="$(MSBuildBinPath)\Microsoft.CSHARP.Targets" />
   <PropertyGroup>
     <PreBuildEvent>
     </PreBuildEvent>
