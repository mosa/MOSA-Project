--- conflicted
+++ resolved
@@ -161,42 +161,26 @@
 			methodCompilerPipeline.InsertAfter<PlatformStubStage>(
 				new IMethodCompilerStage[]
                 {
-					InstructionLogger.Instance,
+					new InstructionLogger(),
                     new LongOperandTransformationStage(),
-<<<<<<< HEAD
-					InstructionLogger.Instance,
+					//new InstructionLogger(),
                     new AddressModeConversionStage(),
-					InstructionLogger.Instance,
+					//new InstructionLogger(),
                     new CILTransformationStage(),
-					InstructionLogger.Instance,
+					//new InstructionLogger(),
                     new IRTransformationStage(),
-					InstructionLogger.Instance,
+					//new InstructionLogger(),
 					new TweakTransformationStage(),
-					InstructionLogger.Instance,
-=======
-					//new InstructionLogger(),
-                    new AddressModeConversionStage(),
-					//new InstructionLogger(),
-                    new CILTransformationStage(),
-					//new InstructionLogger(),
-                    new IRTransformationStage(),
-					//new InstructionLogger(),
-					new TweakTransformationStage(),
-					//new InstructionLogger(),
->>>>>>> 4f9a9ff8
+					//new InstructionLogger(),
 					new MemToMemConversionStage(),
-					InstructionLogger.Instance,
+					new InstructionLogger(),
                 });
 
 			methodCompilerPipeline.InsertAfter<IBlockOrderStage>(
 				new IMethodCompilerStage[]
                 {                   
                     new SimplePeepholeOptimizationStage(),
-<<<<<<< HEAD
-					InstructionLogger.Instance,
-=======
-					//new InstructionLogger(),
->>>>>>> 4f9a9ff8
+					//new InstructionLogger(),
                 });
 
 			//FlowGraphVisualizationStage.Instance,
@@ -205,31 +189,12 @@
 		/// <summary>
 		/// Retrieves a calling convention object for the requested calling convention.
 		/// </summary>
-		/// <param name="callingConvention">One of the defined calling conventions.</param>
-		/// <returns>An instance of <see cref="ICallingConvention"/>.</returns>
-		/// <exception cref="System.NotSupportedException"><paramref name="callingConvention"/> is not a supported calling convention.</exception>
+		/// <returns>
+		/// An instance of <see cref="ICallingConvention"/>.
+		/// </returns>
 		public override ICallingConvention GetCallingConvention()
 		{
-<<<<<<< HEAD
-            ICallingConvention result;
-
-			switch (callingConvention) {
-				case CallingConvention.Default:
-                    result = new DefaultCallingConvention(this);
-                    break;
-
-                case CallingConvention.Generic:
-                    result = new DefaultCallingConvention(this);
-                    break;
-
-				default:
-					throw new NotSupportedException(@"Architecture (x86) does not support CallingConvention." + callingConvention);
-			}
-
-            return result;
-=======
             return new DefaultCallingConvention(this);
->>>>>>> 4f9a9ff8
 		}
 
 		/// <summary>
