// Copyright (c) MOSA Project. Licensed under the New BSD License.

using Mosa.Platform.ARMv8A32.Transforms.RuntimeCall;

namespace Mosa.Platform.ARMv8A32.Stages
{
	/// <summary>
	/// Runtime Call Transformation Stage
	/// </summary>
	/// <seealso cref="Mosa.Compiler.Framework.Stages.BaseTransformationStage" />
	public sealed class RuntimeCallStage : Compiler.Framework.Stages.BaseTransformationStage
	{
<<<<<<< HEAD
		protected override void PopulateVisitationDictionary()
		{
			AddVisitation(IRInstruction.DivSigned32, DivSigned32);     // sdiv32
			AddVisitation(IRInstruction.DivSigned64, DivSigned64);     // sdiv64
			AddVisitation(IRInstruction.DivUnsigned64, DivUnsigned64); // udiv64
			AddVisitation(IRInstruction.DivUnsigned32, DivUnsigned32); // udiv32
			AddVisitation(IRInstruction.RemSigned32, RemSigned32);     // smod32
			AddVisitation(IRInstruction.RemSigned64, RemSigned64);     // smod64
			AddVisitation(IRInstruction.RemUnsigned64, RemUnsigned64); // umod64
			AddVisitation(IRInstruction.RemUnsigned32, RemUnsigned32); // umod32

			AddVisitation(IRInstruction.ConvertR4ToR8, ConvertFloatR4ToFloatR8);
			AddVisitation(IRInstruction.ConvertR8ToR4, ConvertFloatR8ToFloatR4);
			AddVisitation(IRInstruction.BitCopyR4To32, BitCopyFloatR4ToInt32);
			AddVisitation(IRInstruction.BitCopy32ToR4, BitCopyInt32ToFloatR4);
		}

		#region Visitation Methods

		private void DivSigned32(Context context)
		{
			ReplaceWithCall(context, "Mosa.Runtime.Math.Division", "sdiv32");
		}

		private void DivSigned64(Context context)
		{
			ReplaceWithCall(context, "Mosa.Runtime.Math.Division", "sdiv64");
		}

		private void DivUnsigned32(Context context)
		{
			ReplaceWithCall(context, "Mosa.Runtime.Math.Division", "udiv32");
		}

		private void DivUnsigned64(Context context)
		{
			ReplaceWithCall(context, "Mosa.Runtime.Math.Division", "udiv64");
		}

		private void RemSigned32(Context context)
		{
			ReplaceWithCall(context, "Mosa.Runtime.Math.Division", "smod32");
		}
=======
		public override string Name => "ARMv8A32." + GetType().Name;
>>>>>>> af85e840

		public RuntimeCallStage()
			: base(true, false, 1)
		{
<<<<<<< HEAD
			ReplaceWithCall(context, "Mosa.Runtime.Math.Division", "smod64");
		}

		private void RemUnsigned32(Context context)
		{
			ReplaceWithCall(context, "Mosa.Runtime.Math.Division", "umod32");
		}

		private void RemUnsigned64(Context context)
		{
			ReplaceWithCall(context, "Mosa.Runtime.Math.Division", "umod64");
		}

		private void ConvertFloatR4ToFloatR8(Context context)
		{
			ReplaceWithCall(context, "Mosa.Runtime.ARMv8A32.Math.FloatingPoint", "FloatToDouble");
		}

		private void ConvertFloatR8ToFloatR4(Context context)
		{
			ReplaceWithCall(context, "Mosa.Runtime.ARMv8A32.Math.FloatingPoint", "DoubleToFloat");
		}

		private void BitCopyFloatR4ToInt32(Context context)
		{
			ReplaceWithCall(context, "Mosa.Runtime.ARMv8A32.Math.FloatingPoint", "BitCopyFloatR4ToInt32");
		}

		private void BitCopyInt32ToFloatR4(Context context)
		{
			ReplaceWithCall(context, "Mosa.Runtime.ARMv8A32.Math.FloatingPoint", "BitCopyInt32ToFloatR4");
		}

		#endregion Visitation Methods
=======
			AddTranformations(RuntimeCallTransforms.List);
		}
>>>>>>> af85e840
	}
}<|MERGE_RESOLUTION|>--- conflicted
+++ resolved
@@ -10,95 +10,12 @@
 	/// <seealso cref="Mosa.Compiler.Framework.Stages.BaseTransformationStage" />
 	public sealed class RuntimeCallStage : Compiler.Framework.Stages.BaseTransformationStage
 	{
-<<<<<<< HEAD
-		protected override void PopulateVisitationDictionary()
-		{
-			AddVisitation(IRInstruction.DivSigned32, DivSigned32);     // sdiv32
-			AddVisitation(IRInstruction.DivSigned64, DivSigned64);     // sdiv64
-			AddVisitation(IRInstruction.DivUnsigned64, DivUnsigned64); // udiv64
-			AddVisitation(IRInstruction.DivUnsigned32, DivUnsigned32); // udiv32
-			AddVisitation(IRInstruction.RemSigned32, RemSigned32);     // smod32
-			AddVisitation(IRInstruction.RemSigned64, RemSigned64);     // smod64
-			AddVisitation(IRInstruction.RemUnsigned64, RemUnsigned64); // umod64
-			AddVisitation(IRInstruction.RemUnsigned32, RemUnsigned32); // umod32
-
-			AddVisitation(IRInstruction.ConvertR4ToR8, ConvertFloatR4ToFloatR8);
-			AddVisitation(IRInstruction.ConvertR8ToR4, ConvertFloatR8ToFloatR4);
-			AddVisitation(IRInstruction.BitCopyR4To32, BitCopyFloatR4ToInt32);
-			AddVisitation(IRInstruction.BitCopy32ToR4, BitCopyInt32ToFloatR4);
-		}
-
-		#region Visitation Methods
-
-		private void DivSigned32(Context context)
-		{
-			ReplaceWithCall(context, "Mosa.Runtime.Math.Division", "sdiv32");
-		}
-
-		private void DivSigned64(Context context)
-		{
-			ReplaceWithCall(context, "Mosa.Runtime.Math.Division", "sdiv64");
-		}
-
-		private void DivUnsigned32(Context context)
-		{
-			ReplaceWithCall(context, "Mosa.Runtime.Math.Division", "udiv32");
-		}
-
-		private void DivUnsigned64(Context context)
-		{
-			ReplaceWithCall(context, "Mosa.Runtime.Math.Division", "udiv64");
-		}
-
-		private void RemSigned32(Context context)
-		{
-			ReplaceWithCall(context, "Mosa.Runtime.Math.Division", "smod32");
-		}
-=======
 		public override string Name => "ARMv8A32." + GetType().Name;
->>>>>>> af85e840
 
 		public RuntimeCallStage()
 			: base(true, false, 1)
 		{
-<<<<<<< HEAD
-			ReplaceWithCall(context, "Mosa.Runtime.Math.Division", "smod64");
-		}
-
-		private void RemUnsigned32(Context context)
-		{
-			ReplaceWithCall(context, "Mosa.Runtime.Math.Division", "umod32");
-		}
-
-		private void RemUnsigned64(Context context)
-		{
-			ReplaceWithCall(context, "Mosa.Runtime.Math.Division", "umod64");
-		}
-
-		private void ConvertFloatR4ToFloatR8(Context context)
-		{
-			ReplaceWithCall(context, "Mosa.Runtime.ARMv8A32.Math.FloatingPoint", "FloatToDouble");
-		}
-
-		private void ConvertFloatR8ToFloatR4(Context context)
-		{
-			ReplaceWithCall(context, "Mosa.Runtime.ARMv8A32.Math.FloatingPoint", "DoubleToFloat");
-		}
-
-		private void BitCopyFloatR4ToInt32(Context context)
-		{
-			ReplaceWithCall(context, "Mosa.Runtime.ARMv8A32.Math.FloatingPoint", "BitCopyFloatR4ToInt32");
-		}
-
-		private void BitCopyInt32ToFloatR4(Context context)
-		{
-			ReplaceWithCall(context, "Mosa.Runtime.ARMv8A32.Math.FloatingPoint", "BitCopyInt32ToFloatR4");
-		}
-
-		#endregion Visitation Methods
-=======
 			AddTranformations(RuntimeCallTransforms.List);
 		}
->>>>>>> af85e840
 	}
 }