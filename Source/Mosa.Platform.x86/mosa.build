<?xml version="1.0"?>

<project name="Mosa" default="build" basedir=".">

	

	<!-- Comma-separated list of warnings that should be surpressed in all modules. Warning: no spaces allowed! -->

	<property name="suppresswarnings" value="0414,0219,0169,0162,0168"/>

	

	<!-- Toggle debug output by setting this to true (nant -D:debug=true) -->

	<property name="debug" value="none" overwrite="false"/>

	

	<!-- Speaks for itself, I should hope -->

	<property name="outputDirectory" value="../bin" overwrite="false"/>

	

	<!-- Main build target -->

	<target name="build">

	    <csc target="library" output="${outputDirectory}/Mosa.Platform.x86.dll" debug="${debug}" unsafe="true" nostdlib="false">

		<sources>

                    <include name="Architecture.cs"/>
                    <include name="ArchitectureFeatureFlags.cs"/>
                    <include name="BaseTransformationStage.cs"/>
                    <include name="Instructions/AddSD.cs"/>
                    <include name="Instructions/MulSD.cs"/>
                    <include name="Instructions/DivSD.cs"/>
                    <include name="Instructions/RoundSD.cs"/>
                    <include name="Instructions/SubSD.cs"/>
                    <include name="Stages/AddressModeConversionStage.cs"/>
                    <include name="ControlRegister.cs"/>
                    <include name="Stages/ExceptionVectorStage.cs"/>
                    <include name="Instructions/TwoOperandNoResultInstruction.cs"/>
                    <include name="Instructions/FarJmp.cs"/>
                    <include name="Instructions/Leave.cs"/>
                    <include name="Instructions/RoundSS.cs"/>
                    <include name="Stages/ExceptionLayoutStage.cs"/>
                    <include name="Stages/InterruptVectorStage.cs"/>
                    <include name="Intrinsic/GetEBP.cs"/>
                    <include name="Intrinsic/GetMethodLookupTable.cs"/>
                    <include name="Intrinsic/GetEIP.cs"/>
                    <include name="Intrinsic/Cli.cs"/>
                    <include name="Intrinsic/GetControlRegisterBase.cs"/>
                    <include name="Intrinsic/GetCR0.cs"/>
                    <include name="Intrinsic/GetCR2.cs"/>
                    <include name="Intrinsic/GetCR3.cs"/>
                    <include name="Intrinsic/GetCR4.cs"/>
                    <include name="Intrinsic/In.cs"/>
                    <include name="Intrinsic/InvokeDelegate.cs"/>
                    <include name="Intrinsic/InvokeDelegateWithReturn.cs"/>
                    <include name="Intrinsic/InvokeInstanceDelegate.cs"/>
                    <include name="Intrinsic/InvokeInstanceDelegateWithReturn.cs"/>
                    <include name="Intrinsic/RestoreContext.cs"/>
                    <include name="Intrinsic/SetControlRegisterBase.cs"/>
                    <include name="Intrinsic/SetCR0.cs"/>
                    <include name="Intrinsic/SetCR2.cs"/>
                    <include name="Intrinsic/SetCR3.cs"/>
                    <include name="Intrinsic/SetCR4.cs"/>
                    <include name="Intrinsic/SwitchTask.cs"/>
                    <include name="Intrinsic/Get.cs"/>
                    <include name="Intrinsic/Hlt.cs"/>
                    <include name="Intrinsic/Set.cs"/>
                    <include name="Intrinsic/SpinUnlock.cs"/>
                    <include name="Intrinsic/SpinLock.cs"/>
                    <include name="Intrinsic/CpuIdEax.cs"/>
                    <include name="Intrinsic/CpuIdEbx.cs"/>
                    <include name="Intrinsic/CpuIdEcx.cs"/>
                    <include name="Intrinsic/CpuIdEdx.cs"/>
                    <include name="Intrinsic/CpuId.cs"/>
                    <include name="Intrinsic/Invlpg.cs"/>
                    <include name="Intrinsic/GetIDTJumpLocation.cs"/>
                    <include name="Intrinsic/Lgdt.cs"/>
                    <include name="Intrinsic/Lidt.cs"/>
                    <include name="Intrinsic/Nop.cs"/>
                    <include name="Intrinsic/Out.cs"/>
                    <include name="Intrinsic/Sti.cs"/>
                    <include name="Intrinsic/TestMethod.cs"/>
                    <include name="Stages/MethodTableBuilderStage.cs"/>
                    <include name="SegmentRegister.cs"/>
                    <include name="Instructions/Branch.cs"/>
                    <include name="Intrinsic/Test.cs"/>
                    <include name="Instructions/Cvttsd2si.cs"/>
                    <include name="Instructions/Cvttss2si.cs"/>
                    <include name="Instructions/Div.cs"/>
                    <include name="Instructions/Jmp.cs"/>
                    <include name="Instructions/Lea.cs"/>
<<<<<<< HEAD
=======
                    <include name="Stages/Multiboot0695AssemblyStage.cs"/>
>>>>>>> 0996b599
                    <include name="Stages/SimplePeepholeOptimizationStage.cs"/>
                    <include name="Stages/MemToMemConversionStage.cs"/>
                    <include name="Instructions/Call.cs"/>
                    <include name="Instructions/Movsd.cs"/>
                    <include name="Instructions/Movss.cs"/>
                    <include name="Instructions/Ret.cs"/>
                    <include name="Instructions/Movzx.cs"/>
                    <include name="Instructions/Movsx.cs"/>
                    <include name="MachineCodeEmitter.cs"/>
                    <include name="Stages/TweakTransformationStage.cs"/>
                    <include name="Instructions/Adc.cs"/>
                    <include name="Instructions/Add.cs"/>
                    <include name="Instructions/Cdq.cs"/>
                    <include name="Instructions/Cmp.cs"/>
                    <include name="Instructions/Comisd.cs"/>
                    <include name="Instructions/Comiss.cs"/>
                    <include name="Instructions/Break.cs"/>
                    <include name="Instructions/Cvtsd2ss.cs"/>
                    <include name="Instructions/Cvtsi2sd.cs"/>
                    <include name="Instructions/Cvtsi2ss.cs"/>
                    <include name="Instructions/Cvtss2sd.cs"/>
                    <include name="Instructions/Dec.cs"/>
                    <include name="Instructions/IDiv.cs"/>
                    <include name="Instructions/Inc.cs"/>
                    <include name="X86.cs"/>
                    <include name="Instructions/Int.cs"/>
                    <include name="Intrinsic/BochsDebug.cs"/>
                    <include name="Instructions/Cld.cs"/>
                    <include name="Instructions/Cli.cs"/>
                    <include name="Instructions/CmpXchg.cs"/>
                    <include name="Instructions/CpuId.cs"/>
                    <include name="Instructions/Hlt.cs"/>
                    <include name="Instructions/In.cs"/>
<<<<<<< HEAD
                    <include name="Intrinsic/Method.cs"/>
=======
>>>>>>> 0996b599
                    <include name="Instructions/Invlpg.cs"/>
                    <include name="Instructions/IRetd.cs"/>
                    <include name="Instructions/Lgdt.cs"/>
                    <include name="Instructions/Lidt.cs"/>
                    <include name="Instructions/Lock.cs"/>
                    <include name="Instructions/Out.cs"/>
                    <include name="Instructions/Pause.cs"/>
                    <include name="Instructions/Popad.cs"/>
                    <include name="Instructions/Popfd.cs"/>
                    <include name="Instructions/Pop.cs"/>
                    <include name="Instructions/Pushad.cs"/>
                    <include name="Instructions/Pushfd.cs"/>
                    <include name="Instructions/Push.cs"/>
                    <include name="Instructions/Rcr.cs"/>
                    <include name="Instructions/Rdmsr.cs"/>
                    <include name="Instructions/Rdpmc.cs"/>
                    <include name="Instructions/Rdtsc.cs"/>
                    <include name="Instructions/Rep.cs"/>
                    <include name="Instructions/Sti.cs"/>
                    <include name="Instructions/Stos.cs"/>
                    <include name="Instructions/Xchg.cs"/>
                    <include name="Instructions/And.cs"/>
                    <include name="Instructions/Not.cs"/>
                    <include name="Instructions/Or.cs"/>
                    <include name="Instructions/Xor.cs"/>
                    <include name="Instructions/Mov.cs"/>
                    <include name="Instructions/Mul.cs"/>
                    <include name="Instructions/Neg.cs"/>
                    <include name="Instructions/Sal.cs"/>
                    <include name="Instructions/Sar.cs"/>
                    <include name="Instructions/Sbb.cs"/>
                    <include name="Instructions/Setcc.cs"/>
                    <include name="Instructions/Shld.cs"/>
                    <include name="Instructions/Shl.cs"/>
                    <include name="Instructions/Shrd.cs"/>
                    <include name="Instructions/Shr.cs"/>
                    <include name="Instructions/AddSS.cs"/>
                    <include name="Instructions/DivSS.cs"/>
                    <include name="Instructions/MulSS.cs"/>
                    <include name="Instructions/SubSS.cs"/>
                    <include name="Instructions/Sub.cs"/>
                    <include name="Instructions/ThreeOperandInstruction.cs"/>
                    <include name="Instructions/TwoOperandInstruction.cs"/>
                    <include name="Instructions/Ucomisd.cs"/>
                    <include name="Instructions/Ucomiss.cs"/>
                    <include name="OpCode.cs"/>
                    <include name="X86Instruction.cs"/>
                    <include name="IX86Visitor.cs"/>
                    <include name="Instructions/Nop.cs"/>
                    <include name="DefaultCallingConvention.cs"/>
                    <include name="GeneralPurposeRegister.cs"/>
                    <include name="Stages/IRTransformationStage.cs"/>
                    <include name="Stages/LongOperandTransformationStage.cs"/>
                    <include name="MMXRegister.cs"/>
                    <include name="Registers.cs"/>
                    <include name="SSE2Register.cs"/>
                    <include name="XSharp/CPURegister.cs"/>
                    <include name="XSharp/IndexedRegister.cs"/>
                    <include name="XSharp/Register.cs"/>
                    <include name="XSharp/Registers.cs"/>
                    <include name="XSharp/XSharpMethod.cs"/>
		</sources>

		<references>

                    <include name="System.dll"/>
                    <include name="${outputDirectory}/Mosa.Compiler.Common.dll"/>
                    <include name="${outputDirectory}/Mosa.Compiler.Linker.dll"/>
                    <include name="${outputDirectory}/Mosa.Compiler.Metadata.dll"/>
                    <include name="${outputDirectory}/Mosa.Compiler.Framework.dll"/>
                    <include name="${outputDirectory}/Mosa.Compiler.TypeSystem.dll"/>
		</references>

		<!-- supress warnings -->

		<nowarn><warning number="${suppresswarnings}"/></nowarn>

        </csc>

	</target>

</project>

<|MERGE_RESOLUTION|>--- conflicted
+++ resolved
@@ -1,221 +1,214 @@
-<?xml version="1.0"?>
-
-<project name="Mosa" default="build" basedir=".">
-
-	
-
-	<!-- Comma-separated list of warnings that should be surpressed in all modules. Warning: no spaces allowed! -->
-
-	<property name="suppresswarnings" value="0414,0219,0169,0162,0168"/>
-
-	
-
-	<!-- Toggle debug output by setting this to true (nant -D:debug=true) -->
-
-	<property name="debug" value="none" overwrite="false"/>
-
-	
-
-	<!-- Speaks for itself, I should hope -->
-
-	<property name="outputDirectory" value="../bin" overwrite="false"/>
-
-	
-
-	<!-- Main build target -->
-
-	<target name="build">
-
-	    <csc target="library" output="${outputDirectory}/Mosa.Platform.x86.dll" debug="${debug}" unsafe="true" nostdlib="false">
-
-		<sources>
-
-                    <include name="Architecture.cs"/>
-                    <include name="ArchitectureFeatureFlags.cs"/>
-                    <include name="BaseTransformationStage.cs"/>
-                    <include name="Instructions/AddSD.cs"/>
-                    <include name="Instructions/MulSD.cs"/>
-                    <include name="Instructions/DivSD.cs"/>
-                    <include name="Instructions/RoundSD.cs"/>
-                    <include name="Instructions/SubSD.cs"/>
-                    <include name="Stages/AddressModeConversionStage.cs"/>
-                    <include name="ControlRegister.cs"/>
-                    <include name="Stages/ExceptionVectorStage.cs"/>
-                    <include name="Instructions/TwoOperandNoResultInstruction.cs"/>
-                    <include name="Instructions/FarJmp.cs"/>
-                    <include name="Instructions/Leave.cs"/>
-                    <include name="Instructions/RoundSS.cs"/>
-                    <include name="Stages/ExceptionLayoutStage.cs"/>
-                    <include name="Stages/InterruptVectorStage.cs"/>
-                    <include name="Intrinsic/GetEBP.cs"/>
-                    <include name="Intrinsic/GetMethodLookupTable.cs"/>
-                    <include name="Intrinsic/GetEIP.cs"/>
-                    <include name="Intrinsic/Cli.cs"/>
-                    <include name="Intrinsic/GetControlRegisterBase.cs"/>
-                    <include name="Intrinsic/GetCR0.cs"/>
-                    <include name="Intrinsic/GetCR2.cs"/>
-                    <include name="Intrinsic/GetCR3.cs"/>
-                    <include name="Intrinsic/GetCR4.cs"/>
-                    <include name="Intrinsic/In.cs"/>
-                    <include name="Intrinsic/InvokeDelegate.cs"/>
-                    <include name="Intrinsic/InvokeDelegateWithReturn.cs"/>
-                    <include name="Intrinsic/InvokeInstanceDelegate.cs"/>
-                    <include name="Intrinsic/InvokeInstanceDelegateWithReturn.cs"/>
-                    <include name="Intrinsic/RestoreContext.cs"/>
-                    <include name="Intrinsic/SetControlRegisterBase.cs"/>
-                    <include name="Intrinsic/SetCR0.cs"/>
-                    <include name="Intrinsic/SetCR2.cs"/>
-                    <include name="Intrinsic/SetCR3.cs"/>
-                    <include name="Intrinsic/SetCR4.cs"/>
-                    <include name="Intrinsic/SwitchTask.cs"/>
-                    <include name="Intrinsic/Get.cs"/>
-                    <include name="Intrinsic/Hlt.cs"/>
-                    <include name="Intrinsic/Set.cs"/>
-                    <include name="Intrinsic/SpinUnlock.cs"/>
-                    <include name="Intrinsic/SpinLock.cs"/>
-                    <include name="Intrinsic/CpuIdEax.cs"/>
-                    <include name="Intrinsic/CpuIdEbx.cs"/>
-                    <include name="Intrinsic/CpuIdEcx.cs"/>
-                    <include name="Intrinsic/CpuIdEdx.cs"/>
-                    <include name="Intrinsic/CpuId.cs"/>
-                    <include name="Intrinsic/Invlpg.cs"/>
-                    <include name="Intrinsic/GetIDTJumpLocation.cs"/>
-                    <include name="Intrinsic/Lgdt.cs"/>
-                    <include name="Intrinsic/Lidt.cs"/>
-                    <include name="Intrinsic/Nop.cs"/>
-                    <include name="Intrinsic/Out.cs"/>
-                    <include name="Intrinsic/Sti.cs"/>
-                    <include name="Intrinsic/TestMethod.cs"/>
-                    <include name="Stages/MethodTableBuilderStage.cs"/>
-                    <include name="SegmentRegister.cs"/>
-                    <include name="Instructions/Branch.cs"/>
-                    <include name="Intrinsic/Test.cs"/>
-                    <include name="Instructions/Cvttsd2si.cs"/>
-                    <include name="Instructions/Cvttss2si.cs"/>
-                    <include name="Instructions/Div.cs"/>
-                    <include name="Instructions/Jmp.cs"/>
-                    <include name="Instructions/Lea.cs"/>
-<<<<<<< HEAD
-=======
-                    <include name="Stages/Multiboot0695AssemblyStage.cs"/>
->>>>>>> 0996b599
-                    <include name="Stages/SimplePeepholeOptimizationStage.cs"/>
-                    <include name="Stages/MemToMemConversionStage.cs"/>
-                    <include name="Instructions/Call.cs"/>
-                    <include name="Instructions/Movsd.cs"/>
-                    <include name="Instructions/Movss.cs"/>
-                    <include name="Instructions/Ret.cs"/>
-                    <include name="Instructions/Movzx.cs"/>
-                    <include name="Instructions/Movsx.cs"/>
-                    <include name="MachineCodeEmitter.cs"/>
-                    <include name="Stages/TweakTransformationStage.cs"/>
-                    <include name="Instructions/Adc.cs"/>
-                    <include name="Instructions/Add.cs"/>
-                    <include name="Instructions/Cdq.cs"/>
-                    <include name="Instructions/Cmp.cs"/>
-                    <include name="Instructions/Comisd.cs"/>
-                    <include name="Instructions/Comiss.cs"/>
-                    <include name="Instructions/Break.cs"/>
-                    <include name="Instructions/Cvtsd2ss.cs"/>
-                    <include name="Instructions/Cvtsi2sd.cs"/>
-                    <include name="Instructions/Cvtsi2ss.cs"/>
-                    <include name="Instructions/Cvtss2sd.cs"/>
-                    <include name="Instructions/Dec.cs"/>
-                    <include name="Instructions/IDiv.cs"/>
-                    <include name="Instructions/Inc.cs"/>
-                    <include name="X86.cs"/>
-                    <include name="Instructions/Int.cs"/>
-                    <include name="Intrinsic/BochsDebug.cs"/>
-                    <include name="Instructions/Cld.cs"/>
-                    <include name="Instructions/Cli.cs"/>
-                    <include name="Instructions/CmpXchg.cs"/>
-                    <include name="Instructions/CpuId.cs"/>
-                    <include name="Instructions/Hlt.cs"/>
-                    <include name="Instructions/In.cs"/>
-<<<<<<< HEAD
-                    <include name="Intrinsic/Method.cs"/>
-=======
->>>>>>> 0996b599
-                    <include name="Instructions/Invlpg.cs"/>
-                    <include name="Instructions/IRetd.cs"/>
-                    <include name="Instructions/Lgdt.cs"/>
-                    <include name="Instructions/Lidt.cs"/>
-                    <include name="Instructions/Lock.cs"/>
-                    <include name="Instructions/Out.cs"/>
-                    <include name="Instructions/Pause.cs"/>
-                    <include name="Instructions/Popad.cs"/>
-                    <include name="Instructions/Popfd.cs"/>
-                    <include name="Instructions/Pop.cs"/>
-                    <include name="Instructions/Pushad.cs"/>
-                    <include name="Instructions/Pushfd.cs"/>
-                    <include name="Instructions/Push.cs"/>
-                    <include name="Instructions/Rcr.cs"/>
-                    <include name="Instructions/Rdmsr.cs"/>
-                    <include name="Instructions/Rdpmc.cs"/>
-                    <include name="Instructions/Rdtsc.cs"/>
-                    <include name="Instructions/Rep.cs"/>
-                    <include name="Instructions/Sti.cs"/>
-                    <include name="Instructions/Stos.cs"/>
-                    <include name="Instructions/Xchg.cs"/>
-                    <include name="Instructions/And.cs"/>
-                    <include name="Instructions/Not.cs"/>
-                    <include name="Instructions/Or.cs"/>
-                    <include name="Instructions/Xor.cs"/>
-                    <include name="Instructions/Mov.cs"/>
-                    <include name="Instructions/Mul.cs"/>
-                    <include name="Instructions/Neg.cs"/>
-                    <include name="Instructions/Sal.cs"/>
-                    <include name="Instructions/Sar.cs"/>
-                    <include name="Instructions/Sbb.cs"/>
-                    <include name="Instructions/Setcc.cs"/>
-                    <include name="Instructions/Shld.cs"/>
-                    <include name="Instructions/Shl.cs"/>
-                    <include name="Instructions/Shrd.cs"/>
-                    <include name="Instructions/Shr.cs"/>
-                    <include name="Instructions/AddSS.cs"/>
-                    <include name="Instructions/DivSS.cs"/>
-                    <include name="Instructions/MulSS.cs"/>
-                    <include name="Instructions/SubSS.cs"/>
-                    <include name="Instructions/Sub.cs"/>
-                    <include name="Instructions/ThreeOperandInstruction.cs"/>
-                    <include name="Instructions/TwoOperandInstruction.cs"/>
-                    <include name="Instructions/Ucomisd.cs"/>
-                    <include name="Instructions/Ucomiss.cs"/>
-                    <include name="OpCode.cs"/>
-                    <include name="X86Instruction.cs"/>
-                    <include name="IX86Visitor.cs"/>
-                    <include name="Instructions/Nop.cs"/>
-                    <include name="DefaultCallingConvention.cs"/>
-                    <include name="GeneralPurposeRegister.cs"/>
-                    <include name="Stages/IRTransformationStage.cs"/>
-                    <include name="Stages/LongOperandTransformationStage.cs"/>
-                    <include name="MMXRegister.cs"/>
-                    <include name="Registers.cs"/>
-                    <include name="SSE2Register.cs"/>
-                    <include name="XSharp/CPURegister.cs"/>
-                    <include name="XSharp/IndexedRegister.cs"/>
-                    <include name="XSharp/Register.cs"/>
-                    <include name="XSharp/Registers.cs"/>
-                    <include name="XSharp/XSharpMethod.cs"/>
-		</sources>
-
-		<references>
-
-                    <include name="System.dll"/>
-                    <include name="${outputDirectory}/Mosa.Compiler.Common.dll"/>
-                    <include name="${outputDirectory}/Mosa.Compiler.Linker.dll"/>
-                    <include name="${outputDirectory}/Mosa.Compiler.Metadata.dll"/>
-                    <include name="${outputDirectory}/Mosa.Compiler.Framework.dll"/>
-                    <include name="${outputDirectory}/Mosa.Compiler.TypeSystem.dll"/>
-		</references>
-
-		<!-- supress warnings -->
-
-		<nowarn><warning number="${suppresswarnings}"/></nowarn>
-
-        </csc>
-
-	</target>
-
-</project>
-
+<?xml version="1.0"?>+
+<project name="Mosa" default="build" basedir=".">+
+	+
+	<!-- Comma-separated list of warnings that should be surpressed in all modules. Warning: no spaces allowed! -->+
+	<property name="suppresswarnings" value="0414,0219,0169,0162,0168"/>+
+	+
+	<!-- Toggle debug output by setting this to true (nant -D:debug=true) -->+
+	<property name="debug" value="none" overwrite="false"/>+
+	+
+	<!-- Speaks for itself, I should hope -->+
+	<property name="outputDirectory" value="../bin" overwrite="false"/>+
+	+
+	<!-- Main build target -->+
+	<target name="build">+
+	    <csc target="library" output="${outputDirectory}/Mosa.Platform.x86.dll" debug="${debug}" unsafe="true" nostdlib="false">+
+		<sources>+
+                    <include name="Architecture.cs"/>
+                    <include name="ArchitectureFeatureFlags.cs"/>
+                    <include name="BaseTransformationStage.cs"/>
+                    <include name="Instructions/AddSD.cs"/>
+                    <include name="Instructions/MulSD.cs"/>
+                    <include name="Instructions/DivSD.cs"/>
+                    <include name="Instructions/RoundSD.cs"/>
+                    <include name="Instructions/SubSD.cs"/>
+                    <include name="Stages/AddressModeConversionStage.cs"/>
+                    <include name="ControlRegister.cs"/>
+                    <include name="Stages/ExceptionVectorStage.cs"/>
+                    <include name="Instructions/TwoOperandNoResultInstruction.cs"/>
+                    <include name="Instructions/FarJmp.cs"/>
+                    <include name="Instructions/Leave.cs"/>
+                    <include name="Instructions/RoundSS.cs"/>
+                    <include name="Stages/ExceptionLayoutStage.cs"/>
+                    <include name="Stages/InterruptVectorStage.cs"/>
+                    <include name="Intrinsic/GetEBP.cs"/>
+                    <include name="Intrinsic/GetMethodLookupTable.cs"/>
+                    <include name="Intrinsic/GetEIP.cs"/>
+                    <include name="Intrinsic/Cli.cs"/>
+                    <include name="Intrinsic/GetControlRegisterBase.cs"/>
+                    <include name="Intrinsic/GetCR0.cs"/>
+                    <include name="Intrinsic/GetCR2.cs"/>
+                    <include name="Intrinsic/GetCR3.cs"/>
+                    <include name="Intrinsic/GetCR4.cs"/>
+                    <include name="Intrinsic/In.cs"/>
+                    <include name="Intrinsic/InvokeDelegate.cs"/>
+                    <include name="Intrinsic/InvokeDelegateWithReturn.cs"/>
+                    <include name="Intrinsic/InvokeInstanceDelegate.cs"/>
+                    <include name="Intrinsic/InvokeInstanceDelegateWithReturn.cs"/>
+                    <include name="Intrinsic/RestoreContext.cs"/>
+                    <include name="Intrinsic/SetControlRegisterBase.cs"/>
+                    <include name="Intrinsic/SetCR0.cs"/>
+                    <include name="Intrinsic/SetCR2.cs"/>
+                    <include name="Intrinsic/SetCR3.cs"/>
+                    <include name="Intrinsic/SetCR4.cs"/>
+                    <include name="Intrinsic/SwitchTask.cs"/>
+                    <include name="Intrinsic/Get.cs"/>
+                    <include name="Intrinsic/Hlt.cs"/>
+                    <include name="Intrinsic/Set.cs"/>
+                    <include name="Intrinsic/SpinUnlock.cs"/>
+                    <include name="Intrinsic/SpinLock.cs"/>
+                    <include name="Intrinsic/CpuIdEax.cs"/>
+                    <include name="Intrinsic/CpuIdEbx.cs"/>
+                    <include name="Intrinsic/CpuIdEcx.cs"/>
+                    <include name="Intrinsic/CpuIdEdx.cs"/>
+                    <include name="Intrinsic/CpuId.cs"/>
+                    <include name="Intrinsic/Invlpg.cs"/>
+                    <include name="Intrinsic/GetIDTJumpLocation.cs"/>
+                    <include name="Intrinsic/Lgdt.cs"/>
+                    <include name="Intrinsic/Lidt.cs"/>
+                    <include name="Intrinsic/Nop.cs"/>
+                    <include name="Intrinsic/Out.cs"/>
+                    <include name="Intrinsic/Sti.cs"/>
+                    <include name="Intrinsic/TestMethod.cs"/>
+                    <include name="Stages/MethodTableBuilderStage.cs"/>
+                    <include name="SegmentRegister.cs"/>
+                    <include name="Instructions/Branch.cs"/>
+                    <include name="Intrinsic/Test.cs"/>
+                    <include name="Instructions/Cvttsd2si.cs"/>
+                    <include name="Instructions/Cvttss2si.cs"/>
+                    <include name="Instructions/Div.cs"/>
+                    <include name="Instructions/Jmp.cs"/>
+                    <include name="Instructions/Lea.cs"/>
+                    <include name="Stages/Multiboot0695AssemblyStage.cs"/>
+                    <include name="Stages/SimplePeepholeOptimizationStage.cs"/>
+                    <include name="Stages/MemToMemConversionStage.cs"/>
+                    <include name="Instructions/Call.cs"/>
+                    <include name="Instructions/Movsd.cs"/>
+                    <include name="Instructions/Movss.cs"/>
+                    <include name="Instructions/Ret.cs"/>
+                    <include name="Instructions/Movzx.cs"/>
+                    <include name="Instructions/Movsx.cs"/>
+                    <include name="MachineCodeEmitter.cs"/>
+                    <include name="Stages/TweakTransformationStage.cs"/>
+                    <include name="Instructions/Adc.cs"/>
+                    <include name="Instructions/Add.cs"/>
+                    <include name="Instructions/Cdq.cs"/>
+                    <include name="Instructions/Cmp.cs"/>
+                    <include name="Instructions/Comisd.cs"/>
+                    <include name="Instructions/Comiss.cs"/>
+                    <include name="Instructions/Break.cs"/>
+                    <include name="Instructions/Cvtsd2ss.cs"/>
+                    <include name="Instructions/Cvtsi2sd.cs"/>
+                    <include name="Instructions/Cvtsi2ss.cs"/>
+                    <include name="Instructions/Cvtss2sd.cs"/>
+                    <include name="Instructions/Dec.cs"/>
+                    <include name="Instructions/IDiv.cs"/>
+                    <include name="Instructions/Inc.cs"/>
+                    <include name="X86.cs"/>
+                    <include name="Instructions/Int.cs"/>
+                    <include name="Intrinsic/BochsDebug.cs"/>
+                    <include name="Instructions/Cld.cs"/>
+                    <include name="Instructions/Cli.cs"/>
+                    <include name="Instructions/CmpXchg.cs"/>
+                    <include name="Instructions/CpuId.cs"/>
+                    <include name="Instructions/Hlt.cs"/>
+                    <include name="Instructions/In.cs"/>
+                    <include name="Instructions/Invlpg.cs"/>
+                    <include name="Instructions/IRetd.cs"/>
+                    <include name="Instructions/Lgdt.cs"/>
+                    <include name="Instructions/Lidt.cs"/>
+                    <include name="Instructions/Lock.cs"/>
+                    <include name="Instructions/Out.cs"/>
+                    <include name="Instructions/Pause.cs"/>
+                    <include name="Instructions/Popad.cs"/>
+                    <include name="Instructions/Popfd.cs"/>
+                    <include name="Instructions/Pop.cs"/>
+                    <include name="Instructions/Pushad.cs"/>
+                    <include name="Instructions/Pushfd.cs"/>
+                    <include name="Instructions/Push.cs"/>
+                    <include name="Instructions/Rcr.cs"/>
+                    <include name="Instructions/Rdmsr.cs"/>
+                    <include name="Instructions/Rdpmc.cs"/>
+                    <include name="Instructions/Rdtsc.cs"/>
+                    <include name="Instructions/Rep.cs"/>
+                    <include name="Instructions/Sti.cs"/>
+                    <include name="Instructions/Stos.cs"/>
+                    <include name="Instructions/Xchg.cs"/>
+                    <include name="Instructions/And.cs"/>
+                    <include name="Instructions/Not.cs"/>
+                    <include name="Instructions/Or.cs"/>
+                    <include name="Instructions/Xor.cs"/>
+                    <include name="Instructions/Mov.cs"/>
+                    <include name="Instructions/Mul.cs"/>
+                    <include name="Instructions/Neg.cs"/>
+                    <include name="Instructions/Sal.cs"/>
+                    <include name="Instructions/Sar.cs"/>
+                    <include name="Instructions/Sbb.cs"/>
+                    <include name="Instructions/Setcc.cs"/>
+                    <include name="Instructions/Shld.cs"/>
+                    <include name="Instructions/Shl.cs"/>
+                    <include name="Instructions/Shrd.cs"/>
+                    <include name="Instructions/Shr.cs"/>
+                    <include name="Instructions/AddSS.cs"/>
+                    <include name="Instructions/DivSS.cs"/>
+                    <include name="Instructions/MulSS.cs"/>
+                    <include name="Instructions/SubSS.cs"/>
+                    <include name="Instructions/Sub.cs"/>
+                    <include name="Instructions/ThreeOperandInstruction.cs"/>
+                    <include name="Instructions/TwoOperandInstruction.cs"/>
+                    <include name="Instructions/Ucomisd.cs"/>
+                    <include name="Instructions/Ucomiss.cs"/>
+                    <include name="OpCode.cs"/>
+                    <include name="X86Instruction.cs"/>
+                    <include name="IX86Visitor.cs"/>
+                    <include name="Instructions/Nop.cs"/>
+                    <include name="DefaultCallingConvention.cs"/>
+                    <include name="GeneralPurposeRegister.cs"/>
+                    <include name="Stages/IRTransformationStage.cs"/>
+                    <include name="Stages/LongOperandTransformationStage.cs"/>
+                    <include name="MMXRegister.cs"/>
+                    <include name="Registers.cs"/>
+                    <include name="SSE2Register.cs"/>
+                    <include name="XSharp/CPURegister.cs"/>
+                    <include name="XSharp/IndexedRegister.cs"/>
+                    <include name="XSharp/Register.cs"/>
+                    <include name="XSharp/Registers.cs"/>
+                    <include name="XSharp/XSharpMethod.cs"/>
+		</sources>+
+		<references>+
+                    <include name="System.dll"/>
+                    <include name="${outputDirectory}/Mosa.Compiler.Common.dll"/>
+                    <include name="${outputDirectory}/Mosa.Compiler.Linker.dll"/>
+                    <include name="${outputDirectory}/Mosa.Compiler.Metadata.dll"/>
+                    <include name="${outputDirectory}/Mosa.Compiler.Framework.dll"/>
+                    <include name="${outputDirectory}/Mosa.Compiler.TypeSystem.dll"/>
+		</references>+
+		<!-- supress warnings -->+
+		<nowarn><warning number="${suppresswarnings}"/></nowarn>+
+        </csc>+
+	</target>+
+</project>+