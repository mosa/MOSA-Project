// Copyright (c) MOSA Project. Licensed under the New BSD License.

using Mosa.Compiler.Framework;
using Mosa.Compiler.Framework.IR;
using Mosa.Compiler.MosaTypeSystem;
using System.Diagnostics;

namespace Mosa.Platform.x86.Stages
{
	/// <summary>
	/// Transforms IR instructions into their appropriate X86.
	/// </summary>
	/// <remarks>
	/// This transformation stage transforms IR instructions into their equivalent X86 sequences.
	/// </remarks>
	public sealed class IRTransformationStage : BaseTransformationStage
	{
		private const int LargeAlignment = 16;

		protected override void PopulateVisitationDictionary()
		{
			visitationDictionary[IRInstruction.AddFloatR4] = AddFloatR4;
			visitationDictionary[IRInstruction.AddFloatR8] = AddFloatR8;
			visitationDictionary[IRInstruction.AddressOf] = AddressOf;
			visitationDictionary[IRInstruction.AddSigned] = AddSigned;
			visitationDictionary[IRInstruction.AddUnsigned] = AddUnsigned;
			visitationDictionary[IRInstruction.ArithmeticShiftRight] = ArithmeticShiftRight;
			visitationDictionary[IRInstruction.Break] = Break;
			visitationDictionary[IRInstruction.Call] = Call;
			visitationDictionary[IRInstruction.CompareFloatR4] = CompareFloatR4;
			visitationDictionary[IRInstruction.CompareFloatR8] = CompareFloatR8;
			visitationDictionary[IRInstruction.CompareInteger] = CompareInteger;
			visitationDictionary[IRInstruction.CompareIntegerBranch] = CompareIntegerBranch;
			visitationDictionary[IRInstruction.CompoundLoad] = CompoundLoad;
			visitationDictionary[IRInstruction.CompoundMove] = CompoundMove;
			visitationDictionary[IRInstruction.CompoundStore] = CompoundStore;
			visitationDictionary[IRInstruction.ConversionFloatR4ToFloatR8] = ConversionFloatR4ToFloatR8;
			visitationDictionary[IRInstruction.ConversionFloatR4ToInteger] = ConversionFloatR4ToInteger;
			visitationDictionary[IRInstruction.ConversionFloatR8ToFloatR4] = ConversionFloatR8ToFloatR4;
			visitationDictionary[IRInstruction.ConversionFloatR8ToInteger] = ConversionFloatR8ToInteger;
			visitationDictionary[IRInstruction.ConversionIntegerToFloatR4] = ConversionIntegerToFloatR4;
			visitationDictionary[IRInstruction.ConversionIntegerToFloatR8] = ConversionIntegerToFloatR8;
			visitationDictionary[IRInstruction.DivFloatR4] = DivFloatR4;
			visitationDictionary[IRInstruction.DivFloatR8] = DivFloatR8;
			visitationDictionary[IRInstruction.DivSigned] = DivSigned;
			visitationDictionary[IRInstruction.DivUnsigned] = DivUnsigned;
			visitationDictionary[IRInstruction.InternalCall] = InternalCall;
			visitationDictionary[IRInstruction.InternalReturn] = InternalReturn;
			visitationDictionary[IRInstruction.Jmp] = Jmp;
			visitationDictionary[IRInstruction.LoadFloatR4] = LoadFloatR4;
			visitationDictionary[IRInstruction.LoadFloatR8] = LoadFloatR8;
			visitationDictionary[IRInstruction.LoadInteger] = LoadInt;
			visitationDictionary[IRInstruction.LoadSignExtended] = LoadSignExtended;
			visitationDictionary[IRInstruction.LoadZeroExtended] = LoadZeroExtended;
			visitationDictionary[IRInstruction.LogicalAnd] = LogicalAnd;
			visitationDictionary[IRInstruction.LogicalNot] = LogicalNot;
			visitationDictionary[IRInstruction.LogicalOr] = LogicalOr;
			visitationDictionary[IRInstruction.LogicalXor] = LogicalXor;
			visitationDictionary[IRInstruction.MoveFloatR4] = MoveFloatR4;
			visitationDictionary[IRInstruction.MoveFloatR8] = MoveFloatR8;
			visitationDictionary[IRInstruction.MoveInteger] = MoveInteger;
			visitationDictionary[IRInstruction.MoveSignExtended] = SignExtendedMove;
			visitationDictionary[IRInstruction.MoveZeroExtended] = ZeroExtendedMove;
			visitationDictionary[IRInstruction.MulFloatR4] = MulFloatR4;
			visitationDictionary[IRInstruction.MulFloatR8] = MulFloatR8;
			visitationDictionary[IRInstruction.MulSigned] = MulSigned;
			visitationDictionary[IRInstruction.MulUnsigned] = MulUnsigned;
			visitationDictionary[IRInstruction.Nop] = Nop;
			visitationDictionary[IRInstruction.RemFloatR4] = RemFloatR4;
			visitationDictionary[IRInstruction.RemFloatR8] = RemFloatR8;
			visitationDictionary[IRInstruction.RemSigned] = RemSigned;
			visitationDictionary[IRInstruction.RemUnsigned] = RemUnsigned;
			visitationDictionary[IRInstruction.Return] = Return;
			visitationDictionary[IRInstruction.ShiftLeft] = ShiftLeft;
			visitationDictionary[IRInstruction.ShiftRight] = ShiftRight;
			visitationDictionary[IRInstruction.StoreFloatR4] = StoreFloatR4;
			visitationDictionary[IRInstruction.StoreFloatR8] = StoreFloatR8;
			visitationDictionary[IRInstruction.StoreInteger] = StoreInt;
			visitationDictionary[IRInstruction.SubFloatR4] = SubFloatR4;
			visitationDictionary[IRInstruction.SubFloatR8] = SubFloatR8;
			visitationDictionary[IRInstruction.SubSigned] = SubSigned;
			visitationDictionary[IRInstruction.SubUnsigned] = SubUnsigned;
			visitationDictionary[IRInstruction.Switch] = Switch;
		}

		#region Visitation Methods

		/// <summary>
		/// Visitation function for AddFloat.
		/// </summary>
		/// <param name="context">The context.</param>
		private void AddFloatR4(Context context)
		{
			Debug.Assert(context.Result.IsR4);
			Debug.Assert(context.Operand1.IsR4);

			context.ReplaceInstructionOnly(X86.Addss);
			context.Size = InstructionSize.Size32;
		}

		/// <summary>
		/// Visitation function for AddFloat.
		/// </summary>
		/// <param name="context">The context.</param>
		private void AddFloatR8(Context context)
		{
			Debug.Assert(context.Result.IsR8);
			Debug.Assert(context.Operand1.IsR8);

			context.ReplaceInstructionOnly(X86.Addsd);
			context.Size = InstructionSize.Size32;
		}

		/// <summary>
		/// Addresses the of instruction.
		/// </summary>
		/// <param name="context">The context.</param>
		private void AddressOf(Context context)
		{
			Debug.Assert(context.Operand1.IsOnStack | context.Operand1.IsStaticField);

			if (context.Operand1.IsStaticField)
			{
				context.SetInstruction(X86.Mov, NativeInstructionSize, context.Result, context.Operand1);
				return;
			}

			if (context.Operand1.IsStackLocal)
			{
				context.SetInstruction(X86.Lea, NativeInstructionSize, context.Result, StackFrame, context.Operand1);
			}
			else
			{
				var offset = Operand.CreateConstant(TypeSystem, context.Operand1.Offset);

				context.SetInstruction(X86.Lea, NativeInstructionSize, context.Result, StackFrame, offset);
			}
		}

		/// <summary>
		/// Visitation function for AddSigned.
		/// </summary>
		/// <param name="context">The context.</param>
		private void AddSigned(Context context)
		{
			context.ReplaceInstructionOnly(X86.Add);
		}

		/// <summary>
		/// Visitation function for AddUnsigned.
		/// </summary>
		/// <param name="context">The context.</param>
		private void AddUnsigned(Context context)
		{
			context.ReplaceInstructionOnly(X86.Add);
		}

		/// <summary>
		/// Arithmetic the shift right instruction.
		/// </summary>
		/// <param name="context">The context.</param>
		private void ArithmeticShiftRight(Context context)
		{
			context.ReplaceInstructionOnly(X86.Sar);
		}

		/// <summary>
		/// Visitation function for BreakInstruction.
		/// </summary>
		/// <param name="context">The context.</param>
		private void Break(Context context)
		{
			context.SetInstruction(X86.Break);
		}

		/// <summary>
		/// Visitation function for Call.
		/// </summary>
		/// <param name="context">The context.</param>
		private void Call(Context context)
		{
			if (context.OperandCount == 0 && context.BranchTargets != null)
			{
				// inter-method call; usually for exception processing
				context.ReplaceInstructionOnly(X86.Call);
			}
			else
			{
				CallingConvention.MakeCall(MethodCompiler, context);
			}
		}

		/// <summary>
		/// Floating point compare instruction.
		/// </summary>
		/// <param name="context">The context.</param>
		private void CompareFloatR4(Context context)
		{
			FloatCompare(context, X86.Ucomiss, InstructionSize.Size32);
		}

		/// <summary>
		/// Floating point compare instruction.
		/// </summary>
		/// <param name="context">The context.</param>
		private void CompareFloatR8(Context context)
		{
			FloatCompare(context, X86.Ucomisd, InstructionSize.Size64);
		}

		/// <summary>
		/// Visitation function for IntegerCompareInstruction.
		/// </summary>
		/// <param name="context">The context.</param>
		private void CompareInteger(Context context)
		{
			var condition = context.ConditionCode;
			var resultOperand = context.Result;
			var operand1 = context.Operand1;
			var operand2 = context.Operand2;

			Operand v1 = AllocateVirtualRegister(TypeSystem.BuiltIn.I4);

			context.SetInstruction(X86.Mov, v1, ConstantZero);

			context.AppendInstruction(X86.Cmp, null, operand1, operand2);

			if (resultOperand.IsUnsigned || resultOperand.IsChar)
			{
				context.AppendInstruction(X86.Setcc, condition.GetUnsigned(), v1);
			}
			else
			{
				context.AppendInstruction(X86.Setcc, condition, v1);
			}

			context.AppendInstruction(X86.Mov, resultOperand, v1);
		}

		/// <summary>
		/// Visitation function for IntegerCompareBranchInstruction.
		/// </summary>
		/// <param name="context">The context.</param>
		private void CompareIntegerBranch(Context context)
		{
			var target = context.BranchTargets[0];
			var condition = context.ConditionCode;
			var operand1 = context.Operand1;
			var operand2 = context.Operand2;

			context.SetInstruction(X86.Cmp, null, operand1, operand2);
			context.AppendInstruction(X86.Branch, condition, target);
		}

		private void CompoundLoad(Context context)
		{
			var type = context.Result.Type;
			int typeSize = TypeLayout.GetTypeSize(type);
			int alignedTypeSize = typeSize - (typeSize % NativeAlignment);
			int largeAlignedTypeSize = typeSize - (typeSize % LargeAlignment);
			Debug.Assert(typeSize > 0);

			var dest = context.Result;
			var src = context.Operand1;
			var srcOffset = context.Operand2;

			var srcReg = AllocateVirtualRegister(TypeSystem.BuiltIn.I4);
			var dstReg = AllocateVirtualRegister(TypeSystem.BuiltIn.I4);

			context.SetInstruction(IRInstruction.UnstableObjectTracking);

			context.AppendInstruction(X86.Lea, srcReg, src, srcOffset);
			context.AppendInstruction(X86.Lea, dstReg, StackFrame, dest);

			var tmp = AllocateVirtualRegister(TypeSystem.BuiltIn.I4);
			var tmpLarge = AllocateVirtualRegister(TypeSystem.BuiltIn.R8);

			for (int i = 0; i < largeAlignedTypeSize; i += LargeAlignment)
			{
				// Large Aligned moves 128bits at a time
				var index = Operand.CreateConstant(TypeSystem.BuiltIn.I4, i);

				//var offset2 = Operand.CreateConstant(TypeSystem.BuiltIn.I4, i);
				context.AppendInstruction(X86.MovupsLoad, tmpLarge, srcReg, index);
				context.AppendInstruction(X86.MovupsStore, null, dstReg, index, tmpLarge);
			}
			for (int i = largeAlignedTypeSize; i < alignedTypeSize; i += NativeAlignment)
			{
				var index = Operand.CreateConstant(TypeSystem.BuiltIn.I4, i);
				var offset2 = Operand.CreateConstant(TypeSystem.BuiltIn.I4, i);
				context.AppendInstruction(X86.MovLoad, InstructionSize.Size32, tmp, srcReg, offset2);
				context.AppendInstruction(X86.MovStore, InstructionSize.Size32, null, dstReg, index, tmp);
			}
			for (int i = alignedTypeSize; i < typeSize; i++)
			{
				var index = Operand.CreateConstant(TypeSystem.BuiltIn.I4, i);
				var offset2 = Operand.CreateConstant(TypeSystem.BuiltIn.I4, i);
				context.AppendInstruction(X86.MovzxLoad, InstructionSize.Size8, tmp, srcReg, offset2);
				context.AppendInstruction(X86.MovStore, InstructionSize.Size8, null, dstReg, index, tmp);
			}

			context.AppendInstruction(IRInstruction.StableObjectTracking);
		}

		private void CompoundMove(Context context)
		{
			var src = context.Operand1;
			var dest = context.Result;
			var type = context.Result.Type;
			int typeSize = TypeLayout.GetTypeSize(type);
			int alignedTypeSize = typeSize - (typeSize % NativeAlignment);
			int largeAlignedTypeSize = typeSize - (typeSize % LargeAlignment);

			Debug.Assert(typeSize > 0);
			Debug.Assert(dest.IsOnStack);
			Debug.Assert(src.IsOnStack);

			var srcReg = AllocateVirtualRegister(TypeSystem.BuiltIn.I4);
			var dstReg = AllocateVirtualRegister(TypeSystem.BuiltIn.I4);

			context.SetInstruction(IRInstruction.UnstableObjectTracking);

			context.AppendInstruction(X86.Lea, srcReg, StackFrame, src);
			context.AppendInstruction(X86.Lea, dstReg, StackFrame, dest);

			var tmp = AllocateVirtualRegister(TypeSystem.BuiltIn.I4);
			var tmpLarge = AllocateVirtualRegister(TypeSystem.BuiltIn.R8);

			for (int i = 0; i < largeAlignedTypeSize; i += LargeAlignment)
			{
				// Large Aligned moves 128bits at a time
				var index = Operand.CreateConstant(TypeSystem.BuiltIn.I4, i);
				context.AppendInstruction(X86.MovupsLoad, tmpLarge, srcReg, index);
				context.AppendInstruction(X86.MovupsStore, null, dstReg, index, tmpLarge);
			}
			for (int i = largeAlignedTypeSize; i < alignedTypeSize; i += NativeAlignment)
			{
				var index = Operand.CreateConstant(TypeSystem.BuiltIn.I4, i);
				context.AppendInstruction(X86.MovLoad, InstructionSize.Size32, tmp, srcReg, index);
				context.AppendInstruction(X86.MovStore, InstructionSize.Size32, null, dstReg, index, tmp);
			}
			for (int i = alignedTypeSize; i < typeSize; i++)
			{
				var index = Operand.CreateConstant(TypeSystem.BuiltIn.I4, i);
				context.AppendInstruction(X86.MovzxLoad, InstructionSize.Size8, tmp, srcReg, index);
				context.AppendInstruction(X86.MovStore, InstructionSize.Size8, null, dstReg, index, tmp);
			}

			context.AppendInstruction(IRInstruction.StableObjectTracking);
		}

		private void CompoundStore(Context context)
		{
			var type = context.Operand3.Type;
			int typeSize = TypeLayout.GetTypeSize(type);
			int alignedTypeSize = typeSize - (typeSize % NativeAlignment);
			int largeAlignedTypeSize = typeSize - (typeSize % LargeAlignment);

			Debug.Assert(typeSize > 0);

			var src = context.Operand3;
			var dest = context.Operand1;
			var destOffset = context.Operand2;

			var srcReg = AllocateVirtualRegister(TypeSystem.BuiltIn.I4);
			var dstReg = AllocateVirtualRegister(TypeSystem.BuiltIn.I4);

			Debug.Assert(src.IsStackLocal);

			context.SetInstruction(IRInstruction.UnstableObjectTracking);

			context.AppendInstruction(X86.Lea, srcReg, StackFrame, src);
			context.AppendInstruction(X86.Lea, dstReg, dest, destOffset);

			var tmp = AllocateVirtualRegister(TypeSystem.BuiltIn.I4);
			var tmpLarge = AllocateVirtualRegister(TypeSystem.BuiltIn.R8);

			for (int i = 0; i < largeAlignedTypeSize; i += LargeAlignment)
			{
				// Large Aligned moves 128bits at a time
				var index = Operand.CreateConstant(TypeSystem.BuiltIn.I4, i);
				var indexOffset = Operand.CreateConstant(TypeSystem.BuiltIn.I4, i);
				context.AppendInstruction(X86.MovupsLoad, InstructionSize.Size128, tmpLarge, srcReg, index);
				context.AppendInstruction(X86.MovupsStore, InstructionSize.Size128, null, dstReg, indexOffset, tmpLarge);
			}
			for (int i = largeAlignedTypeSize; i < alignedTypeSize; i += NativeAlignment)
			{
				var index = Operand.CreateConstant(TypeSystem.BuiltIn.I4, i);
				var indexOffset = Operand.CreateConstant(TypeSystem.BuiltIn.I4, i);
				context.AppendInstruction(X86.MovLoad, InstructionSize.Size32, tmp, srcReg, index);
				context.AppendInstruction(X86.MovStore, InstructionSize.Size32, null, dstReg, indexOffset, tmp);
			}
			for (int i = alignedTypeSize; i < typeSize; i++)
			{
				var index = Operand.CreateConstant(TypeSystem.BuiltIn.I4, i);
				var indexOffset = Operand.CreateConstant(TypeSystem.BuiltIn.I4, i);
				context.AppendInstruction(X86.MovzxLoad, InstructionSize.Size8, tmp, srcReg, index);
				context.AppendInstruction(X86.MovStore, InstructionSize.Size8, null, dstReg, indexOffset, tmp);
			}

			context.AppendInstruction(IRInstruction.StableObjectTracking);
		}

		/// <summary>
		/// Visitation function for MoveInteger instruction.
		/// </summary>
		/// <param name="context">The context.</param>
		private void ConversionFloatR4ToFloatR8(Context context)
		{
			context.ReplaceInstructionOnly(X86.Cvtss2sd);
		}

		/// <summary>
		/// Visitation function for FloatingPointToIntegerConversionInstruction.
		/// </summary>
		/// <param name="context">The context.</param>
		private void ConversionFloatR4ToInteger(Context context)
		{
			Debug.Assert(context.Result.Type.IsI1 || context.Result.Type.IsI2 || context.Result.Type.IsI4);

			context.ReplaceInstructionOnly(X86.Cvttss2si);
		}

		/// <summary>
		/// Visitation function for MoveInteger instruction.
		/// </summary>
		/// <param name="context">The context.</param>
		private void ConversionFloatR8ToFloatR4(Context context)
		{
			context.ReplaceInstructionOnly(X86.Cvtsd2ss);
		}

		/// <summary>
		/// Visitation function for FloatingPointToIntegerConversionInstruction.
		/// </summary>
		/// <param name="context">The context.</param>
		private void ConversionFloatR8ToInteger(Context context)
		{
			Debug.Assert(context.Result.Type.IsI1 || context.Result.Type.IsI2 || context.Result.Type.IsI4);

			context.ReplaceInstructionOnly(X86.Cvttsd2si);
		}

		/// <summary>
		/// Visitation function for IntegerToFloatR4Conversion.
		/// </summary>
		/// <param name="context">The context.</param>
		private void ConversionIntegerToFloatR4(Context context)
		{
			Debug.Assert(context.Result.IsR4);
			context.ReplaceInstructionOnly(X86.Cvtsi2ss);
		}

		/// <summary>
		/// Visitation function for IntegerToFloatR8Conversion.
		/// </summary>
		/// <param name="context">The context.</param>
		private void ConversionIntegerToFloatR8(Context context)
		{
			Debug.Assert(context.Result.IsR8);
			context.ReplaceInstructionOnly(X86.Cvtsi2sd);
		}

		/// <summary>
		/// Visitation function for DivFloat.
		/// </summary>
		/// <param name="context">The context.</param>
		private void DivFloatR4(Context context)
		{
			Debug.Assert(context.Result.IsR4);
			Debug.Assert(context.Operand1.IsR4);

			context.ReplaceInstructionOnly(X86.Divss);
			context.Size = InstructionSize.Size32;
		}

		/// <summary>
		/// Visitation function for DivFloat.
		/// </summary>
		/// <param name="context">The context.</param>
		private void DivFloatR8(Context context)
		{
			Debug.Assert(context.Result.IsR8);
			Debug.Assert(context.Operand1.IsR8);

			context.ReplaceInstructionOnly(X86.Divsd);
			context.Size = InstructionSize.Size32;
		}

		/// <summary>
		/// Visitation function for DivSigned.
		/// </summary>
		/// <param name="context">The context.</param>
		private void DivSigned(Context context)
		{
			Operand operand1 = context.Operand1;
			Operand operand2 = context.Operand2;
			Operand result = context.Result;

			Operand v1 = AllocateVirtualRegister(TypeSystem.BuiltIn.I4);
			Operand v2 = AllocateVirtualRegister(TypeSystem.BuiltIn.U4);
			Operand v3 = AllocateVirtualRegister(TypeSystem.BuiltIn.I4);

			context.SetInstruction2(X86.Cdq, v1, v2, operand1);
			context.AppendInstruction2(X86.IDiv, v3, result, v1, v2, operand2);
		}

		/// <summary>
		/// Visitation function for DivUnsigned.
		/// </summary>
		/// <param name="context">The context.</param>
		private void DivUnsigned(Context context)
		{
			Operand operand1 = context.Operand1;
			Operand operand2 = context.Operand2;
			Operand result = context.Result;

			Operand v1 = AllocateVirtualRegister(TypeSystem.BuiltIn.U4);
			Operand v2 = AllocateVirtualRegister(TypeSystem.BuiltIn.U4);

			context.SetInstruction(X86.Mov, v1, ConstantZero);
			context.AppendInstruction2(X86.Div, v1, v2, v1, operand1, operand2);
			context.AppendInstruction(X86.Mov, result, v2);
		}

		/// <summary>
		/// Floating point compare instruction.
		/// </summary>
		/// <param name="context">The context.</param>
		private void FloatCompare(Context context, X86Instruction instruction, InstructionSize size)
		{
			Operand result = context.Result;
			Operand left = context.Operand1;
			Operand right = context.Operand2;
			ConditionCode condition = context.ConditionCode;

			// normalize condition
			switch (condition)
			{
				case ConditionCode.Equal: break;
				case ConditionCode.NotEqual: break;
				case ConditionCode.UnsignedGreaterOrEqual: condition = ConditionCode.GreaterOrEqual; break;
				case ConditionCode.UnsignedGreaterThan: condition = ConditionCode.GreaterThan; break;
				case ConditionCode.UnsignedLessOrEqual: condition = ConditionCode.LessOrEqual; break;
				case ConditionCode.UnsignedLessThan: condition = ConditionCode.LessThan; break;
			}

			Debug.Assert(!(left.IsR4 && right.IsR8));
			Debug.Assert(!(left.IsR8 && right.IsR4));

			switch (condition)
			{
				case ConditionCode.Equal:
					{
						//  a==b
						//	mov	eax, 1
						//	ucomisd	xmm0, xmm1
						//	jp	L3
						//	jne	L3
						//	ret
						//L3:
						//	mov	eax, 0

						var newBlocks = CreateNewBlockContexts(2);
						Context nextBlock = Split(context);

						context.SetInstruction(X86.Mov, result, Operand.CreateConstant(TypeSystem, 1));
						context.AppendInstruction(instruction, size, null, left, right);
						context.AppendInstruction(X86.Branch, ConditionCode.Parity, newBlocks[1].Block);
						context.AppendInstruction(X86.Jmp, newBlocks[0].Block);

						newBlocks[0].AppendInstruction(X86.Branch, ConditionCode.NotEqual, newBlocks[1].Block);
						newBlocks[0].AppendInstruction(X86.Jmp, nextBlock.Block);

						newBlocks[1].AppendInstruction(X86.Mov, result, ConstantZero);
						newBlocks[1].AppendInstruction(X86.Jmp, nextBlock.Block);
						break;
					}
				case ConditionCode.NotEqual:
					{
						//  a!=b
						//	mov	eax, 1
						//	ucomisd	xmm0, xmm1
						//	jp	L5
						//	setne	al
						//	movzx	eax, al
						//L5:

						var newBlocks = CreateNewBlockContexts(1);
						Context nextBlock = Split(context);

						context.SetInstruction(X86.Mov, result, Operand.CreateConstant(TypeSystem, 1));
						context.AppendInstruction(instruction, size, null, left, right);
						context.AppendInstruction(X86.Branch, ConditionCode.Parity, nextBlock.Block);
						context.AppendInstruction(X86.Jmp, newBlocks[0].Block);
						newBlocks[0].AppendInstruction(X86.Setcc, ConditionCode.NotEqual, result);

						//newBlocks[0].AppendInstruction(X86.Movzx, InstructionSize.Size8, result, result);
						newBlocks[0].AppendInstruction(X86.Jmp, nextBlock.Block);
						break;
					}

				case ConditionCode.LessThan:
					{
						//	a<b
						//	mov	eax, 0
						//	ucomisd	xmm1, xmm0
						//	seta	al

						context.SetInstruction(X86.Mov, result, ConstantZero);
						context.AppendInstruction(instruction, size, null, right, left);
						context.AppendInstruction(X86.Setcc, ConditionCode.UnsignedGreaterThan, result);
						break;
					}
				case ConditionCode.GreaterThan:
					{
						//	a>b
						//	mov	eax, 0
						//	ucomisd	xmm0, xmm1
						//	seta	al

						context.SetInstruction(X86.Mov, result, ConstantZero);
						context.AppendInstruction(instruction, size, null, left, right);
						context.AppendInstruction(X86.Setcc, ConditionCode.UnsignedGreaterThan, result);
						break;
					}
				case ConditionCode.LessOrEqual:
					{
						//	a<=b
						//	mov	eax, 0
						//	ucomisd	xmm1, xmm0
						//	setae	al

						context.SetInstruction(X86.Mov, result, ConstantZero);
						context.AppendInstruction(instruction, size, null, right, left);
						context.AppendInstruction(X86.Setcc, ConditionCode.UnsignedGreaterOrEqual, result);
						break;
					}
				case ConditionCode.GreaterOrEqual:
					{
						//	a>=b
						//	mov	eax, 0
						//	ucomisd	xmm0, xmm1
						//	setae	al

						context.SetInstruction(X86.Mov, result, ConstantZero);
						context.AppendInstruction(instruction, size, null, left, right);
						context.AppendInstruction(X86.Setcc, ConditionCode.UnsignedGreaterOrEqual, result);
						break;
					}
			}
		}

		/// <summary>
		/// Visitation function for InternalCall.
		/// </summary>
		/// <param name="context">The context.</param>
		private void InternalCall(Context context)
		{
			context.ReplaceInstructionOnly(X86.Call);
		}

		/// <summary>
		/// Visitation function for InternalReturn.
		/// </summary>
		/// <param name="context">The context.</param>
		private void InternalReturn(Context context)
		{
			Debug.Assert(context.BranchTargets == null);

			// To return from an internal method call (usually from within a finally or exception clause)
			context.SetInstruction(X86.Ret);
		}

		/// <summary>
		/// Visitation function for JmpInstruction.
		/// </summary>
		/// <param name="context">The context.</param>
		private void Jmp(Context context)
		{
			context.ReplaceInstructionOnly(X86.Jmp);
		}

		private void LoadFloatR4(Context context)
		{
			Debug.Assert(context.Result.IsR4);

			context.SetInstruction(X86.MovssLoad, context.Size, context.Result, context.Operand1, context.Operand2);
		}

		private void LoadFloatR8(Context context)
		{
			Debug.Assert(context.Result.IsR8);

			context.SetInstruction(X86.MovsdLoad, context.Size, context.Result, context.Operand1, context.Operand2);
		}

		/// <summary>
		/// Visitation function for LoadInstruction.
		/// </summary>
		/// <param name="context">The context.</param>
		private void LoadInt(Context context)
		{
			Debug.Assert(!context.Result.IsR4);
			Debug.Assert(!context.Result.IsR8);

<<<<<<< HEAD
			context.SetInstruction(X86.MovLoad, context.Size, context.Result, context.Operand1, context.Operand2);
=======
			for (int i = 0; i < largeAlignedTypeSize; i += LargeAlignment)
			{
				// Large Aligned moves allow 128bits to be copied at a time
				var index = Operand.CreateConstant(TypeSystem.BuiltIn.I4, i);
				var offset2 = Operand.CreateConstant(TypeSystem.BuiltIn.I4, i + offset);
				context.AppendInstruction(X86.MovupsLoad, tmpLarge, srcReg, offset2);
				context.AppendInstruction(X86.MovupsStore, null, dstReg, index, tmpLarge);
			}
			for (int i = largeAlignedTypeSize; i < alignedTypeSize; i += NativeAlignment)
			{
				var index = Operand.CreateConstant(TypeSystem.BuiltIn.I4, i);
				var offset2 = Operand.CreateConstant(TypeSystem.BuiltIn.I4, i + offset);
				context.AppendInstruction(X86.MovLoad, InstructionSize.Size32, tmp, srcReg, offset2);
				context.AppendInstruction(X86.MovStore, InstructionSize.Size32, null, dstReg, index, tmp);
			}
			for (int i = alignedTypeSize; i < typeSize; i++)
			{
				var index = Operand.CreateConstant(TypeSystem.BuiltIn.I4, i);
				var offset2 = Operand.CreateConstant(TypeSystem.BuiltIn.I4, i + offset);
				context.AppendInstruction(X86.MovzxLoad, InstructionSize.Size8, tmp, srcReg, offset2);
				context.AppendInstruction(X86.MovStore, InstructionSize.Size8, null, dstReg, index, tmp);
			}
>>>>>>> 7679e232
		}

		/// <summary>
		/// Visitation function for Load Sign Extended.
		/// </summary>
		/// <param name="context">The context.</param>
		private void LoadSignExtended(Context context)
		{
			Debug.Assert(context.Size == InstructionSize.Size8 || context.Size == InstructionSize.Size16);
			context.SetInstruction(X86.MovsxLoad, context.Size, context.Result, context.Operand1, context.Operand2);
		}

		/// <summary>
		/// Visitation function for Load Zero Extended.
		/// </summary>
		/// <param name="context">The context.</param>
		private void LoadZeroExtended(Context context)
		{
			Debug.Assert(context.Size == InstructionSize.Size8 || context.Size == InstructionSize.Size16);
			context.SetInstruction(X86.MovzxLoad, context.Size, context.Result, context.Operand1, context.Operand2);
		}

		/// <summary>
		/// Visitation function for LogicalAndInstruction.
		/// </summary>
		/// <param name="context">The context.</param>
		private void LogicalAnd(Context context)
		{
			context.ReplaceInstructionOnly(X86.And);
		}

		/// <summary>
		/// Visitation function for LogicalNotInstruction.
		/// </summary>
		/// <param name="context">The context.</param>
		private void LogicalNot(Context context)
		{
			Operand dest = context.Result;

			context.SetInstruction(X86.Mov, dest, context.Operand1);

			if (dest.IsByte)
				context.AppendInstruction(X86.Xor, dest, dest, Operand.CreateConstant(TypeSystem, 0xFF));
			else if (dest.IsU2)
				context.AppendInstruction(X86.Xor, dest, dest, Operand.CreateConstant(TypeSystem, 0xFFFF));
			else
				context.AppendInstruction(X86.Not, dest, dest);
		}

		/// <summary>
		/// Visitation function for LogicalOrInstruction.
		/// </summary>
		/// <param name="context">The context.</param>
		private void LogicalOr(Context context)
		{
			context.ReplaceInstructionOnly(X86.Or);
		}

		/// <summary>
		/// Visitation function for LogicalXorInstruction.
		/// </summary>
		/// <param name="context">The context.</param>
		private void LogicalXor(Context context)
		{
			context.ReplaceInstructionOnly(X86.Xor);
		}

		/// <summary>
		/// Visitation function for MoveFloatR4 instruction.
		/// </summary>
		/// <param name="context">The context.</param>
		private void MoveFloatR4(Context context)
		{
			context.ReplaceInstructionOnly(X86.Movss);
		}

		/// <summary>
		/// Visitation function for MoveFloatR8 instruction.
		/// </summary>
		/// <param name="context">The context.</param>
		private void MoveFloatR8(Context context)
		{
			context.ReplaceInstructionOnly(X86.Movsd);
		}

		/// <summary>
		/// Visitation function for MoveInteger instruction.
		/// </summary>
		/// <param name="context">The context.</param>
		private void MoveInteger(Context context)
		{
			context.ReplaceInstructionOnly(X86.Mov);
		}

		/// <summary>
		/// Visitation function for MulFloat.
		/// </summary>
		/// <param name="context">The context.</param>
		private void MulFloatR4(Context context)
		{
			Debug.Assert(context.Result.IsR4);
			Debug.Assert(context.Operand1.IsR4);

			context.ReplaceInstructionOnly(X86.Mulss);
			context.Size = InstructionSize.Size32;
		}

		/// <summary>
		/// Visitation function for MulFloat.
		/// </summary>
		/// <param name="context">The context.</param>
		private void MulFloatR8(Context context)
		{
			Debug.Assert(context.Result.IsR8);
			Debug.Assert(context.Operand1.IsR8);

			context.ReplaceInstructionOnly(X86.Mulsd);
			context.Size = InstructionSize.Size32;
		}

		/// <summary>
		/// Visitation function for MulSigned.
		/// </summary>
		/// <param name="context">The context.</param>
		private void MulSigned(Context context)
		{
			Operand result = context.Result;
			Operand operand1 = context.Operand1;
			Operand operand2 = context.Operand2;

			Operand v1 = AllocateVirtualRegister(TypeSystem.BuiltIn.U4);
			context.SetInstruction2(X86.Mul, v1, result, operand1, operand2);
		}

		/// <summary>
		/// Visitation function for MulUnsigned.
		/// </summary>
		/// <param name="context">The context.</param>
		private void MulUnsigned(Context context)
		{
			Operand result = context.Result;
			Operand operand1 = context.Operand1;
			Operand operand2 = context.Operand2;

			Operand v1 = AllocateVirtualRegister(TypeSystem.BuiltIn.U4);
			context.SetInstruction2(X86.Mul, v1, result, operand1, operand2);
		}

		/// <summary>
		/// Visitation function for NopInstruction.
		/// </summary>
		/// <param name="context">The context.</param>
		private void Nop(Context context)
		{
			context.SetInstruction(X86.Nop);
		}

		/// <summary>
		/// Visitation function for RemFloat.
		/// </summary>
		/// <param name="context">The context.</param>
		private void RemFloat(Context context, string method)
		{
			var result = context.Result;
			var dividend = context.Operand1;
			var divisor = context.Operand2;

			var type = TypeSystem.GetTypeByName("Mosa.Runtime.x86", "Division");

			Debug.Assert(type != null, "Cannot find type: Mosa.Runtime.x86.Division type");

			var mosaMethod = type.FindMethodByName(method);

			Debug.Assert(method != null, "Cannot find method: " + method);

			context.ReplaceInstructionOnly(IRInstruction.Call);
			context.SetOperand(0, Operand.CreateSymbolFromMethod(TypeSystem, mosaMethod));
			context.Result = result;
			context.Operand2 = dividend;
			context.Operand3 = divisor;
			context.OperandCount = 3;
			context.ResultCount = 1;
			context.InvokeMethod = mosaMethod;

			// Since we are already in IR Transformation Stage we gotta call this now
			CallingConvention.MakeCall(MethodCompiler, context);
		}

		/// <summary>
		/// Visitation function for RemFloat.
		/// </summary>
		/// <param name="context">The context.</param>
		private void RemFloatR4(Context context)
		{
			Debug.Assert(context.Result.IsR4);
			Debug.Assert(context.Operand1.IsR4);

			RemFloat(context, "RemR4");
		}

		/// <summary>
		/// Visitation function for RemFloat.
		/// </summary>
		/// <param name="context">The context.</param>
		private void RemFloatR8(Context context)
		{
			Debug.Assert(context.Result.IsR8);
			Debug.Assert(context.Operand1.IsR8);

			RemFloat(context, "RemR8");
		}

		/// <summary>
		/// Visitation function for RemSigned.
		/// </summary>
		/// <param name="context">The context.</param>
		private void RemSigned(Context context)
		{
			Operand result = context.Result;
			Operand operand1 = context.Operand1;
			Operand operand2 = context.Operand2;

			Operand v1 = AllocateVirtualRegister(TypeSystem.BuiltIn.I4);
			Operand v2 = AllocateVirtualRegister(TypeSystem.BuiltIn.U4);
			Operand v3 = AllocateVirtualRegister(TypeSystem.BuiltIn.I4);

			context.SetInstruction2(X86.Cdq, v1, v2, operand1);
			context.AppendInstruction2(X86.IDiv, result, v3, v1, v2, operand2);
		}

		/// <summary>
		/// Visitation function for RemUnsigned.
		/// </summary>
		/// <param name="context">The context.</param>
		private void RemUnsigned(Context context)
		{
			Operand result = context.Result;
			Operand operand1 = context.Operand1;
			Operand operand2 = context.Operand2;

			Operand v1 = AllocateVirtualRegister(TypeSystem.BuiltIn.U4);
			Operand v2 = AllocateVirtualRegister(TypeSystem.BuiltIn.U4);

			context.SetInstruction(X86.Mov, v1, ConstantZero);
			context.AppendInstruction2(X86.Div, v1, v2, v1, operand1, operand2);
			context.AppendInstruction(X86.Mov, result, v1);
		}

		/// <summary>
		/// Visitation function for Return.
		/// </summary>
		/// <param name="context">The context.</param>
		private void Return(Context context)
		{
			//Debug.Assert(context.BranchTargets != null);

			if (context.Operand1 != null)
			{
				var returnOperand = context.Operand1;

				context.Empty();

				CallingConvention.SetReturnValue(MethodCompiler, context, returnOperand);

				context.AppendInstruction(X86.Jmp, BasicBlocks.EpilogueBlock);
			}
			else
			{
				context.SetInstruction(X86.Jmp, BasicBlocks.EpilogueBlock);
			}
		}

		/// <summary>
		/// Visitation function for ShiftLeftInstruction.
		/// </summary>
		/// <param name="context">The context.</param>
		private void ShiftLeft(Context context)
		{
			context.ReplaceInstructionOnly(X86.Shl);
		}

		/// <summary>
		/// Visitation function for ShiftRightInstruction.
		/// </summary>
		/// <param name="context">The context.</param>
		private void ShiftRight(Context context)
		{
			context.ReplaceInstructionOnly(X86.Shr);
		}

		/// <summary>
		/// Visitation function for SignExtendedMoveInstruction instructions.
		/// </summary>
		/// <param name="context">The context.</param>
		private void SignExtendedMove(Context context)
		{
			context.ReplaceInstructionOnly(X86.Movsx);
		}

		private void StoreFloatR4(Context context)
		{
			context.SetInstruction(X86.MovssStore, context.Size, null, context.Operand1, context.Operand2, context.Operand3);
		}

		private void StoreFloatR8(Context context)
		{
			context.SetInstruction(X86.MovsdStore, context.Size, null, context.Operand1, context.Operand2, context.Operand3);
		}

		private void StoreInt(Context context)
		{
			context.SetInstruction(X86.MovStore, context.Size, null, context.Operand1, context.Operand2, context.Operand3);
		}

		/// <summary>
		/// Visitation function for SubFloat.
		/// </summary>
		/// <param name="context">The context.</param>
		private void SubFloatR4(Context context)
		{
			Debug.Assert(context.Result.IsR4);
			Debug.Assert(context.Operand1.IsR4);

			context.ReplaceInstructionOnly(X86.Subss);
			context.Size = InstructionSize.Size32;
		}

		/// <summary>
		/// Visitation function for SubFloat.
		/// </summary>
		/// <param name="context">The context.</param>
		private void SubFloatR8(Context context)
		{
			Debug.Assert(context.Result.IsR8);
			Debug.Assert(context.Operand1.IsR8);

			context.ReplaceInstructionOnly(X86.Subsd);
			context.Size = InstructionSize.Size64;
		}

		/// <summary>
		/// Visitation function for SubSigned.
		/// </summary>
		/// <param name="context">The context.</param>
		private void SubSigned(Context context)
		{
			context.ReplaceInstructionOnly(X86.Sub);
		}

		/// <summary>
		/// Visitation function for SubUnsigned.
		/// </summary>
		/// <param name="context">The context.</param>
		private void SubUnsigned(Context context)
		{
			context.ReplaceInstructionOnly(X86.Sub);
		}

		/// <summary>
		/// Visitation function for SwitchInstruction.
		/// </summary>
		/// <param name="context">The context.</param>
		private void Switch(Context context)
		{
			var targets = context.BranchTargets;
			Operand operand = context.Operand1;

			context.Empty();

			for (int i = 0; i < targets.Count - 1; ++i)
			{
				context.AppendInstruction(X86.Cmp, null, operand, Operand.CreateConstant(TypeSystem, i));
				context.AppendInstruction(X86.Branch, ConditionCode.Equal, targets[i]);
			}
		}

		/// <summary>
		/// Visitation function for ZeroExtendedMoveInstruction.
		/// </summary>
		/// <param name="context">The context.</param>
		private void ZeroExtendedMove(Context context)
		{
			Debug.Assert(context.Size != InstructionSize.None);

			context.ReplaceInstructionOnly(X86.Movzx);
		}

		#endregion Visitation Methods
	}
}<|MERGE_RESOLUTION|>--- conflicted
+++ resolved
@@ -704,9 +704,6 @@
 			Debug.Assert(!context.Result.IsR4);
 			Debug.Assert(!context.Result.IsR8);
 
-<<<<<<< HEAD
-			context.SetInstruction(X86.MovLoad, context.Size, context.Result, context.Operand1, context.Operand2);
-=======
 			for (int i = 0; i < largeAlignedTypeSize; i += LargeAlignment)
 			{
 				// Large Aligned moves allow 128bits to be copied at a time
@@ -729,7 +726,6 @@
 				context.AppendInstruction(X86.MovzxLoad, InstructionSize.Size8, tmp, srcReg, offset2);
 				context.AppendInstruction(X86.MovStore, InstructionSize.Size8, null, dstReg, index, tmp);
 			}
->>>>>>> 7679e232
 		}
 
 		/// <summary>
