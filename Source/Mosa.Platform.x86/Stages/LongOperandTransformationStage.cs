--- conflicted
+++ resolved
@@ -28,12 +28,9 @@
 	/// </remarks>
 	public sealed class LongOperandTransformationStage : BaseTransformationStage, IIRVisitor
 	{
-<<<<<<< HEAD
-=======
 		private Operand constantZero = Operand.CreateConstant((int)0);
 		private Operand constantByte1 = Operand.CreateConstant(BuiltInSigType.Byte, 1);
 
->>>>>>> 5d981e4a
 		#region Utility Methods
 
 		private void SplitLongOperand(Operand operand, out Operand operandLow, out Operand operandHigh)
@@ -61,27 +58,8 @@
 		/// <param name="context">The context.</param>
 		private void ExpandAdd(Context context)
 		{
-<<<<<<< HEAD
-			/* This function transforms the ADD into the following sequence of x86 instructions:
-			 *
-			 * mov eax, [op1]       ; Move lower 32-bits of the first operand into eax
-			 * add eax, [op2]       ; Add lower 32-bits of second operand to eax
-			 * mov [result], eax    ; Save the result into the lower 32-bits of the result operand
-			 * mov eax, [op1+4]     ; Move upper 32-bits of the first operand into eax
-			 * adc eax, [op2+4]     ; Add upper 32-bits of the second operand to eax
-			 * mov [result+4], eax  ; Save the result into the upper 32-bits of the result operand
-			 *
-			 */
-
-			// This only works for memory operands (can't store I8/U8 in a register.)
-			// This fails for constant operands right now, which need to be extracted into memory
-			// with a literal/literal operand first - TODO
-
-			Operand op1H, op1L, op2H, op2L, resH, resL;
-=======
 			Operand op0H, op1H, op2H, op0L, op1L, op2L;
 			SplitLongOperand(context.Result, out op0L, out op0H);
->>>>>>> 5d981e4a
 			SplitLongOperand(context.Operand1, out op1L, out op1H);
 			SplitLongOperand(context.Operand2, out op2L, out op2H);
 
@@ -102,29 +80,8 @@
 		/// <param name="context">The context.</param>
 		private void ExpandSub(Context context)
 		{
-<<<<<<< HEAD
-			/* This function transforms the SUB into the following sequence of x86 instructions:
-			 *
-			 * mov eax, [op1]       ; Move lower 32-bits of the first operand into eax
-			 * sub eax, [op2]       ; Sub lower 32-bits of second operand to eax
-			 * mov [result], eax    ; Save the result into the lower 32-bits of the result operand
-			 * mov eax, [op1+4]     ; Move upper 32-bits of the first operand into eax
-			 * sbb eax, [op2+4]     ; Sub with borrow upper 32-bits of the second operand to eax
-			 * mov [result+4], eax  ; Save the result into the upper 32-bits of the result operand
-			 *
-			 */
-
-			// This only works for memory operands (can't store I8/U8 in a register.)
-			// This fails for constant operands right now, which need to be extracted into memory
-			// with a literal/literal operand first - TODO
-			Operand eaxH = Operand.CreateCPURegister(BuiltInSigType.Int32, GeneralPurposeRegister.EAX);
-			Operand eaxL = Operand.CreateCPURegister(BuiltInSigType.UInt32, GeneralPurposeRegister.EAX);
-
-			Operand op1L, op1H, op2L, op2H, resL, resH;
-=======
 			Operand op0H, op1H, op2H, op0L, op1L, op2L;
 			SplitLongOperand(context.Result, out op0L, out op0H);
->>>>>>> 5d981e4a
 			SplitLongOperand(context.Operand1, out op1L, out op1H);
 			SplitLongOperand(context.Operand2, out op2L, out op2H);
 
@@ -315,22 +272,7 @@
 			newBlocks[13].AppendInstruction(X86.Jmp, newBlocks[14].BasicBlock);
 			LinkBlocks(newBlocks[13], newBlocks[14]);
 
-<<<<<<< HEAD
-			;
-
-			// ; Just the cleanup left to do.  edx:eax contains the quotient.  Set the sign
-			// ; according to the save value, cleanup the stack, and return.
-			// ;
-			// L4:
-			//        dec     edi             ; check to see if result is negative
-			//        jnz     short L8        ; if EDI == 0, result should be negative
-			//        neg     edx             ; otherwise, negate the result
-			//        neg     eax
-			//        sbb     edx,0
-			newBlocks[14].SetInstruction(X86.Dec, edi);
-=======
 			newBlocks[14].AppendInstruction(X86.Dec, edi, edi);
->>>>>>> 5d981e4a
 			newBlocks[14].AppendInstruction(X86.Branch, ConditionCode.NotEqual, newBlocks[16].BasicBlock);
 			newBlocks[14].AppendInstruction(X86.Jmp, newBlocks[15].BasicBlock);
 			LinkBlocks(newBlocks[14], newBlocks[15], newBlocks[16]);
@@ -1017,14 +959,6 @@
 					}
 				case CilElementType.U2: goto case CilElementType.U1;
 				case CilElementType.I4:
-<<<<<<< HEAD
-					context.SetInstruction(X86.Movzx, eax, op1L);
-					context.AppendInstruction(X86.Xor, edx, edx);
-					context.AppendInstruction(X86.Mov, op0L, eax);
-					context.AppendInstruction(X86.Mov, op0H, edx);
-					break;
-
-=======
 					{
 						Operand v1 = AllocateVirtualRegister(BuiltInSigType.Int32);
 						Operand v2 = AllocateVirtualRegister(BuiltInSigType.UInt32);
@@ -1035,7 +969,6 @@
 						context.AppendInstruction(X86.Mov, op0H, v2);
 						break;
 					}
->>>>>>> 5d981e4a
 				case CilElementType.U4:
 					{
 						Operand v1 = AllocateVirtualRegister(BuiltInSigType.Int32);
@@ -1243,13 +1176,7 @@
 			LinkBlocks(newBlocks[0], target, nextBlock.BasicBlock);
 
 			// Compare low dwords
-<<<<<<< HEAD
-			newBlocks[1].SetInstruction(X86.Cmp, null, op1L, op2L);
-
-			// Set the unsigned result...
-=======
 			newBlocks[1].AppendInstruction(X86.Cmp, null, op1L, op2L);
->>>>>>> 5d981e4a
 			newBlocks[1].AppendInstruction(X86.Branch, GetUnsignedConditionCode(conditionCode), target);
 			newBlocks[1].AppendInstruction(X86.Jmp, nextBlock.BasicBlock);
 			LinkBlocks(newBlocks[1], target, nextBlock.BasicBlock);
@@ -1289,13 +1216,7 @@
 			LinkBlocks(newBlocks[0], newBlocks[2], newBlocks[3]);
 
 			// Compare low dwords
-<<<<<<< HEAD
-			newBlocks[1].SetInstruction(X86.Cmp, null, op1L, op2L);
-
-			// Set the unsigned result...
-=======
 			newBlocks[1].AppendInstruction(X86.Cmp, null, op1L, op2L);
->>>>>>> 5d981e4a
 			newBlocks[1].AppendInstruction(X86.Branch, GetUnsignedConditionCode(conditionCode), newBlocks[2].BasicBlock);
 			newBlocks[1].AppendInstruction(X86.Jmp, newBlocks[3].BasicBlock);
 			LinkBlocks(newBlocks[1], newBlocks[2], newBlocks[3]);
@@ -1650,8 +1571,6 @@
 			}
 		}
 
-<<<<<<< HEAD
-=======
 		/// <summary>
 		/// Visitation function for CallInstruction.
 		/// </summary>
@@ -1696,7 +1615,6 @@
 			}
 		}
 
->>>>>>> 5d981e4a
 		#endregion IIRVisitor
 
 		#region IIRVisitor - Unused
@@ -1764,17 +1682,6 @@
 		void IIRVisitor.AddressOf(Context context)
 		{
 		}
-<<<<<<< HEAD
-
-		/// <summary>
-		/// Visitation function for CallInstruction.
-		/// </summary>
-		/// <param name="context">The context.</param>
-		void IIRVisitor.Call(Context context)
-		{
-		}
-=======
->>>>>>> 5d981e4a
 
 		/// <summary>
 		/// Visitation function for intrinsic the method call.
@@ -1844,11 +1751,7 @@
 		/// Visitation function for NopInstruction.
 		/// </summary>
 		/// <param name="context">The context.</param>
-<<<<<<< HEAD
-		void IIRVisitor.Return(Context context)
-=======
 		void IIRVisitor.Nop(Context context)
->>>>>>> 5d981e4a
 		{
 		}
 
@@ -1856,11 +1759,7 @@
 		/// Visitation function for MulFloatInstruction.
 		/// </summary>
 		/// <param name="context">The context.</param>
-<<<<<<< HEAD
-		void IIRVisitor.Nop(Context context)
-=======
 		void IIRVisitor.MulFloat(Context context)
->>>>>>> 5d981e4a
 		{
 		}
 
