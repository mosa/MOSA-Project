--- conflicted
+++ resolved
@@ -194,11 +194,7 @@
 			writer.Write(0);
 
 			// entry_addr - address of the entry point to invoke
-<<<<<<< HEAD
-			Linker.Link(LinkType.AbsoluteAddress, PatchType.I4, multibootHeader, (int)stream.Position, Linker.EntryPoint, 0);
-=======
-			Linker.Link(LinkType.AbsoluteAddress, PatchType.I4, multibootHeader, (int)stream.Position, 0, entryPoint, 0);
->>>>>>> e481d519
+			Linker.Link(LinkType.AbsoluteAddress, PatchType.I4, multibootHeader, (int)stream.Position, entryPoint, 0);
 			writer.Write(0);
 
 			// Write video settings if video has been specified, otherwise pad
