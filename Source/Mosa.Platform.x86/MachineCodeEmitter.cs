--- conflicted
+++ resolved
@@ -187,11 +187,7 @@
 					symbol = linker.GetSymbol(displacement.Name, section);
 				}
 
-<<<<<<< HEAD
-				linker.Link(LinkType.AbsoluteAddress, PatchType.I4, MethodName, SectionKind.Text, (int)codeStream.Position, 0, symbol, 0);
-=======
 				linker.Link(LinkType.AbsoluteAddress, PatchType.I4, SectionKind.Text, MethodName, (int)codeStream.Position, symbol, 0);
->>>>>>> 831c86c9
 				codeStream.WriteZeroBytes(4);
 			}
 			else
