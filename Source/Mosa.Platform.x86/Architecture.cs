--- conflicted
+++ resolved
@@ -58,21 +58,6 @@
 			GeneralPurposeRegister.EDI,
 
 			////////////////////////////////////////////////////////
-<<<<<<< HEAD
-			// MMX floating point registers
-			////////////////////////////////////////////////////////
-			MMXRegister.MM0,
-			MMXRegister.MM1,
-			MMXRegister.MM2,
-			MMXRegister.MM3,
-			MMXRegister.MM4,
-			MMXRegister.MM5,
-			MMXRegister.MM6,
-			MMXRegister.MM7,
-
-			////////////////////////////////////////////////////////
-=======
->>>>>>> 5d981e4a
 			// SSE 128-bit floating point registers
 			////////////////////////////////////////////////////////
 			SSE2Register.XMM0,
@@ -182,16 +167,10 @@
 				new ExceptionVectorStage()
 			);
 
-<<<<<<< HEAD
-			compilerPipeline.InsertAfterLast<TypeLayoutStage>(
-				new MethodTableBuilderStage()
-			);
-=======
 			//FIXME: Uncomment
 			//compilerPipeline.InsertAfterLast<TypeLayoutStage>(
 			//    new MethodTableBuilderStage()
 			//);
->>>>>>> 5d981e4a
 		}
 
 		/// <summary>
