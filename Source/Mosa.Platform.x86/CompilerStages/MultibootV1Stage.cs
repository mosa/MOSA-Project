--- conflicted
+++ resolved
@@ -31,11 +31,7 @@
 			basicBlocks.AddHeadBlock(block);
 			var ctx = new Context(block);
 
-<<<<<<< HEAD
-			ctx.AppendInstruction(X86.Sti);
-=======
 			ctx.AppendInstruction(X86.Cli);
->>>>>>> 8ca191b7
 
 			// Setup the stack and place the sentinel on the stack to indicate the start of the stack
 			ctx.AppendInstruction(X86.Mov32, esp, stackTop);
@@ -47,11 +43,7 @@
 			ctx.AppendInstruction(X86.MovStore32, null, multibootEAX, zero, eax);
 			ctx.AppendInstruction(X86.MovStore32, null, multibootEBX, zero, ebx);
 
-<<<<<<< HEAD
-			ctx.AppendInstruction(X86.Cli);
-=======
 			ctx.AppendInstruction(X86.Sti);
->>>>>>> 8ca191b7
 			ctx.AppendInstruction(X86.Call, null, entryPoint);
 			ctx.AppendInstruction(X86.Ret);
 
