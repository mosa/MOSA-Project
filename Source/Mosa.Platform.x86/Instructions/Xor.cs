﻿/*
 * (c) 2008 MOSA - The Managed Operating System Alliance
 *
 * Licensed under the terms of the New BSD License.
 *
 * Authors:
 *  Simon Wollwage (rootnode) <kintaro@think-in-co.de>
 *  Phil Garcia (tgiphil) <phil@thinkedge.com>
 */

using Mosa.Compiler.Framework;
using System;

namespace Mosa.Platform.x86.Instructions
{
	/// <summary>
	/// Representations the x86 xor instruction.
	/// </summary>
	public sealed class Xor : TwoOperandInstruction
	{
		#region Data Members

		private static readonly OpCode R_C = new OpCode(new byte[] { 0x81 }, 6);
		private static readonly OpCode R_M = new OpCode(new byte[] { 0x33 });
		private static readonly OpCode R_R = new OpCode(new byte[] { 0x33 });
		private static readonly OpCode M_R = new OpCode(new byte[] { 0x31 });
		private static readonly OpCode M_C = new OpCode(new byte[] { 0x81 }, 6);

		#endregion Data Members

		#region Methods

<<<<<<< HEAD
		public override RegisterBitmap GetInputRegisters(Context context)
		{
			// Special case when the input register does not matter, example: XOR EAX, EAX.

			if (context.Result.IsCPURegister && context.Operand1.IsCPURegister && context.Result.Register == context.Operand1.Register)
				return NoRegisters;

			return base.GetInputRegisters(context);
		}

=======
>>>>>>> 5d981e4a
		/// <summary>
		/// Computes the opcode.
		/// </summary>
		/// <param name="destination">The destination operand.</param>
		/// <param name="source">The source operand.</param>
		/// <param name="third">The third operand.</param>
		/// <returns></returns>
		protected override OpCode ComputeOpCode(Operand destination, Operand source, Operand third)
		{
			if (destination.IsRegister && third.IsConstant) return R_C;
			if (destination.IsRegister && third.IsMemoryAddress) return R_M;
			if (destination.IsRegister && third.IsRegister) return R_R;
			if (destination.IsMemoryAddress && third.IsRegister) return M_R;
			if (destination.IsMemoryAddress && third.IsConstant) return M_C;

			throw new ArgumentException(@"No opcode for operand type.");
		}

		/// <summary>
		/// Allows visitor based dispatch for this instruction object.
		/// </summary>
		/// <param name="visitor">The visitor object.</param>
		/// <param name="context">The context.</param>
		public override void Visit(IX86Visitor visitor, Context context)
		{
			visitor.Xor(context);
		}

		#endregion Methods
	}
}<|MERGE_RESOLUTION|>--- conflicted
+++ resolved
@@ -30,19 +30,6 @@
 
 		#region Methods
 
-<<<<<<< HEAD
-		public override RegisterBitmap GetInputRegisters(Context context)
-		{
-			// Special case when the input register does not matter, example: XOR EAX, EAX.
-
-			if (context.Result.IsCPURegister && context.Operand1.IsCPURegister && context.Result.Register == context.Operand1.Register)
-				return NoRegisters;
-
-			return base.GetInputRegisters(context);
-		}
-
-=======
->>>>>>> 5d981e4a
 		/// <summary>
 		/// Computes the opcode.
 		/// </summary>
