--- conflicted
+++ resolved
@@ -18,8 +18,6 @@
 	/// </summary>
 	public sealed class IRetd : X86Instruction
 	{
-<<<<<<< HEAD
-=======
 		#region Construction
 
 		/// <summary>
@@ -34,7 +32,6 @@
 
 		#region Properties
 
->>>>>>> 5d981e4a
 		/// <summary>
 		/// Gets the flow control.
 		/// </summary>
