--- conflicted
+++ resolved
@@ -17,8 +17,6 @@
 	/// </summary>
 	public class Roundss : X86Instruction
 	{
-<<<<<<< HEAD
-=======
 		#region Construction
 
 		/// <summary>
@@ -31,7 +29,6 @@
 
 		#endregion Construction
 
->>>>>>> 5d981e4a
 		private static readonly OpCode opcode = new OpCode(new byte[] { 0x66, 0x0F, 0x3A, 0x0A });
 
 		/// <summary>
