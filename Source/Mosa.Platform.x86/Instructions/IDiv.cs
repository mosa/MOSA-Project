--- conflicted
+++ resolved
@@ -23,21 +23,7 @@
 
 		#endregion Data Members
 
-<<<<<<< HEAD
-		#region Methods
-
-		/// <summary>
-		/// Gets the additional output registers.
-		/// </summary>
-		public override RegisterBitmap AdditionalOutputRegisters { get { return new RegisterBitmap(GeneralPurposeRegister.EAX, GeneralPurposeRegister.EDX); } }
-
-		/// <summary>
-		/// Gets the additional input registers.
-		/// </summary>
-		public override RegisterBitmap AdditionalInputRegisters { get { return new RegisterBitmap(GeneralPurposeRegister.EAX, GeneralPurposeRegister.EDX); } }
-=======
 		#region Construction
->>>>>>> 5d981e4a
 
 		/// <summary>
 		/// Initializes a new instance of <see cref="IDiv"/>.
