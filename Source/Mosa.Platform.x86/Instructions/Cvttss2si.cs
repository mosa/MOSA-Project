--- conflicted
+++ resolved
@@ -22,8 +22,6 @@
 		private static readonly OpCode opcode = new OpCode(new byte[] { 0xF3, 0x0F, 0x2C });
 
 		#endregion Data Members
-<<<<<<< HEAD
-=======
 
 		#region Construction
 
@@ -36,7 +34,6 @@
 		}
 
 		#endregion Construction
->>>>>>> 5d981e4a
 
 		#region Methods
 
