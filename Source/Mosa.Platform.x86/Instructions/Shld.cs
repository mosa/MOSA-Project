﻿/*
 * (c) 2008 MOSA - The Managed Operating System Alliance
 *
 * Licensed under the terms of the New BSD License.
 *
 * Authors:
 *  Simon Wollwage (rootnode) <rootnode@mosa-project.org>
 *  Phil Garcia (tgiphil) <phil@thinkedge.com>
 */

using Mosa.Compiler.Framework;
using System;

namespace Mosa.Platform.x86.Instructions
{
	/// <summary>
	/// Representations the x86 shld instruction.
	/// </summary>
	public class Shld : X86Instruction
	{
		#region Data Members

		private static readonly OpCode RM = new OpCode(new byte[] { 0x0F, 0xA5 });
		private static readonly OpCode C = new OpCode(new byte[] { 0x0F, 0xA4 });

		#endregion Data Members

		#region Construction

		/// <summary>
		/// Initializes a new instance of <see cref="Shld"/>.
		/// </summary>
		public Shld() :
			base(1, 3)
		{
		}

<<<<<<< HEAD
		#endregion Data Members
=======
		#endregion Construction
>>>>>>> 5d981e4a

		#region Methods

		/// <summary>
		/// Computes the opcode.
		/// </summary>
		/// <param name="destination">The destination operand.</param>
		/// <param name="source">The source operand.</param>
		/// <param name="third">The third operand.</param>
		/// <returns></returns>
		protected override OpCode ComputeOpCode(Operand destination, Operand source, Operand third)
		{
			throw new NotSupportedException();
		}

		/// <summary>
		/// Emits the specified platform instruction.
		/// </summary>
		/// <param name="context">The context.</param>
		/// <param name="emitter">The emitter.</param>
		protected override void Emit(Context context, MachineCodeEmitter emitter)
		{
			if (context.Operand3.IsConstant)
			{
				emitter.Emit(C, context.Operand2, context.Result, context.Operand3);
			}
			else
			{
				emitter.Emit(RM, context.Operand2, context.Result);
			}
		}

		/// <summary>
		/// Allows visitor based dispatch for this instruction object.
		/// </summary>
		/// <param name="visitor">The visitor object.</param>
		/// <param name="context">The context.</param>
		public override void Visit(IX86Visitor visitor, Context context)
		{
			visitor.Shld(context);
		}

		#endregion Methods
	}
}<|MERGE_RESOLUTION|>--- conflicted
+++ resolved
@@ -35,11 +35,7 @@
 		{
 		}
 
-<<<<<<< HEAD
-		#endregion Data Members
-=======
 		#endregion Construction
->>>>>>> 5d981e4a
 
 		#region Methods
 
