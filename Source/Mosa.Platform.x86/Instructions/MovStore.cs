﻿// Copyright (c) MOSA Project. Licensed under the New BSD License.

using Mosa.Compiler.Common;
using Mosa.Compiler.Framework;
using Mosa.Compiler.Framework.Platform;
using System.Diagnostics;

namespace Mosa.Platform.x86.Instructions
{
	/// <summary>
	/// Representations the x86 MovStore instruction.
	/// </summary>
	public sealed class MovStore : X86Instruction
	{
		#region Construction

		/// <summary>
		/// Initializes a new instance of <see cref="MovLoad"/>.
		/// </summary>
		public MovStore() :
			base(0, 3)
		{
		}

		#endregion Construction

		#region Properties

		public override bool ThreeTwoAddressConversion { get { return false; } }

		#endregion Properties

		#region Methods

		/// <summary>
		/// Emits the specified platform instruction.
		/// </summary>
		/// <param name="node">The node.</param>
		/// <param name="emitter">The emitter.</param>
		protected override void Emit(InstructionNode node, MachineCodeEmitter emitter)
		{
			Debug.Assert(node.ResultCount == 0);

			if (node.Operand1.IsConstant && node.Operand3.IsConstant)
			{
				MovImmediateToFixedMemory(node, emitter);
			}
			else if (node.Operand3.IsConstant)
			{
				MovImmediateToMemory(node, emitter);
			}
			else if (node.Operand1.IsConstant && node.Operand3.IsCPURegister)
			{
				MovRegToFixedMemory(node, emitter);
			}
			else
			{
				MovRegToMemory(node, emitter);
			}
		}

		private static void MovImmediateToMemory(InstructionNode node, MachineCodeEmitter emitter)
		{
			Debug.Assert(node.Operand3.IsConstant);

			int patchOffset;

			// immediate to memory	1100 011w: mod 000 r/m : immediate data
			var opcode = new OpcodeEncoder()
				.AppendConditionalPrefix(node.Size == InstructionSize.Size16, 0x66)  // 8:prefix: 16bit
				.AppendNibble(Bits.b1100)                                       // 4:opcode
				.Append3Bits(Bits.b011)                                         // 3:opcode
				.AppendWidthBit(node.Size != InstructionSize.Size8)             // 1:width
				.ModRegRMSIBDisplacement(true, node.Operand1, node.Operand3, node.Operand2) // Mod-Reg-RM-?SIB-?Displacement
				.AppendInteger(node.Operand3, node.Size)                        // 8/16/32:immediate
				.AppendConditionalPatchPlaceholder(node.Operand3.IsLinkerResolved, out patchOffset); // 32:memory

			if (node.Operand3.IsLinkerResolved)
<<<<<<< HEAD
				emitter.Emit(opcode, node.Operand3, 24 / 8 + (node.Size == InstructionSize.Size16 ? 1 : 0), node.Operand2.ConstantSignedInteger);
=======
				emitter.Emit(opcode, node.Operand3, patchOffset, node.Operand2.ConstantSignedInteger);
>>>>>>> 0c5dbda6
			else
				emitter.Emit(opcode);
		}

		private static void MovImmediateToFixedMemory(InstructionNode node, MachineCodeEmitter emitter)
		{
			Debug.Assert(node.Operand1.IsConstant);
			Debug.Assert(node.Operand2.IsResolvedConstant);
			Debug.Assert(node.Operand3.IsConstant);

			int patchOffset;

			// immediate to memory	1100 011w: mod 000 r/m : immediate data
			var opcode = new OpcodeEncoder()
				.AppendConditionalPrefix(node.Size == InstructionSize.Size16, 0x66)  // 8:prefix: 16bit
				.AppendNibble(Bits.b1100)                                       // 4:opcode
				.Append3Bits(Bits.b011)                                         // 3:opcode
				.AppendWidthBit(node.Size != InstructionSize.Size8)             // 1:width

				.AppendMod(Bits.b00)                                            // 2:mod (00)
				.Append3Bits(Bits.b000)                                         // 3:source (000)
				.AppendRM(node.Operand1)                                        // 3:r/m (destination)

				.AppendConditionalDisplacement(!node.Operand1.IsLinkerResolved, node.Operand1)   // 32:displacement value

				.AppendConditionalPatchPlaceholder(node.Operand1.IsLinkerResolved, out patchOffset)  // 32:memory
				.AppendInteger(node.Operand3, node.Size);                       // 8/16/32:immediate

			if (node.Operand1.IsLinkerResolved && !node.Operand3.IsLinkerResolved)
<<<<<<< HEAD
				emitter.Emit(opcode, node.Operand1, 2 + (node.Size == InstructionSize.Size16 ? 1 : 0), node.Operand2.ConstantSignedInteger);
=======
				emitter.Emit(opcode, node.Operand1, patchOffset, node.Operand2.ConstantSignedInteger);
>>>>>>> 0c5dbda6
			else if (node.Operand1.IsLinkerResolved && node.Operand3.IsLinkerResolved)
				throw new NotImplementCompilerException("not here");    // fixme: trouble!
			else
				emitter.Emit(opcode);
		}

		private static void MovRegToFixedMemory(InstructionNode node, MachineCodeEmitter emitter)
		{
			Debug.Assert(node.Operand3.IsCPURegister);
			Debug.Assert(!node.Operand3.IsConstant);
			Debug.Assert(node.Operand1.IsConstant);

			int patchOffset;

			// reg to memory	1000 100w: mod reg r/m
			var opcode = new OpcodeEncoder()
				.AppendConditionalPrefix(node.Size == InstructionSize.Size16, 0x66)  // 8:prefix: 16bit
				.AppendNibble(Bits.b1000)                                       // 4:opcode
				.Append3Bits(Bits.b100)                                         // 3:opcode
				.AppendWidthBit(node.Size != InstructionSize.Size8)             // 1:width

				.AppendMod(Bits.b00)                                            // 2:mod (00)
				.AppendRegister(node.Operand3)                                  // 3:source
				.AppendRegister(Bits.b101)                                      // 3:r/m (101=Fixed Displacement)

				.AppendConditionalPatchPlaceholder(node.Operand1.IsLinkerResolved, out patchOffset) // 32:memory
				.AppendConditionalIntegerValue(!node.Operand1.IsLinkerResolved, node.Operand1.ConstantUnsignedInteger); // 32:memory

			if (node.Operand1.IsLinkerResolved)
<<<<<<< HEAD
				emitter.Emit(opcode, node.Operand1, (opcode.Size - 32) / 8 + (node.Size == InstructionSize.Size16 ? 1 : 0), node.Operand2.ConstantSignedInteger);
=======
				emitter.Emit(opcode, node.Operand1, patchOffset, node.Operand2.ConstantSignedInteger);
>>>>>>> 0c5dbda6
			else
				emitter.Emit(opcode);
		}

		private static void MovRegToMemory(InstructionNode node, MachineCodeEmitter emitter)
		{
			Debug.Assert(node.Operand3.IsCPURegister);
			Debug.Assert(!node.Operand3.IsConstant);

			int patchOffset;

			// reg to memory	1000 100w: mod reg r/m
			var opcode = new OpcodeEncoder()
				.AppendConditionalPrefix(node.Size == InstructionSize.Size16, 0x66)  // 8:prefix: 16bit

				.AppendNibble(Bits.b1000)                                       // 4:opcode
				.Append3Bits(Bits.b100)                                         // 3:opcode
				.AppendWidthBit(node.Size != InstructionSize.Size8)             // 1:width

				// This opcode has a directionality bit, and it is set to 0
				// This means we must swap around operand1 and operand3, and set offsetDestination to false
				.ModRegRMSIBDisplacement(false, node.Operand3, node.Operand1, node.Operand2) // Mod-Reg-RM-?SIB-?Displacement

				.AppendConditionalPatchPlaceholder(node.Operand1.IsLinkerResolved, out patchOffset); // 32:displacement

			if (node.Operand1.IsLinkerResolved)
				emitter.Emit(opcode, node.Operand1, patchOffset);
			else
				emitter.Emit(opcode);
		}

		#endregion Methods
	}
}<|MERGE_RESOLUTION|>--- conflicted
+++ resolved
@@ -76,11 +76,7 @@
 				.AppendConditionalPatchPlaceholder(node.Operand3.IsLinkerResolved, out patchOffset); // 32:memory
 
 			if (node.Operand3.IsLinkerResolved)
-<<<<<<< HEAD
-				emitter.Emit(opcode, node.Operand3, 24 / 8 + (node.Size == InstructionSize.Size16 ? 1 : 0), node.Operand2.ConstantSignedInteger);
-=======
 				emitter.Emit(opcode, node.Operand3, patchOffset, node.Operand2.ConstantSignedInteger);
->>>>>>> 0c5dbda6
 			else
 				emitter.Emit(opcode);
 		}
@@ -110,13 +106,12 @@
 				.AppendInteger(node.Operand3, node.Size);                       // 8/16/32:immediate
 
 			if (node.Operand1.IsLinkerResolved && !node.Operand3.IsLinkerResolved)
-<<<<<<< HEAD
-				emitter.Emit(opcode, node.Operand1, 2 + (node.Size == InstructionSize.Size16 ? 1 : 0), node.Operand2.ConstantSignedInteger);
-=======
 				emitter.Emit(opcode, node.Operand1, patchOffset, node.Operand2.ConstantSignedInteger);
->>>>>>> 0c5dbda6
 			else if (node.Operand1.IsLinkerResolved && node.Operand3.IsLinkerResolved)
-				throw new NotImplementCompilerException("not here");    // fixme: trouble!
+			{
+				// fixme: trouble!
+				throw new NotImplementCompilerException("not here");
+			}
 			else
 				emitter.Emit(opcode);
 		}
@@ -144,11 +139,7 @@
 				.AppendConditionalIntegerValue(!node.Operand1.IsLinkerResolved, node.Operand1.ConstantUnsignedInteger); // 32:memory
 
 			if (node.Operand1.IsLinkerResolved)
-<<<<<<< HEAD
-				emitter.Emit(opcode, node.Operand1, (opcode.Size - 32) / 8 + (node.Size == InstructionSize.Size16 ? 1 : 0), node.Operand2.ConstantSignedInteger);
-=======
 				emitter.Emit(opcode, node.Operand1, patchOffset, node.Operand2.ConstantSignedInteger);
->>>>>>> 0c5dbda6
 			else
 				emitter.Emit(opcode);
 		}
