--- conflicted
+++ resolved
@@ -36,11 +36,7 @@
 		{
 		}
 
-<<<<<<< HEAD
-		#endregion Data Members
-=======
 		#endregion Construction
->>>>>>> 5d981e4a
 
 		#region Methods
 
