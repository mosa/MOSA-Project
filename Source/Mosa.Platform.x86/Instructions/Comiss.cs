﻿/*
 * (c) 2008 MOSA - The Managed Operating System Alliance
 *
 * Licensed under the terms of the New BSD License.
 *
 * Authors:
 *  Michael Ruck (grover) <sharpos@michaelruck.de>
 *  Phil Garcia (tgiphil) <phil@thinkedge.com>
 */

using Mosa.Compiler.Framework;
using System.Diagnostics;

namespace Mosa.Platform.x86.Instructions
{
	/// <summary>
	/// Intermediate representation for the x86 comisd instruction.
	/// </summary>
	public class Comiss : X86Instruction
	{
		#region Data Members

		private static readonly OpCode opcode = new OpCode(new byte[] { 0x0F, 0x2F });

		#endregion Data Members
<<<<<<< HEAD
=======

		#region Construction

		/// <summary>
		/// Initializes a new instance of <see cref="Cmp"/>.
		/// </summary>
		public Comiss() :
			base(0, 2)
		{
		}

		#endregion Construction
>>>>>>> 5d981e4a

		#region Methods

		/// <summary>
		/// Computes the opcode.
		/// </summary>
		/// <param name="destination">The destination operand.</param>
		/// <param name="source">The source operand.</param>
		/// <param name="third">The third operand.</param>
		/// <returns></returns>
		protected override OpCode ComputeOpCode(Operand destination, Operand source, Operand third)
		{
			Debug.Assert(source.IsRegister);

			return opcode;
		}

		/// <summary>
		/// Allows visitor based dispatch for this instruction object.
		/// </summary>
		/// <param name="visitor">The visitor object.</param>
		/// <param name="context">The context.</param>
		public override void Visit(IX86Visitor visitor, Context context)
		{
			visitor.Comiss(context);
		}

		#endregion Methods
	}
}<|MERGE_RESOLUTION|>--- conflicted
+++ resolved
@@ -23,8 +23,6 @@
 		private static readonly OpCode opcode = new OpCode(new byte[] { 0x0F, 0x2F });
 
 		#endregion Data Members
-<<<<<<< HEAD
-=======
 
 		#region Construction
 
@@ -37,7 +35,6 @@
 		}
 
 		#endregion Construction
->>>>>>> 5d981e4a
 
 		#region Methods
 
