﻿/*
 * (c) 2008 MOSA - The Managed Operating System Alliance
 *
 * Licensed under the terms of the New BSD License.
 *
 * Authors:
 *  Simon Wollwage (rootnode) <kintaro@think-in-co.de>
 *  Phil Garcia (tgiphil) <phil@thinkedge.com>
 */

using Mosa.Compiler.Framework;
using System;

namespace Mosa.Platform.x86.Instructions
{
	/// <summary>
	/// Representations the x86 shift left instruction.
	/// </summary>
	public sealed class Shl : X86Instruction
	{
		#region Data Members

		private static readonly OpCode C = new OpCode(new byte[] { 0xC1 }, 4);
		private static readonly OpCode C1 = new OpCode(new byte[] { 0xD1 }, 4);
		private static readonly OpCode RM = new OpCode(new byte[] { 0xD3 }, 4);

		#endregion Data Members

		#region Construction

		/// <summary>
		/// Initializes a new instance of <see cref="Shl"/>.
		/// </summary>
		public Shl() :
			base(1, 2)
		{
		}

<<<<<<< HEAD
		#endregion Data Members
=======
		#endregion Construction
>>>>>>> 5d981e4a

		#region Methods

		/// <summary>
<<<<<<< HEAD
		///
=======
		/// Computes the opcode.
>>>>>>> 5d981e4a
		/// </summary>
		/// <param name="destination">The destination operand.</param>
		/// <param name="source">The source operand.</param>
		/// <param name="third">The third operand.</param>
		/// <returns></returns>
		/// <exception cref="System.ArgumentException"></exception>
		protected override OpCode ComputeOpCode(Operand destination, Operand source, Operand third)
		{
			throw new NotSupportedException();
		}

		/// <summary>
		/// Emits the specified platform instruction.
		/// </summary>
		/// <param name="context">The context.</param>
		/// <param name="emitter">The emitter.</param>
		protected override void Emit(Context context, MachineCodeEmitter emitter)
		{
			if (context.Operand2.IsConstant)
			{
				if (context.Operand2.ValueAsLongInteger == 1)
				{
					emitter.Emit(C1, context.Result, null);
				}
				else
				{
					emitter.Emit(C, context.Result, context.Operand2);
				}
			}
			else
			{
				emitter.Emit(RM, context.Operand1, null);
			}
		}

		/// <summary>
		/// Allows visitor based dispatch for this instruction object.
		/// </summary>
		/// <param name="visitor">The visitor object.</param>
		/// <param name="context">The context.</param>
		public override void Visit(IX86Visitor visitor, Context context)
		{
			visitor.Shl(context);
		}

		#endregion Methods
	}
}<|MERGE_RESOLUTION|>--- conflicted
+++ resolved
@@ -36,20 +36,12 @@
 		{
 		}
 
-<<<<<<< HEAD
-		#endregion Data Members
-=======
 		#endregion Construction
->>>>>>> 5d981e4a
 
 		#region Methods
 
 		/// <summary>
-<<<<<<< HEAD
-		///
-=======
 		/// Computes the opcode.
->>>>>>> 5d981e4a
 		/// </summary>
 		/// <param name="destination">The destination operand.</param>
 		/// <param name="source">The source operand.</param>
