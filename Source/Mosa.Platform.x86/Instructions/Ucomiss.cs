--- conflicted
+++ resolved
@@ -23,8 +23,6 @@
 		private static readonly OpCode opcode = new OpCode(new byte[] { 0x0F, 0x2E });
 
 		#endregion Data Members
-<<<<<<< HEAD
-=======
 
 		#region Construction
 
@@ -37,7 +35,6 @@
 		}
 
 		#endregion Construction
->>>>>>> 5d981e4a
 
 		#region Methods
 
@@ -55,8 +52,6 @@
 			return opcode;
 		}
 
-<<<<<<< HEAD
-=======
 		/// <summary>
 		/// Emits the specified platform instruction.
 		/// </summary>
@@ -70,7 +65,6 @@
 			emitter.Emit(opCode, context.Operand1, context.Operand2);
 		}
 
->>>>>>> 5d981e4a
 		/// <summary>
 		/// Allows visitor based dispatch for this instruction object.
 		/// </summary>
