/*
 * (c) 2008 MOSA - The Managed Operating System Alliance
 *
 * Licensed under the terms of the New BSD License.
 *
 * Authors:
 *  Michael Ruck (grover) <sharpos@michaelruck.de>
 *  Scott Balmos <sbalmos@fastmail.fm>
 *  Phil Garcia (tgiphil) <phil@thinkedge.com>
 */

using Mosa.Compiler.Framework;
using Mosa.Compiler.Framework.Platform;
using Mosa.Compiler.Linker;
using Mosa.Compiler.Metadata;
using System;
using System.IO;

namespace Mosa.Platform.x86
{
	/// <summary>
	///
	/// </summary>
	public abstract class BaseTransformationStage : BasePlatformTransformationStage
	{
<<<<<<< HEAD
		#region Data members

		#endregion Data members

		#region IPipelineStage Members

		/// <summary>
		/// Retrieves the name of the compilation stage.
		/// </summary>
		/// <value>The name of the compilation stage.</value>
		public override string Name { get { return "x86." + this.GetType().Name; } }

		#endregion IPipelineStage Members
=======
		protected override string Platform { get { return "x86"; } }

		public static X86Instruction GetMove(Operand Destination, Operand Source)
		{
			//Debug.Assert(Destination.Type.Type == Source.Type.Type);

			if (Source.Type.Type == CilElementType.R4)
			{
				return X86.Movss;
			}
			else if (Source.Type.Type == CilElementType.R8)
			{
				return X86.Movsd;
			}
			else
			{
				return X86.Mov;
			}
		}
>>>>>>> 5d981e4a

		#region Emit Constant Methods

		/// <summary>
		/// Emits the constant operands.
		/// </summary>
		/// <param name="context">The context.</param>
		protected void EmitFloatingPointConstants(Context context)
		{
			if (context.OperandCount > 0)
				context.Operand1 = EmitFloatingPointConstant(context.Operand1);
			if (context.OperandCount > 1)
				context.Operand2 = EmitFloatingPointConstant(context.Operand2);
			if (context.OperandCount > 2)
				context.Operand3 = EmitFloatingPointConstant(context.Operand3);
		}

		/// <summary>
		/// This function emits a constant variable into the read-only data section.
		/// </summary>
		/// <param name="dop">The operand to emit as a constant.</param>
		/// <returns>An operand, which represents the reference to the read-only constant.</returns>
		/// <remarks>
		/// This function checks if the given operand needs to be moved into the read-only data
		/// section of the executable. For x86 this concerns only floating point operands, as these
		/// can't be specified in inline assembly.<para/>
		/// This function checks if the given operand needs to be moved and rewires the operand, if
		/// it must be moved.
		/// </remarks>
		protected Operand EmitFloatingPointConstant(Operand operand)
		{
			if (!operand.IsConstant || operand.StackType != StackTypeCode.F)
				return operand;

			int size, alignment;
			architecture.GetTypeRequirements(operand.Type, out size, out alignment);

			string name = String.Format("C_{0}", Guid.NewGuid());

			using (Stream stream = methodCompiler.Linker.Allocate(name, SectionKind.ROData, size, alignment))
			{
				using (BinaryWriter writer = new BinaryWriter(stream))
				{
					if (operand.Type.Type == CilElementType.R4)
					{
						writer.Write((float)operand.Value);
					}
					else if (operand.Type.Type == CilElementType.R8)
					{
						writer.Write((double)operand.Value);
					}
				}
			}
<<<<<<< HEAD

			// FIXME: Attach the label operand to the linker symbol
			// FIXME: Rename the operand to SymbolOperand
			// FIXME: Use the provided name to link
			return Operand.CreateLabel(cop.Type, name);
		}

=======

			return Operand.CreateLabel(operand.Type, name);
		}

>>>>>>> 5d981e4a
		#endregion Emit Constant Methods
	}
}<|MERGE_RESOLUTION|>--- conflicted
+++ resolved
@@ -23,21 +23,6 @@
 	/// </summary>
 	public abstract class BaseTransformationStage : BasePlatformTransformationStage
 	{
-<<<<<<< HEAD
-		#region Data members
-
-		#endregion Data members
-
-		#region IPipelineStage Members
-
-		/// <summary>
-		/// Retrieves the name of the compilation stage.
-		/// </summary>
-		/// <value>The name of the compilation stage.</value>
-		public override string Name { get { return "x86." + this.GetType().Name; } }
-
-		#endregion IPipelineStage Members
-=======
 		protected override string Platform { get { return "x86"; } }
 
 		public static X86Instruction GetMove(Operand Destination, Operand Source)
@@ -57,7 +42,6 @@
 				return X86.Mov;
 			}
 		}
->>>>>>> 5d981e4a
 
 		#region Emit Constant Methods
 
@@ -111,20 +95,10 @@
 					}
 				}
 			}
-<<<<<<< HEAD
-
-			// FIXME: Attach the label operand to the linker symbol
-			// FIXME: Rename the operand to SymbolOperand
-			// FIXME: Use the provided name to link
-			return Operand.CreateLabel(cop.Type, name);
-		}
-
-=======
 
 			return Operand.CreateLabel(operand.Type, name);
 		}
 
->>>>>>> 5d981e4a
 		#endregion Emit Constant Methods
 	}
 }