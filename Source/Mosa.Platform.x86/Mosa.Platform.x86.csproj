--- conflicted
+++ resolved
@@ -107,11 +107,8 @@
     <Compile Include="Intrinsic\GetAssemblyListTable.cs" />
     <Compile Include="Intrinsic\GetExceptionRegister.cs" />
     <Compile Include="Intrinsic\GetMethodExceptionLookupTable.cs" />
-<<<<<<< HEAD
     <Compile Include="Intrinsic\Out16.cs" />
     <Compile Include="Intrinsic\Out32.cs" />
-=======
->>>>>>> 6cdf58c9
     <Compile Include="Intrinsic\Pause.cs" />
     <Compile Include="Intrinsic\LockSet32.cs" />
     <Compile Include="Intrinsic\SyncCompareAndSwap.cs" />
@@ -161,11 +158,8 @@
     <Compile Include="Intrinsic\Lgdt.cs" />
     <Compile Include="Intrinsic\Lidt.cs" />
     <Compile Include="Intrinsic\Nop.cs" />
-<<<<<<< HEAD
     <Compile Include="Intrinsic\Out8.cs" />
-=======
     <Compile Include="Intrinsic\Out.cs" />
->>>>>>> 6cdf58c9
     <Compile Include="Intrinsic\Sti.cs" />
     <Compile Include="Stages\CheckOperandCountStage.cs" />
     <Compile Include="Stages\MethodTableBuilderStage.cs" />
