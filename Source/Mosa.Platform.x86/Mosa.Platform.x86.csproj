﻿<?xml version="1.0" encoding="utf-8"?>
<Project DefaultTargets="Build" xmlns="http://schemas.microsoft.com/developer/msbuild/2003" ToolsVersion="12.0">
  <PropertyGroup>
    <ProjectType>Local</ProjectType>
    <ProductVersion>9.0.21022</ProductVersion>
    <SchemaVersion>2.0</SchemaVersion>
    <ProjectGuid>{DE30CBE9-50F3-4A3E-BCC9-A8A36348530E}</ProjectGuid>
    <Configuration Condition=" '$(Configuration)' == '' ">Debug</Configuration>
    <Platform Condition=" '$(Platform)' == '' ">AnyCPU</Platform>
    <AssemblyKeyContainerName>
    </AssemblyKeyContainerName>
    <AssemblyName>Mosa.Platform.x86</AssemblyName>
    <DefaultClientScript>JScript</DefaultClientScript>
    <DefaultHTMLPageLayout>Grid</DefaultHTMLPageLayout>
    <DefaultTargetSchema>IE50</DefaultTargetSchema>
    <DelaySign>false</DelaySign>
    <TargetFrameworkVersion>v4.6</TargetFrameworkVersion>
    <OutputType>Library</OutputType>
    <AppDesignerFolder>
    </AppDesignerFolder>
    <RootNamespace>Mosa.Platform.x86</RootNamespace>
    <FileUpgradeFlags>
    </FileUpgradeFlags>
    <OldToolsVersion>3.5</OldToolsVersion>
    <UpgradeBackupLocation />
    <TargetFrameworkProfile />
  </PropertyGroup>
  <PropertyGroup Condition=" '$(Configuration)|$(Platform)' == 'Debug|AnyCPU' ">
    <BaseAddress>285212672</BaseAddress>
    <ConfigurationOverrideFile>
    </ConfigurationOverrideFile>
    <DefineConstants>DEBUG;TRACE</DefineConstants>
    <DocumentationFile>
    </DocumentationFile>
    <DebugSymbols>true</DebugSymbols>
    <FileAlignment>4096</FileAlignment>
    <Optimize>false</Optimize>
    <OutputPath>..\..\bin\</OutputPath>
    <RegisterForComInterop>False</RegisterForComInterop>
    <RemoveIntegerChecks>False</RemoveIntegerChecks>
    <TreatWarningsAsErrors>true</TreatWarningsAsErrors>
    <WarningLevel>4</WarningLevel>
    <DebugType>full</DebugType>
    <NoWarn>0414</NoWarn>
    <Prefer32Bit>false</Prefer32Bit>
  </PropertyGroup>
  <PropertyGroup Condition=" '$(Configuration)|$(Platform)' == 'Release|AnyCPU' ">
    <DebugSymbols>True</DebugSymbols>
    <DebugType>full</DebugType>
    <BaseAddress>285212672</BaseAddress>
    <ConfigurationOverrideFile>
    </ConfigurationOverrideFile>
    <DefineConstants>TRACE</DefineConstants>
    <DocumentationFile>
    </DocumentationFile>
    <FileAlignment>4096</FileAlignment>
    <Optimize>true</Optimize>
    <OutputPath>..\..\bin\</OutputPath>
    <RegisterForComInterop>False</RegisterForComInterop>
    <RemoveIntegerChecks>False</RemoveIntegerChecks>
    <TreatWarningsAsErrors>true</TreatWarningsAsErrors>
    <WarningLevel>2</WarningLevel>
    <Prefer32Bit>false</Prefer32Bit>
  </PropertyGroup>
  <ItemGroup>
    <Reference Include="System" />
  </ItemGroup>
  <ItemGroup>
    <ProjectReference Include="..\Mosa.Compiler.Common\Mosa.Compiler.Common.csproj">
      <Project>{0B1011A6-8FCD-4F9E-BBB8-8DB86E23D2E8}</Project>
      <Name>Mosa.Compiler.Common</Name>
    </ProjectReference>
    <ProjectReference Include="..\Mosa.Compiler.Trace\Mosa.Compiler.Trace.csproj">
      <Project>{540beac7-a2c3-4c46-9f4a-e6e1df4ef6fc}</Project>
      <Name>Mosa.Compiler.Trace</Name>
    </ProjectReference>
    <ProjectReference Include="..\Mosa.Compiler.Framework\Mosa.Compiler.Framework.csproj">
      <Project>{75A12A8A-8C8F-4D1E-801B-689D8F781BF4}</Project>
      <Name>Mosa.Compiler.Framework</Name>
    </ProjectReference>
    <ProjectReference Include="..\Mosa.Compiler.MosaTypeSystem\Mosa.Compiler.MosaTypeSystem.csproj">
      <Project>{5f30a68e-05bf-40ea-b576-5ebcde520559}</Project>
      <Name>Mosa.Compiler.MosaTypeSystem</Name>
    </ProjectReference>
    <ProjectReference Include="..\Mosa.Compiler.Linker\Mosa.Compiler.Linker.csproj">
      <Project>{65866a51-b229-44c5-ac81-87a90fa1741c}</Project>
      <Name>Mosa.Compiler.Linker</Name>
    </ProjectReference>
  </ItemGroup>
  <ItemGroup>
    <Compile Include="Architecture.cs">
      <SubType>Code</SubType>
    </Compile>
    <Compile Include="ArchitectureFeatureFlags.cs">
      <SubType>Code</SubType>
    </Compile>
    <Compile Include="BaseTransformationStage.cs" />
    <Compile Include="Instructions\Btr.cs" />
    <Compile Include="Instructions\Cmovcc.cs" />
    <Compile Include="Instructions\CmpXchgLoad.cs" />
    <Compile Include="Instructions\Lea.cs" />
    <Compile Include="Instructions\Movaps.cs" />
    <Compile Include="Instructions\MovupsStore.cs" />
    <Compile Include="Instructions\MovupsLoad.cs" />
    <Compile Include="Instructions\Movd.cs" />
    <Compile Include="Instructions\MovapsLoad.cs" />
    <Compile Include="Instructions\MovssLoad.cs" />
    <Compile Include="Instructions\MovssStore.cs" />
    <Compile Include="Instructions\MovsdStore.cs" />
    <Compile Include="Instructions\MovsdLoad.cs" />
    <Compile Include="Instructions\MovzxLoad.cs" />
    <Compile Include="Instructions\MovsxLoad.cs" />
    <Compile Include="Instructions\Pextrd.cs" />
    <Compile Include="Instructions\Movups.cs" />
    <Compile Include="Instructions\MovStore.cs" />
    <Compile Include="Instructions\MovLoad.cs" />
    <Compile Include="Instructions\MovCR.cs" />
    <Compile Include="Instructions\IMul.cs" />
    <Compile Include="Instructions\Bts.cs" />
    <Compile Include="Instructions\PXor.cs" />
    <Compile Include="Instructions\Test.cs" />
    <Compile Include="Instructions\TwoOperandInstruction.cs" />
    <Compile Include="Instructions\AddSD.cs" />
    <Compile Include="Intrinsic\Div.cs" />
    <Compile Include="Intrinsic\AllocateStackSpace.cs" />
    <Compile Include="Intrinsic\FrameCallRetR8.cs" />
    <Compile Include="Intrinsic\FrameCallRetU8.cs" />
    <Compile Include="Intrinsic\FrameCallRetU4.cs" />
    <Compile Include="Intrinsic\FrameCall.cs" />
    <Compile Include="Intrinsic\FrameIRet.cs" />
    <Compile Include="Intrinsic\Get32.cs" />
    <Compile Include="Intrinsic\Get16.cs" />
    <Compile Include="Intrinsic\FrameJump.cs" />
    <Compile Include="Intrinsic\GetCS.cs" />
    <Compile Include="Intrinsic\GetFS.cs" />
    <Compile Include="Intrinsic\GetExceptionRegister.cs" />
    <Compile Include="Intrinsic\GetMethodExceptionLookupTable.cs" />
    <Compile Include="Intrinsic\GetMultibootEAX.cs" />
    <Compile Include="Intrinsic\GetMultibootEBX.cs" />
    <Compile Include="Intrinsic\Int.cs" />
    <Compile Include="Intrinsic\In16.cs" />
    <Compile Include="Intrinsic\In32.cs" />
    <Compile Include="Intrinsic\Memclr256.cs" />
    <Compile Include="Intrinsic\Memcpy256.cs" />
    <Compile Include="Intrinsic\Out16.cs" />
    <Compile Include="Intrinsic\Out32.cs" />
    <Compile Include="Intrinsic\Pause.cs" />
    <Compile Include="Intrinsic\LockSet.cs" />
    <Compile Include="Intrinsic\Remainder.cs" />
    <Compile Include="Intrinsic\SetFS.cs" />
    <Compile Include="Intrinsic\SyncCompareAndSwap.cs" />
    <Compile Include="Properties\AssemblyInfo.cs" />
    <Compile Include="Stages\BuildStackStage.cs" />
<<<<<<< HEAD
    <Compile Include="Stages\SSESetupStage.cs" />
=======
    <Compile Include="Stages\ConversionPhaseStage.cs" />
    <Compile Include="Stages\StartUpStage.cs" />
    <Compile Include="Stages\SSEInitStage.cs" />
>>>>>>> e481d519
    <Compile Include="Stages\FloatingPointStage.cs" />
    <Compile Include="Stages\FinalTweakTransformationStage.cs" />
    <Compile Include="Stages\SimpleDeadCodeRemovalStage.cs" />
    <Compile Include="Instructions\Mulsd.cs" />
    <Compile Include="Instructions\DivSD.cs" />
    <Compile Include="Instructions\RoundSD.cs" />
    <Compile Include="Instructions\SubSD.cs" />
    <Compile Include="Stages\AddressModeConversionStage.cs" />
    <Compile Include="ControlRegister.cs" />
    <Compile Include="Stages\FixedRegisterAssignmentStage.cs" />
    <Compile Include="Instructions\FarJmp.cs" />
    <Compile Include="Instructions\Leave.cs" />
    <Compile Include="Instructions\RoundSS.cs" />
    <Compile Include="Stages\InterruptVectorStage.cs" />
    <Compile Include="Intrinsic\GetEBP.cs" />
    <Compile Include="Intrinsic\GetMethodLookupTable.cs" />
    <Compile Include="Intrinsic\Cli.cs" />
    <Compile Include="Intrinsic\GetControlRegisterBase.cs" />
    <Compile Include="Intrinsic\GetCR0.cs" />
    <Compile Include="Intrinsic\GetCR2.cs" />
    <Compile Include="Intrinsic\GetCR3.cs" />
    <Compile Include="Intrinsic\GetCR4.cs" />
    <Compile Include="Intrinsic\In8.cs" />
    <Compile Include="Intrinsic\SetControlRegisterBase.cs" />
    <Compile Include="Intrinsic\SetCR0.cs" />
    <Compile Include="Intrinsic\SetCR2.cs" />
    <Compile Include="Intrinsic\SetCR3.cs" />
    <Compile Include="Intrinsic\SetCR4.cs" />
    <Compile Include="Intrinsic\Get8.cs" />
    <Compile Include="Intrinsic\Hlt.cs" />
    <Compile Include="Intrinsic\Set.cs" />
    <Compile Include="Intrinsic\CpuIdEax.cs" />
    <Compile Include="Intrinsic\CpuIdEbx.cs" />
    <Compile Include="Intrinsic\CpuIdEcx.cs" />
    <Compile Include="Intrinsic\CpuIdEdx.cs" />
    <Compile Include="Intrinsic\CpuId.cs" />
    <Compile Include="Intrinsic\Invlpg.cs" />
    <Compile Include="Intrinsic\GetIDTJumpLocation.cs" />
    <Compile Include="Intrinsic\Lgdt.cs" />
    <Compile Include="Intrinsic\Lidt.cs" />
    <Compile Include="Intrinsic\Nop.cs" />
    <Compile Include="Intrinsic\Out8.cs" />
    <Compile Include="Intrinsic\Sti.cs" />
    <Compile Include="Stages\MethodTableBuilderStage.cs" />
    <Compile Include="SegmentRegister.cs" />
    <Compile Include="Instructions\Branch.cs" />
    <Compile Include="Instructions\Cvttsd2si.cs" />
    <Compile Include="Instructions\Cvttss2si.cs" />
    <Compile Include="Instructions\Div.cs" />
    <Compile Include="Instructions\Jmp.cs" />
    <Compile Include="Stages\Multiboot0695Stage.cs" />
    <Compile Include="Instructions\Call.cs" />
    <Compile Include="Instructions\Movsd.cs" />
    <Compile Include="Instructions\Movss.cs" />
    <Compile Include="Instructions\Ret.cs" />
    <Compile Include="Instructions\Movzx.cs" />
    <Compile Include="Instructions\Movsx.cs" />
    <Compile Include="MachineCodeEmitter.cs" />
    <Compile Include="Stages\TweakTransformationStage.cs" />
    <Compile Include="Instructions\Adc.cs" />
    <Compile Include="Instructions\Add.cs" />
    <Compile Include="Instructions\Cdq.cs" />
    <Compile Include="Instructions\Cmp.cs" />
    <Compile Include="Instructions\Comisd.cs" />
    <Compile Include="Instructions\Comiss.cs" />
    <Compile Include="Instructions\Break.cs" />
    <Compile Include="Instructions\Cvtsd2ss.cs" />
    <Compile Include="Instructions\Cvtsi2sd.cs" />
    <Compile Include="Instructions\Cvtsi2ss.cs" />
    <Compile Include="Instructions\Cvtss2sd.cs" />
    <Compile Include="Instructions\Dec.cs" />
    <Compile Include="Instructions\IDiv.cs" />
    <Compile Include="Instructions\Inc.cs" />
    <Compile Include="X86.cs" />
    <Compile Include="Instructions\Int.cs" />
    <Compile Include="Intrinsic\BochsDebug.cs" />
    <Compile Include="Instructions\Cld.cs" />
    <Compile Include="Instructions\Cli.cs" />
    <Compile Include="Instructions\CmpXchg.cs" />
    <Compile Include="Instructions\CpuId.cs" />
    <Compile Include="Instructions\Hlt.cs" />
    <Compile Include="Instructions\In.cs" />
    <Compile Include="Instructions\Invlpg.cs" />
    <Compile Include="Instructions\IRetd.cs" />
    <Compile Include="Instructions\Lgdt.cs" />
    <Compile Include="Instructions\Lidt.cs" />
    <Compile Include="Instructions\Lock.cs" />
    <Compile Include="Instructions\Out.cs" />
    <Compile Include="Instructions\Pause.cs" />
    <Compile Include="Instructions\Popad.cs" />
    <Compile Include="Instructions\Popfd.cs" />
    <Compile Include="Instructions\Pop.cs" />
    <Compile Include="Instructions\Pushad.cs" />
    <Compile Include="Instructions\Pushfd.cs" />
    <Compile Include="Instructions\Push.cs" />
    <Compile Include="Instructions\Rcr.cs" />
    <Compile Include="Instructions\Rdmsr.cs" />
    <Compile Include="Instructions\Rdpmc.cs" />
    <Compile Include="Instructions\Rdtsc.cs" />
    <Compile Include="Instructions\Rep.cs" />
    <Compile Include="Instructions\Sti.cs" />
    <Compile Include="Instructions\Stos.cs" />
    <Compile Include="Instructions\Xchg.cs" />
    <Compile Include="Instructions\And.cs" />
    <Compile Include="Instructions\Not.cs" />
    <Compile Include="Instructions\Or.cs" />
    <Compile Include="Instructions\Xor.cs" />
    <Compile Include="Instructions\Mov.cs" />
    <Compile Include="Instructions\Mul.cs" />
    <Compile Include="Instructions\Neg.cs" />
    <Compile Include="Instructions\Sar.cs" />
    <Compile Include="Instructions\Sbb.cs" />
    <Compile Include="Instructions\Setcc.cs" />
    <Compile Include="Instructions\Shld.cs" />
    <Compile Include="Instructions\Shl.cs" />
    <Compile Include="Instructions\Shrd.cs" />
    <Compile Include="Instructions\Shr.cs" />
    <Compile Include="Instructions\AddSS.cs" />
    <Compile Include="Instructions\DivSS.cs" />
    <Compile Include="Instructions\Mulss.cs" />
    <Compile Include="Instructions\SubSS.cs" />
    <Compile Include="Instructions\Sub.cs" />
    <Compile Include="Instructions\Ucomisd.cs" />
    <Compile Include="Instructions\Ucomiss.cs" />
    <Compile Include="OpCode.cs" />
    <Compile Include="X86Instruction.cs" />
    <Compile Include="Instructions\Nop.cs" />
    <Compile Include="DefaultCallingConvention.cs">
      <SubType>Code</SubType>
    </Compile>
    <Compile Include="GeneralPurposeRegister.cs">
      <SubType>Code</SubType>
    </Compile>
    <Compile Include="Stages\IRTransformationStage.cs">
      <SubType>Code</SubType>
    </Compile>
    <Compile Include="Stages\LongOperandTransformationStage.cs">
      <SubType>Code</SubType>
    </Compile>
    <Compile Include="SSE2Register.cs">
      <SubType>Code</SubType>
    </Compile>
    <Compile Include="X86OpcodeEncoder.cs" />
  </ItemGroup>
  <ItemGroup />
  <Import Project="$(MSBuildBinPath)\Microsoft.CSHARP.Targets" />
  <PropertyGroup>
    <PreBuildEvent>
    </PreBuildEvent>
    <PostBuildEvent>
    </PostBuildEvent>
  </PropertyGroup>
</Project><|MERGE_RESOLUTION|>--- conflicted
+++ resolved
@@ -151,13 +151,8 @@
     <Compile Include="Intrinsic\SyncCompareAndSwap.cs" />
     <Compile Include="Properties\AssemblyInfo.cs" />
     <Compile Include="Stages\BuildStackStage.cs" />
-<<<<<<< HEAD
-    <Compile Include="Stages\SSESetupStage.cs" />
-=======
-    <Compile Include="Stages\ConversionPhaseStage.cs" />
     <Compile Include="Stages\StartUpStage.cs" />
     <Compile Include="Stages\SSEInitStage.cs" />
->>>>>>> e481d519
     <Compile Include="Stages\FloatingPointStage.cs" />
     <Compile Include="Stages\FinalTweakTransformationStage.cs" />
     <Compile Include="Stages\SimpleDeadCodeRemovalStage.cs" />
