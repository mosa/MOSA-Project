﻿/*
 * (c) 2008 MOSA - The Managed Operating System Alliance
 *
 * Licensed under the terms of the New BSD License.
 *
 * Authors:
 *  Simon Wollwage (rootnode) <kintaro@think-in-co.de>
 */

using Mosa.Compiler.Framework;
<<<<<<< HEAD
using Mosa.Compiler.TypeSystem;
=======
>>>>>>> 5d981e4a

namespace Mosa.Platform.x86.Intrinsic
{
	/// <summary>
	/// Representations the x86 in instruction.
	/// </summary>
	public sealed class In : IIntrinsicPlatformMethod
	{
		#region Methods

		/// <summary>
		/// Replaces the intrinsic call site
		/// </summary>
		/// <param name="context">The context.</param>
		/// <param name="typeSystem">The type system.</param>
		void IIntrinsicPlatformMethod.ReplaceIntrinsicCall(Context context, BaseMethodCompiler methodCompiler)
		{
			context.SetInstruction(X86.In, context.Result, context.Operand1);
		}

		#endregion Methods
	}
}<|MERGE_RESOLUTION|>--- conflicted
+++ resolved
@@ -8,10 +8,6 @@
  */
 
 using Mosa.Compiler.Framework;
-<<<<<<< HEAD
-using Mosa.Compiler.TypeSystem;
-=======
->>>>>>> 5d981e4a
 
 namespace Mosa.Platform.x86.Intrinsic
 {
