--- conflicted
+++ resolved
@@ -134,14 +134,8 @@
 						if (i >= services.Count)
 							break;
 
-<<<<<<< HEAD
-						service = services[i]; i++;
-
-						//service = services[i++];
-=======
 						//service = services[i]; i++;
 						service = services[i++];
->>>>>>> b8636a2a
 					}
 
 					service.PostEvent(serviceEvent);
