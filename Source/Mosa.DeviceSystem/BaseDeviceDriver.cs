﻿// Copyright (c) MOSA Project. Licensed under the New BSD License.

namespace Mosa.DeviceSystem
{
	/// <summary>
	/// Abstract class for hardware devices
	/// </summary>
	public abstract class BaseDeviceDriver
	{
		protected Device Device;

<<<<<<< HEAD
		protected DeviceManagerService DeviceManager { get { return Device.DeviceManager; } }
=======
		protected DeviceService DeviceService { get { return Device.DeviceService; } }
>>>>>>> c80a4556

		protected object _lock = new object();

		/// <summary>
		/// Sets up the this device.
		/// </summary>
		/// <param name="device">The device.</param>
		public virtual void Setup(Device device)
		{
			Device = device;
			Device.Status = DeviceStatus.Initializing;
		}

		/// <summary>
		/// Initializes this device.
		/// </summary>
		public abstract void Initialize();

		/// <summary>
		/// Probes this instance.
		/// </summary>
		public virtual void Probe()
		{
			Device.Status = DeviceStatus.NotFound;
		}

		/// <summary>
		/// Starts this hardware device.
		/// </summary>
		public virtual void Start()
		{
			Device.Status = DeviceStatus.Error;
		}

		/// <summary>
		/// Stops this hardware device.
		/// </summary>
		public virtual void Stop()
		{
		}

		/// <summary>
		/// Called when an interrupt is received.
		/// </summary>
		/// <returns></returns>
		public virtual bool OnInterrupt()
		{
			return false;
		}
	}
}<|MERGE_RESOLUTION|>--- conflicted
+++ resolved
@@ -9,11 +9,7 @@
 	{
 		protected Device Device;
 
-<<<<<<< HEAD
-		protected DeviceManagerService DeviceManager { get { return Device.DeviceManager; } }
-=======
 		protected DeviceService DeviceService { get { return Device.DeviceService; } }
->>>>>>> c80a4556
 
 		protected object _lock = new object();
 
