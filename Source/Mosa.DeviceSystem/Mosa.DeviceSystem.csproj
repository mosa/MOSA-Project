﻿<?xml version="1.0" encoding="utf-8"?>
<Project DefaultTargets="Build" xmlns="http://schemas.microsoft.com/developer/msbuild/2003" ToolsVersion="12.0">
  <PropertyGroup>
    <ProjectType>Local</ProjectType>
    <ProductVersion>9.0.30729</ProductVersion>
    <SchemaVersion>2.0</SchemaVersion>
    <ProjectGuid>{6509477A-7360-4937-A1B9-26FED0A75CDA}</ProjectGuid>
    <Configuration Condition=" '$(Configuration)' == '' ">Debug</Configuration>
    <Platform Condition=" '$(Platform)' == '' ">AnyCPU</Platform>
    <AssemblyKeyContainerName>
    </AssemblyKeyContainerName>
    <AssemblyName>Mosa.DeviceSystem</AssemblyName>
    <DefaultClientScript>JScript</DefaultClientScript>
    <DefaultHTMLPageLayout>Grid</DefaultHTMLPageLayout>
    <DefaultTargetSchema>IE50</DefaultTargetSchema>
    <TargetFrameworkVersion>v4.7.2</TargetFrameworkVersion>
    <OutputType>Library</OutputType>
    <RootNamespace>Mosa.DeviceSystem</RootNamespace>
    <FileUpgradeFlags>
    </FileUpgradeFlags>
    <OldToolsVersion>3.5</OldToolsVersion>
    <UpgradeBackupLocation />
    <TargetFrameworkProfile />
    <NoStdLib>true</NoStdLib>
  </PropertyGroup>
  <PropertyGroup Condition=" '$(Configuration)|$(Platform)' == 'Debug|AnyCPU' ">
    <BaseAddress>285212672</BaseAddress>
    <ConfigurationOverrideFile>
    </ConfigurationOverrideFile>
    <DefineConstants>DEBUG;TRACE</DefineConstants>
    <DocumentationFile>
    </DocumentationFile>
    <DebugSymbols>true</DebugSymbols>
    <FileAlignment>4096</FileAlignment>
    <Optimize>false</Optimize>
    <OutputPath>..\..\bin\</OutputPath>
    <RegisterForComInterop>False</RegisterForComInterop>
    <RemoveIntegerChecks>False</RemoveIntegerChecks>
    <TreatWarningsAsErrors>false</TreatWarningsAsErrors>
    <WarningLevel>4</WarningLevel>
    <DebugType>full</DebugType>
    <NoWarn>1685</NoWarn>
    <Prefer32Bit>false</Prefer32Bit>
  </PropertyGroup>
  <PropertyGroup Condition=" '$(Configuration)|$(Platform)' == 'Release|AnyCPU' ">
    <DebugSymbols>True</DebugSymbols>
    <DebugType>full</DebugType>
    <BaseAddress>285212672</BaseAddress>
    <ConfigurationOverrideFile>
    </ConfigurationOverrideFile>
    <DefineConstants>TRACE</DefineConstants>
    <DocumentationFile>..\..\bin\Mosa.DeviceSystem.xml</DocumentationFile>
    <FileAlignment>4096</FileAlignment>
    <Optimize>true</Optimize>
    <OutputPath>..\..\bin\</OutputPath>
    <RegisterForComInterop>False</RegisterForComInterop>
    <RemoveIntegerChecks>False</RemoveIntegerChecks>
    <TreatWarningsAsErrors>true</TreatWarningsAsErrors>
    <WarningLevel>2</WarningLevel>
    <NoWarn>1685</NoWarn>
    <Prefer32Bit>false</Prefer32Bit>
  </PropertyGroup>
  <ItemGroup>
    <ProjectReference Include="..\Mosa.Korlib\Mosa.Korlib.csproj">
      <Project>{631bc4f3-e2d8-4319-814c-13904caa17ce}</Project>
      <Name>Mosa.Korlib</Name>
    </ProjectReference>
    <ProjectReference Include="..\Mosa.Runtime\Mosa.Runtime.csproj">
      <Project>{77961864-DB33-4189-804F-D774022C96E2}</Project>
      <Name>Mosa.Runtime</Name>
    </ProjectReference>
  </ItemGroup>
  <ItemGroup>
    <Compile Include="BaseDeviceConfiguration.cs" />
<<<<<<< HEAD
    <Compile Include="BaseService.cs" />
    <Compile Include="ServiceManager.cs" />
    <Compile Include="DiskDeviceMountDeamon.cs" />
    <Compile Include="BaseMountDaemon.cs" />
=======
    <Compile Include="PCIDeviceService.cs" />
    <Compile Include="ServiceEventType.cs" />
    <Compile Include="ServiceEvent.cs" />
    <Compile Include="BaseService.cs" />
    <Compile Include="ServiceManager.cs" />
    <Compile Include="DiskDeviceService.cs" />
>>>>>>> c80a4556
    <Compile Include="Color.cs">
      <SubType>Code</SubType>
    </Compile>
    <Compile Include="ColorPalette.cs">
      <SubType>Code</SubType>
    </Compile>
    <Compile Include="CHS.cs" />
    <Compile Include="DataBlock.cs" />
    <Compile Include="DeviceBusType.cs" />
    <Compile Include="DeviceDriverPhysicalMemory.cs" />
    <Compile Include="DeviceDriverStartStatus.cs" />
<<<<<<< HEAD
    <Compile Include="DeviceManagerService.cs" />
=======
    <Compile Include="DeviceService.cs" />
>>>>>>> c80a4556
    <Compile Include="DeviceStatus.cs" />
    <Compile Include="Device.cs" />
    <Compile Include="DiskPartitionConfiguration.cs" />
    <Compile Include="Memory.cs" />
    <Compile Include="PCIDeviceConfiguration.cs" />
    <Compile Include="HAL.cs" />
    <Compile Include="BaseDeviceDriver.cs" />
    <Compile Include="HardwareResources.cs" />
    <Compile Include="DeviceDriverRegistryEntry.cs" />
    <Compile Include="DiskDeviceConfiguration.cs" />
    <Compile Include="IDMAChannel.cs" />
    <Compile Include="BaseHardwareAbstraction.cs" />
    <Compile Include="IIOPorts.cs" />
    <Compile Include="IOPortRegion.cs" />
    <Compile Include="IOPortResources.cs" />
    <Compile Include="IPCIController.cs" />
    <Compile Include="PCIDeviceDriverRegistryEntry.cs" />
    <Compile Include="ISADeviceDriverRegistryEntry.cs" />
    <Compile Include="MemoryRegion.cs" />
    <Compile Include="MemoryResources.cs" />
    <Compile Include="NetworkDevicePacketBuffer.cs" />
    <Compile Include="INetworkDevice.cs" />
    <Compile Include="MACAddress.cs" />
    <Compile Include="GUIDPartitionTable.cs" />
    <Compile Include="PartitionType.cs" />
    <Compile Include="DiskGeometry.cs" />
    <Compile Include="PartitionService.cs" />
    <Compile Include="DiskDeviceDriver.cs">
      <SubType>Code</SubType>
    </Compile>
    <Compile Include="FrameBuffer.cs">
      <SubType>Code</SubType>
    </Compile>
    <Compile Include="FrameBuffer16bpp.cs">
      <SubType>Code</SubType>
    </Compile>
    <Compile Include="FrameBuffer24bpp.cs">
      <SubType>Code</SubType>
    </Compile>
    <Compile Include="FrameBuffer32bpp.cs">
      <SubType>Code</SubType>
    </Compile>
    <Compile Include="FrameBuffer8bpp.cs">
      <SubType>Code</SubType>
    </Compile>
    <Compile Include="GenericPartition.cs">
      <SubType>Code</SubType>
    </Compile>
    <Compile Include="IDiskControllerDevice.cs">
      <SubType>Code</SubType>
    </Compile>
    <Compile Include="IDiskDevice.cs">
      <SubType>Code</SubType>
    </Compile>
    <Compile Include="IFrameBuffer.cs">
      <SubType>Code</SubType>
    </Compile>
    <Compile Include="IKeyboard.cs">
      <SubType>Code</SubType>
    </Compile>
    <Compile Include="IKeyboardDevice.cs">
      <SubType>Code</SubType>
    </Compile>
    <Compile Include="IPartitionDevice.cs">
      <SubType>Code</SubType>
    </Compile>
    <Compile Include="IPixelGraphicsDevice.cs">
      <SubType>Code</SubType>
    </Compile>
    <Compile Include="IPixelPaletteGraphicsDevice.cs">
      <SubType>Code</SubType>
    </Compile>
    <Compile Include="IScanCodeMap.cs">
      <SubType>Code</SubType>
    </Compile>
    <Compile Include="ISerialDevice.cs">
      <SubType>Code</SubType>
    </Compile>
    <Compile Include="ITextDevice.cs">
      <SubType>Code</SubType>
    </Compile>
    <Compile Include="ITextScreen.cs">
      <SubType>Code</SubType>
    </Compile>
    <Compile Include="Key.cs">
      <SubType>Code</SubType>
    </Compile>
    <Compile Include="Keyboard.cs">
      <SubType>Code</SubType>
    </Compile>
    <Compile Include="KeyEvent.cs">
      <SubType>Code</SubType>
    </Compile>
    <Compile Include="KeyType.cs">
      <SubType>Code</SubType>
    </Compile>
    <Compile Include="MasterBootBlock.cs">
      <SubType>Code</SubType>
    </Compile>
    <Compile Include="PartitionDeviceDriver.cs">
      <SubType>Code</SubType>
    </Compile>
    <Compile Include="PCIControllerService.cs" />
    <Compile Include="PCI\AddressType.cs" />
    <Compile Include="PCI\BaseAddress.cs" />
    <Compile Include="PCI\ClassCodeTable.cs" />
    <Compile Include="PCI\IPCIDevice.cs" />
    <Compile Include="PCI\IPCIDeviceResource.cs" />
    <Compile Include="PCI\PCIDevice.cs" />
    <Compile Include="PCI\SubClassCodeTable.cs" />
    <Compile Include="PixelPaletteGraphicsAdapter.cs">
      <SubType>Code</SubType>
    </Compile>
    <Compile Include="PlatformArchitecture.cs" />
    <Compile Include="Setup.cs" />
    <Compile Include="SpinLock.cs" />
    <Compile Include="TextScreen.cs">
      <SubType>Code</SubType>
    </Compile>
  </ItemGroup>
  <Import Project="$(MSBuildBinPath)\Microsoft.CSharp.targets" />
  <PropertyGroup>
    <PreBuildEvent>
    </PreBuildEvent>
    <PostBuildEvent>
    </PostBuildEvent>
  </PropertyGroup>
</Project><|MERGE_RESOLUTION|>--- conflicted
+++ resolved
@@ -72,19 +72,16 @@
   </ItemGroup>
   <ItemGroup>
     <Compile Include="BaseDeviceConfiguration.cs" />
-<<<<<<< HEAD
     <Compile Include="BaseService.cs" />
     <Compile Include="ServiceManager.cs" />
     <Compile Include="DiskDeviceMountDeamon.cs" />
     <Compile Include="BaseMountDaemon.cs" />
-=======
     <Compile Include="PCIDeviceService.cs" />
     <Compile Include="ServiceEventType.cs" />
     <Compile Include="ServiceEvent.cs" />
     <Compile Include="BaseService.cs" />
     <Compile Include="ServiceManager.cs" />
     <Compile Include="DiskDeviceService.cs" />
->>>>>>> c80a4556
     <Compile Include="Color.cs">
       <SubType>Code</SubType>
     </Compile>
@@ -96,11 +93,8 @@
     <Compile Include="DeviceBusType.cs" />
     <Compile Include="DeviceDriverPhysicalMemory.cs" />
     <Compile Include="DeviceDriverStartStatus.cs" />
-<<<<<<< HEAD
     <Compile Include="DeviceManagerService.cs" />
-=======
     <Compile Include="DeviceService.cs" />
->>>>>>> c80a4556
     <Compile Include="DeviceStatus.cs" />
     <Compile Include="Device.cs" />
     <Compile Include="DiskPartitionConfiguration.cs" />
