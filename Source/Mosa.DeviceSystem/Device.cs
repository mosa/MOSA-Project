--- conflicted
+++ resolved
@@ -24,10 +24,6 @@
 		public ulong ComponentID { get; set; }
 
 		public DeviceDriverRegistryEntry DeviceDriverRegistryEntry { get; set; }
-<<<<<<< HEAD
-		public DeviceManagerService DeviceManager { get; internal set; }
-=======
 		public DeviceService DeviceService { get; internal set; }
->>>>>>> c80a4556
 	}
 }