﻿// Copyright (c) MOSA Project. Licensed under the New BSD License.

using System.Collections.Generic;
using Mosa.Runtime;

namespace Mosa.DeviceSystem.PCI;

/// <summary>
/// The base class for all PCI devices in the device driver framework. It provides a generic way of initializing and enabling/disabling
/// such devices.
/// </summary>
public class PCIDevice : BaseDeviceDriver
{
	#region PCICommand

	private struct PCIConfigurationHeader
	{
		internal const int VendorID = 0x00;
		internal const int DeviceID = 0x02;
		internal const int CommandRegister = 0x04;
		internal const int StatusRegister = 0x06;
		internal const int RevisionID = 0x08;
		internal const int ProgrammingInterface = 0x09;
		internal const int SubClassCode = 0x0A;
		internal const int ClassCode = 0x0B;
		internal const int CacheLineSize = 0xC;
		internal const int LatencyTimer = 0xD;
		internal const int HeaderType = 0xE;
		internal const int BIST = 0xF;
		internal const int BaseAddressRegisterBase = 0x10;
		internal const int BaseAddressRegister1 = 0x10;
		internal const int BaseAddressRegister2 = 0x14;
		internal const int BaseAddressRegister3 = 0x18;
		internal const int BaseAddressRegister4 = 0x1C;
		internal const int BaseAddressRegister5 = 0x20;
		internal const int BaseAddressRegister6 = 0x24;
		internal const int CardbusCISPointer = 0x28;
		internal const int SubSystemVendorID = 0x2C;
		internal const int SubSystemID = 0x2E;
		internal const int ExpansionROMBaseAddress = 0x30;
		internal const int CapabilitiesPointer = 0x34;
		internal const int InterruptLineRegister = 0x3C;
		internal const int InterruptPinRegister = 0x3D;
		internal const int MIN_GNT = 0x3E;
		internal const int MAX_LAT = 0x3F;

		//internal const int CapabilityID = 0x80;
		//internal const int NextCapabilityPointer = 0x81;
		//internal const int PowerManagementCapabilities = 0x82;
		//internal const int PowerManagementControlStatusRegister = 0x84;
		//internal const int BridgeSupportExtension = 0x86;
		//internal const int PowerManagementDataRegister = 0x87;
		//internal const int CapabilityID = 0xA0;
		//internal const int NextCapabilityPointer = 0xA1;
		//internal const int MessageControl = 0xA2;
		//internal const int MessageAddress = 0xA4;
		//internal const int MessageData = 0xA8;
		//internal const int MaskBitsforMSI = 0xAC;
		//internal const int PendingBitsforMSI = 0xB0;
	}

	private struct PCICommand
	{
		internal const ushort IOSpaceEnable = 0x1; // Enable response in I/O space
		internal const ushort MemorySpaceEnable = 0x2; //  Enable response in memory space
		internal const ushort BusMasterFunctionEnable = 0x4; //  Enable bus mastering
		internal const ushort SpecialCycleEnable = 0x8; //  Enable response to special cycles
		internal const ushort MemoryWriteandInvalidateEnable = 0x10; //  Use memory write and invalidate

		//internal const ushort VGA_Pallete = 0x20; //  Enable palette snooping
		//internal const ushort Parity = 0x40; //  Enable parity checking
		//internal const ushort Wait = 0x80; //  Enable address/data stepping
		//internal const ushort SERR = 0x100; //  Enable SERR
		//internal const ushort Fast_Back = 0x200; //  Enable back-to-back writes
	}

	#endregion PCICommand

	private IPCIController pciController;

	#region Properties

	public byte Bus { get; private set; }

	public byte Slot { get; private set; }

	public byte Function { get; private set; }

	public PCICapability[] Capabilities { get; private set; }

	public ushort VendorID => pciController.ReadConfig16(this, PCIConfigurationHeader.VendorID);

	public ushort DeviceID => pciController.ReadConfig16(this, PCIConfigurationHeader.DeviceID);

	public byte RevisionID => pciController.ReadConfig8(this, PCIConfigurationHeader.RevisionID);

	public byte ClassCode => pciController.ReadConfig8(this, PCIConfigurationHeader.ClassCode);

	public byte ProgIF => pciController.ReadConfig8(this, PCIConfigurationHeader.ProgrammingInterface);

	public byte SubClassCode => pciController.ReadConfig8(this, PCIConfigurationHeader.SubClassCode);

	public ushort SubSystemVendorID => pciController.ReadConfig16(this, PCIConfigurationHeader.SubSystemVendorID);

	public ushort SubSystemID => pciController.ReadConfig16(this, PCIConfigurationHeader.SubSystemID);

	public byte IRQ => pciController.ReadConfig8(this, PCIConfigurationHeader.InterruptLineRegister);

	public ushort StatusRegister
	{
		get => pciController.ReadConfig16(this, PCIConfigurationHeader.StatusRegister);
		set => pciController.WriteConfig16(this, PCIConfigurationHeader.StatusRegister, value);
	}

	public ushort CommandRegister
	{
		get => pciController.ReadConfig16(this, PCIConfigurationHeader.CommandRegister);
		set => pciController.WriteConfig16(this, PCIConfigurationHeader.CommandRegister, value);
	}

	public BaseAddress[] BaseAddresses { get; private set; }

	#endregion Properties

	public override void Initialize()
	{
		pciController = Device.Parent.DeviceDriver as IPCIController;
		if (pciController == null)
			return;

		var configuration = Device.Configuration as PCIDeviceConfiguration;
		if (configuration == null)
			return;

		Bus = configuration.Bus;
		Slot = configuration.Slot;
		Function = configuration.Function;

		Device.Name = $"{Device.Parent.Name}/{Bus}.{Slot}.{Function}";
		BaseAddresses = new BaseAddress[8];

		for (byte i = 0; i < 6; i++)
		{
			var bar = (byte)(PCIConfigurationHeader.BaseAddressRegisterBase + i * 4);

			var address = pciController.ReadConfig32(this, bar);
			if (address == 0)
				continue;

			HAL.DisableAllInterrupts();

			pciController.WriteConfig32(this, bar, 0xFFFFFFFF);
			var mask = pciController.ReadConfig32(this, bar);
			pciController.WriteConfig32(this, bar, address);

			HAL.EnableAllInterrupts();

			if (address % 2 == 1)
			{
				BaseAddresses[i] = new BaseAddress(AddressType.PortIO, new Pointer(address & 0x0000FFF8), (~(mask & 0xFFF8) + 1) & 0xFFFF, false);
			}
			else
			{
				BaseAddresses[i] = new BaseAddress(AddressType.Memory, new Pointer(address & 0xFFFFFFF0), ~(mask & 0xFFFFFFF0) + 1, (address & 0x08) == 1);
			}
		}

		// FIXME: Special case for generic VGA
		if (ClassCode == 0x03 && SubClassCode == 0x00 && ProgIF == 0x00)
		{
			BaseAddresses[6] = new BaseAddress(AddressType.Memory, new Pointer(0xA0000), 0x1FFFF, false);
			BaseAddresses[7] = new BaseAddress(AddressType.PortIO, new Pointer(0x3B0), 0x0F, false);
		}

		if ((StatusRegister & (byte)PCIStatus.Capability) != 0)
		{
			var capabilities = new List<PCICapability>();
			var ptr = pciController.ReadConfig8(this, PCIConfigurationHeader.CapabilitiesPointer);

			while (ptr != 0)
			{
				var capability = pciController.ReadConfig8(this, ptr);
				capabilities.Add(new PCICapability(capability, ptr));

				ptr = pciController.ReadConfig8(this, (byte)(ptr + 1));
			}

			Capabilities = capabilities.ToArray();
		}

		EnableDevice();
	}

	public override void Probe() => Device.Status = DeviceStatus.Available;

	public override void Start() => Device.Status = DeviceStatus.Online;

<<<<<<< HEAD
	/// <summary>
	/// Called when an interrupt is received.
	/// </summary>
	/// <returns></returns>
	public override bool OnInterrupt() => true;
=======
	public override bool OnInterrupt()
	{
		// TODO
		return true;
	}
>>>>>>> fd21b835

	public void EnableDevice()
		=> CommandRegister = (ushort)(CommandRegister | PCICommand.IOSpaceEnable | PCICommand.BusMasterFunctionEnable | PCICommand.MemorySpaceEnable);

	public void DisableDevice()
		=> CommandRegister = (ushort)(CommandRegister & ~PCICommand.IOSpaceEnable & ~PCICommand.BusMasterFunctionEnable & PCICommand.MemorySpaceEnable);

	public void SetNoDriverFound() => Device.Status = DeviceStatus.NotFound;

	public void SetDeviceOnline() => Device.Status = DeviceStatus.Online;
}<|MERGE_RESOLUTION|>--- conflicted
+++ resolved
@@ -195,19 +195,11 @@
 
 	public override void Start() => Device.Status = DeviceStatus.Online;
 
-<<<<<<< HEAD
-	/// <summary>
-	/// Called when an interrupt is received.
-	/// </summary>
-	/// <returns></returns>
-	public override bool OnInterrupt() => true;
-=======
 	public override bool OnInterrupt()
 	{
 		// TODO
 		return true;
 	}
->>>>>>> fd21b835
 
 	public void EnableDevice()
 		=> CommandRegister = (ushort)(CommandRegister | PCICommand.IOSpaceEnable | PCICommand.BusMasterFunctionEnable | PCICommand.MemorySpaceEnable);
