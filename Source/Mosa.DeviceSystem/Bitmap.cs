// Copyright (c) MOSA Project. Licensed under the New BSD License.

namespace Mosa.DeviceSystem
{
	public class Bitmap
	{
		public static Image CreateImage(byte[] data)
		{
<<<<<<< HEAD
			if (data[0] != (byte)'B' || data[1] != (byte)'M')
				return null;

=======
>>>>>>> 0ea249fb
			var bpp = data[0x1C] / 8;

			if (!(bpp == 3 || bpp == 4))
				return null;

			var stream = new ByteStream(data);

			//var bpp = stream.Read8(0x1C) / 8;
			var width = stream.Read32(0x12);
			var height = stream.Read32(0x16);

			var image = new Image(width, height);

			var dataSectionOffset = stream.Read32(0xA);

			int x = 0;
			int y = height - 1;

			for (var i = dataSectionOffset; i < dataSectionOffset + (width * height * bpp); i += bpp)
			{
				var color = (bpp == 4) ? stream.Read32(i) : (int)(stream.Read24(i) | 0xFF000000); // 32 & 24 bit

				image.SetColor(x, y, color);

				x++;

				if (x == width)
				{
					x = 0;
					y--;
				}
			}

			return image;
		}
	}
}<|MERGE_RESOLUTION|>--- conflicted
+++ resolved
@@ -6,12 +6,9 @@
 	{
 		public static Image CreateImage(byte[] data)
 		{
-<<<<<<< HEAD
 			if (data[0] != (byte)'B' || data[1] != (byte)'M')
 				return null;
 
-=======
->>>>>>> 0ea249fb
 			var bpp = data[0x1C] / 8;
 
 			if (!(bpp == 3 || bpp == 4))
@@ -19,7 +16,6 @@
 
 			var stream = new ByteStream(data);
 
-			//var bpp = stream.Read8(0x1C) / 8;
 			var width = stream.Read32(0x12);
 			var height = stream.Read32(0x16);
 
