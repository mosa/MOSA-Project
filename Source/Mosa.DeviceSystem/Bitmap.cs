// Copyright (c) MOSA Project. Licensed under the New BSD License.

namespace Mosa.DeviceSystem
{
	public class Bitmap
	{
		public static Image CreateImage(byte[] data)
		{
<<<<<<< HEAD
			if (!(data[0] == (byte)'B' || data[1] == (byte)'M'))
=======
			if (data[0] != (byte)'B' || data[1] != (byte)'M')
>>>>>>> 17b625e9
				return null;

			var bpp = data[0x1C] / 8;

			if (!(bpp == 3 || bpp == 4))
				return null;

			var stream = new ByteStream(data);

			var width = stream.Read32(0x12);
			var height = stream.Read32(0x16);
			var dataSectionOffset = stream.Read32(0xA);

			var image = new Image(width, height);

			int x = 0;
			int y = height - 1;

			for (var i = dataSectionOffset; i < dataSectionOffset + (width * height * bpp); i += bpp)
			{
				var color = (bpp == 4) ? stream.Read32(i) : (int)(stream.Read24(i) | 0xFF000000); // 32 & 24 bit

				image.SetColor(x, y, color);

				x++;

				if (x == width)
				{
					x = 0;
					y--;
				}
			}

			return image;
		}
	}
}<|MERGE_RESOLUTION|>--- conflicted
+++ resolved
@@ -6,11 +6,7 @@
 	{
 		public static Image CreateImage(byte[] data)
 		{
-<<<<<<< HEAD
-			if (!(data[0] == (byte)'B' || data[1] == (byte)'M'))
-=======
 			if (data[0] != (byte)'B' || data[1] != (byte)'M')
->>>>>>> 17b625e9
 				return null;
 
 			var bpp = data[0x1C] / 8;
