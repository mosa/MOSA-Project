﻿/*
 * (c) 2008 MOSA - The Managed Operating System Alliance
 *
 * Licensed under the terms of the New BSD License.
 *
 * Authors:
 *  Phil Garcia (tgiphil) <phil@thinkedge.com>
 */

namespace System
{
<<<<<<< HEAD
    using System.Runtime.CompilerServices;

    using Mosa.Runtime.CompilerFramework;
=======
	using System.Runtime.CompilerServices;

	using Mosa.Runtime.CompilerFramework;
	using Mosa.Runtime.CompilerFramework.Intrinsics;
>>>>>>> cab442d5

	/// <summary>
	/// Implementation of the "System.String" class
	/// </summary>
	public class String
	{
		/*
		 * Michael "grover" Froehlich, 2010/05/17:
		 * 
		 * Strings are unfortunately very special in their behavior and memory layout. The AOT compiler
		 * expects strings to have a very specific layout in memory to be able to compile instructions,
		 * such as ldstr ahead of time. This is only true as long as we don't have a real loader, app domains
		 * and actual string interning, which would be used in the AOT too. Until that time has come,
		 * the memory layout of String must match:
		 * 
		 * Object:
		 *      - Methot Table Ptr
		 *      - Sync Block
		 * String:
		 *      - Length
		 *      - Variable length UTF-16 character buffer (should we switch to UTF-8 instead?)
		 * 
		 * This layout is used to generated strings in the AOT'd image in CILTransformationStage, which transforms
		 * CIL instructions to IR and replaces ldstr by a load from the data section, which contains the string laid
		 * out along the above lines.
		 * 
		 */

		/// <summary>
		/// Length
		/// </summary>
<<<<<<< HEAD
		private int length;

        public int Length
        {
            get
            {
                return this.length;
            }
        }

        [IndexerName("Chars")]
        public unsafe char this[int index]
        {
            get
            {
                char result;

                fixed (int *pLength = &this.length)
                {
                    char* pChars = (char*)(pLength + 1);
                    result = *(pChars + index);
                }

                return result;
            }
        }

        // FIXME: These should be char,int instead of int,int; but that doesn't compile in MOSA for type matching reasons
        [MethodImplAttribute(MethodImplOptions.InternalCall)]
        public extern String(char c, int count);

        [MethodImplAttribute(MethodImplOptions.InternalCall)]
        public extern String(char[] value);

        [MethodImplAttribute(MethodImplOptions.InternalCall)]
        public extern String(char[] value, int startIndex, int length);

        ////[MethodImplAttribute(MethodImplOptions.InternalCall)]
        ////public unsafe extern String(sbyte* value);

        ////[MethodImplAttribute(MethodImplOptions.InternalCall)]
        ////public unsafe extern String(sbyte* value, int startIndex, int length);

        ////[MethodImplAttribute(MethodImplOptions.InternalCall)]
        ////public unsafe extern String(sbyte* value, int startIndex, int length, Encoding enc);

        ////[MethodImplAttribute(MethodImplOptions.InternalCall)]
        ////public unsafe extern String(char* value);

        ////[MethodImplAttribute(MethodImplOptions.InternalCall)]
        ////public unsafe extern String(char* value, int startIndex, int length);

        private static unsafe string CreateString(int c, int count)
        {
            String result = InternalAllocateString(count);
            char ch = (char)c;

            fixed (int* pLength = &result.length)
            {
                char* pChars = (char*)(pLength + 1);
                
                while (count > 0)
                {
                    *pChars = ch;
                    count--;
                    pChars++;
                }
            }

            return result;
        }

        private static string CreateString(char[] value)
        {
            return CreateString(value, 0, value.Length);
        }

        private static unsafe string CreateString(char[] value, int startIndex, int length)
        {
            String result = InternalAllocateString(length);

            fixed (int* pLength = &result.length)
            {
                char* pChars = (char*)(pLength + 1);

                for (int index = startIndex; index < startIndex + length; index++)
                {
                    *pChars = value[index];
                    pChars++;
                }
            }

            return result;
        }

        [Intrinsic(@"Mosa.Runtime.CompilerFramework.Intrinsics.InternalAllocateString, Mosa.Runtime")]
        private static string InternalAllocateString(int length)
        {
            //throw new NotSupportedException(@"Can't run this code outside of MOSA.");
            return null;
        }
    }
=======
		internal int length;
		//private char start_char;

		public int Length
		{
			get
			{
				return this.length;
			}
		}

		public static string Empty = "";

		[IndexerName("Chars")]
		public unsafe char this[int index]
		{
			get
			{
				char result;

				fixed (int* len = &this.length)
				{
					char* chars = (char*)(len + 1);
					result = *(chars + index);
				}

				return result;
			}
		}

		//public unsafe char this[int index]
		//{
		//    get
		//    {
		//        if (index < 0 || index >= length)
		//            return (char)0; // throw new IndexOutOfRangeException();
		//        fixed (char* c = &start_char)
		//            return c[index];
		//    }
		//}

		// FIXME: These should be char,int instead of int,int; but that doesn't compile in MOSA for type matching reasons
		[MethodImplAttribute(MethodImplOptions.InternalCall)]
		public extern String(int c, int count);

		[MethodImplAttribute(MethodImplOptions.InternalCall)]
		public extern String(char[] value);

		[MethodImplAttribute(MethodImplOptions.InternalCall)]
		public extern String(char[] value, int startIndex, int length);

		////[MethodImplAttribute(MethodImplOptions.InternalCall)]
		////public unsafe extern String(sbyte* value);

		////[MethodImplAttribute(MethodImplOptions.InternalCall)]
		////public unsafe extern String(sbyte* value, int startIndex, int length);

		////[MethodImplAttribute(MethodImplOptions.InternalCall)]
		////public unsafe extern String(sbyte* value, int startIndex, int length, Encoding enc);

		////[MethodImplAttribute(MethodImplOptions.InternalCall)]
		////public unsafe extern String(char* value);

		////[MethodImplAttribute(MethodImplOptions.InternalCall)]
		////public unsafe extern String(char* value, int startIndex, int length);

		private static unsafe string CreateString(int c, int count)
		{
			String result = InternalAllocateString(count);
			char ch = (char)c;

			fixed (int* len = &result.length)
			{
				char* pChars = (char*)(len + 1);

				while (count > 0)
				{
					*pChars = ch;
					count--;
					pChars++;
				}
			}

			return result;
		}

		private static string CreateString(char[] value)
		{
			return CreateString(value, 0, value.Length);
		}

		private static unsafe string CreateString(char[] value, int startIndex, int length)
		{
			String result = InternalAllocateString(length);

			fixed (int* len = &result.length)
			{
				char* chars = (char*)(len + 1);

				for (int index = startIndex; index < startIndex + length; index++)
				{
					*chars = value[index];
					chars++;
				}
			}

			return result;
		}

		[Intrinsic(typeof(InternalAllocateString))]
		internal static string InternalAllocateString(int length)
		{
			//throw new NotSupportedException(@"Can't run this code outside of MOSA.");
			return null;
		}

		public unsafe static string Concat(String a, String b)
		{
			String result = InternalAllocateString(a.length + b.length);

			fixed (int* len = &result.length)
			{
				char* chars = (char*)(len + 1);

				for (int index = 0; index < a.length; index++)
				{
					*chars = a[index];
					chars++;
				}

				for (int index = 0; index < b.length; index++)
				{
					*chars = b[index];
					chars++;
				}
			}

			return result;
		}

		public unsafe static string Concat(String a, String b, String c)
		{
			String result = InternalAllocateString(a.length + b.length + c.length);

			fixed (int* len = &result.length)
			{
				char* chars = (char*)(len + 1);

				for (int index = 0; index < a.length; index++)
				{
					*chars = a[index];
					chars++;
				}

				for (int index = 0; index < b.length; index++)
				{
					*chars = b[index];
					chars++;
				}

				for (int index = 0; index < c.length; index++)
				{
					*chars = c[index];
					chars++;
				}
			}

			return result;
		}

		public unsafe static string Concat(String a, String b, String c, String d)
		{
			String result = InternalAllocateString(a.length + b.length + c.length + d.length);

			fixed (int* len = &result.length)
			{
				char* chars = (char*)(len + 1);

				for (int index = 0; index < a.length; index++)
				{
					*chars = a[index];
					chars++;
				}

				for (int index = 0; index < b.length; index++)
				{
					*chars = b[index];
					chars++;
				}

				for (int index = 0; index < c.length; index++)
				{
					*chars = c[index];
					chars++;
				}

				for (int index = 0; index < d.length; index++)
				{
					*chars = d[index];
					chars++;
				}
			}

			return result;
		}

		public unsafe string Substring(int startIndex)
		{
			if (startIndex == 0)
				return Empty;

			if (startIndex < 0 || startIndex > this.length)
				return Empty; //throw new System.ArgumentOutOfRangeException("startIndex");

			int newlen = this.length - startIndex;
			String result = InternalAllocateString(newlen);

			fixed (int* len = &result.length)
			{
				char* chars = (char*)(len + 1);

				for (int index = 0; index < newlen; index++)
				{
					*chars = this[startIndex + index];
					chars++;
				}
			}

			return result;
		}

		public unsafe string Substring(int startIndex, int length)
		{
			if (length < 0)
				return Empty; //throw new System.ArgumentOutOfRangeException("length", "< 0");

			if (startIndex == 0)
				return Empty;

			if (startIndex < 0 || startIndex > this.length)
				return Empty; //throw new System.ArgumentOutOfRangeException("startIndex");

			String result = InternalAllocateString(length);

			fixed (int* len = &result.length)
			{
				char* chars = (char*)(len + 1);

				for (int index = 0; index < length; index++)
				{
					*chars = this[startIndex + index];
					chars++;
				}
			}

			return result;
		}

		public static bool IsNullOrEmpty(string value)
		{
			return (value == null) || (value.Length == 0);
		}

		public int IndexOf(char value)
		{
			if (this.length == 0)
				return -1;

			return IndexOfImpl(value, 0, this.length);
		}

		public int IndexOf(char value, int startIndex)
		{
			return IndexOf(value, startIndex, this.length - startIndex);
		}

		public int IndexOf(char value, int startIndex, int count)
		{
			if (startIndex < 0)
				return -1; // throw new System.ArgumentOutOfRangeException("startIndex", "< 0");
			if (count < 0)
				return -1; //throw new System.ArgumentOutOfRangeException("count", "< 0");
			if (startIndex > this.length - count)
				return -1; //throw new System.ArgumentOutOfRangeException("startIndex + count > this.length");

			if ((startIndex == 0 && this.length == 0) || (startIndex == this.length) || (count == 0))
				return -1;

			return IndexOfImpl(value, startIndex, count);
		}

		public int IndexOfAny(char[] anyOf)
		{
			if (anyOf == null)
				return -1; //throw new System.ArgumentNullException("anyOf");
			if (this.length == 0)
				return -1;

			return IndexOfAnyImpl(anyOf, 0, this.length);
		}

		public int IndexOfAny(char[] anyOf, int startIndex)
		{
			if (anyOf == null)
				return -1; //throw new System.ArgumentNullException("anyOf");
			if (startIndex < 0 || startIndex > this.length)
				return -1; //throw new System.ArgumentOutOfRangeException("startIndex");

			return IndexOfAnyImpl(anyOf, startIndex, this.length - startIndex);
		}

		public int IndexOfAny(char[] anyOf, int startIndex, int count)
		{
			if (anyOf == null)
				return -1; //throw new System.ArgumentNullException("anyOf");
			if (startIndex < 0)
				return -1; //throw new System.ArgumentOutOfRangeException("startIndex", "< 0");
			if (count < 0)
				return -1; //throw new System.ArgumentOutOfRangeException("count", "< 0");
			if (startIndex > this.length - count)
				return -1; //throw new System.ArgumentOutOfRangeException("startIndex + count > this.length");

			return IndexOfAnyImpl(anyOf, startIndex, count);
		}

		public int LastIndexOfAny(char[] anyOf)
		{
			if (anyOf == null)
				return -1; //throw new System.ArgumentNullException("anyOf");

			return InternalLastIndexOfAny(anyOf, this.length - 1, this.length);
		}

		public int LastIndexOfAny(char[] anyOf, int startIndex)
		{
			if (anyOf == null)
				return -1; //throw new System.ArgumentNullException("anyOf");

			if (startIndex < 0 || startIndex >= this.length)
				return -1; //throw new System.ArgumentOutOfRangeException();

			if (this.length == 0)
				return -1;

			return IndexOfAnyImpl(anyOf, startIndex, startIndex + 1);
		}

		public int LastIndexOfAny(char[] anyOf, int startIndex, int count)
		{
			if (anyOf == null)
				return -1; //throw new System.ArgumentNullException("anyOf");
			if ((startIndex < 0) || (startIndex >= this.Length))
				return -1; //throw new System.ArgumentOutOfRangeException("startIndex", "< 0 || > this.Length");
			if ((count < 0) || (count > this.Length))
				return -1; //throw new System.ArgumentOutOfRangeException("count", "< 0 || > this.Length");
			if (startIndex - count + 1 < 0)
				return -1; //throw new System.ArgumentOutOfRangeException("startIndex - count + 1 < 0");

			if (this.length == 0)
				return -1;

			return InternalLastIndexOfAny(anyOf, startIndex, count);
		}

		public int LastIndexOf(char value)
		{
			if (this.length == 0)
				return -1;

			return LastIndexOfImpl(value, this.length - 1, this.length);
		}

		public int LastIndexOf(char value, int startIndex)
		{
			return LastIndexOf(value, startIndex, startIndex + 1);
		}

		public int LastIndexOf(char value, int startIndex, int count)
		{
			if (startIndex == 0 && this.length == 0)
				return -1;
			if ((startIndex < 0) || (startIndex >= this.Length))
				return -1; //throw new System.ArgumentOutOfRangeException("startIndex", "< 0 || >= this.Length");
			if ((count < 0) || (count > this.Length))
				return -1; //throw new System.ArgumentOutOfRangeException("count", "< 0 || > this.Length");
			if (startIndex - count + 1 < 0)
				return -1; //throw new System.ArgumentOutOfRangeException("startIndex - count + 1 < 0");

			return LastIndexOfImpl(value, startIndex, count);
		}

		private int IndexOfImpl(char value, int startIndex, int count)
		{
			for (int i = startIndex; i < count; i++)
				if (this[i] == value)
					return i;

			return -1;
		}

		private int IndexOfAnyImpl(char[] anyOf, int startIndex, int count)
		{
			for (int i = 0; i < count; i++)
				for (int loop = 0; loop != anyOf.Length; loop++)
					if (this[startIndex + i] == anyOf[loop])
						return startIndex + i;

			return -1;
		}

		private int LastIndexOfImpl(char value, int startIndex, int count)
		{
			for (int i = 0; i < count; i++)
				if (this[startIndex + i] == value)
					return startIndex + i;

			return -1;
		}

		private int InternalLastIndexOfAny(char[] anyOf, int startIndex, int count)
		{
			for (int i = count - 1; i >= 0; i--)
				for (int loop = 0; loop != anyOf.Length; loop++)
					if (this[startIndex + i] == anyOf[loop])
						return startIndex + i;

			return -1;
		}
	
	}
>>>>>>> cab442d5
}<|MERGE_RESOLUTION|>--- conflicted
+++ resolved
@@ -9,16 +9,9 @@
 
 namespace System
 {
-<<<<<<< HEAD
-    using System.Runtime.CompilerServices;
-
-    using Mosa.Runtime.CompilerFramework;
-=======
 	using System.Runtime.CompilerServices;
 
 	using Mosa.Runtime.CompilerFramework;
-	using Mosa.Runtime.CompilerFramework.Intrinsics;
->>>>>>> cab442d5
 
 	/// <summary>
 	/// Implementation of the "System.String" class
@@ -50,154 +43,56 @@
 		/// <summary>
 		/// Length
 		/// </summary>
-<<<<<<< HEAD
-		private int length;
-
-        public int Length
-        {
-            get
-            {
-                return this.length;
-            }
+		internal int length;
+		private char start_char;
+
+		public int Length
+		{
+			get
+			{
+				return this.length;
+			}
+		}
+
+		public static string Empty = "";
+
+		[IndexerName("Chars")]
+        ////public unsafe char this[int index]
+        ////{
+        ////    get
+        ////    {
+        ////        char result;
+
+        ////        fixed (int* len = &this.length)
+        ////        {
+        ////            char* chars = (char*)(len + 1);
+        ////            result = *(chars + index);
+        ////        }
+
+        ////        return result;
+        ////    }
+        ////}
+
+        public unsafe char this[int index]
+        {
+            get
+            {
+                if (index < 0 || index >= length)
+                    return (char)0; // throw new IndexOutOfRangeException();
+
+                char result = (char)0;
+                fixed (char* c = &start_char)
+                {
+                    result = c[index];
+                }
+
+                return result;
+            }
         }
-
-        [IndexerName("Chars")]
-        public unsafe char this[int index]
-        {
-            get
-            {
-                char result;
-
-                fixed (int *pLength = &this.length)
-                {
-                    char* pChars = (char*)(pLength + 1);
-                    result = *(pChars + index);
-                }
-
-                return result;
-            }
-        }
-
-        // FIXME: These should be char,int instead of int,int; but that doesn't compile in MOSA for type matching reasons
-        [MethodImplAttribute(MethodImplOptions.InternalCall)]
-        public extern String(char c, int count);
-
-        [MethodImplAttribute(MethodImplOptions.InternalCall)]
-        public extern String(char[] value);
-
-        [MethodImplAttribute(MethodImplOptions.InternalCall)]
-        public extern String(char[] value, int startIndex, int length);
-
-        ////[MethodImplAttribute(MethodImplOptions.InternalCall)]
-        ////public unsafe extern String(sbyte* value);
-
-        ////[MethodImplAttribute(MethodImplOptions.InternalCall)]
-        ////public unsafe extern String(sbyte* value, int startIndex, int length);
-
-        ////[MethodImplAttribute(MethodImplOptions.InternalCall)]
-        ////public unsafe extern String(sbyte* value, int startIndex, int length, Encoding enc);
-
-        ////[MethodImplAttribute(MethodImplOptions.InternalCall)]
-        ////public unsafe extern String(char* value);
-
-        ////[MethodImplAttribute(MethodImplOptions.InternalCall)]
-        ////public unsafe extern String(char* value, int startIndex, int length);
-
-        private static unsafe string CreateString(int c, int count)
-        {
-            String result = InternalAllocateString(count);
-            char ch = (char)c;
-
-            fixed (int* pLength = &result.length)
-            {
-                char* pChars = (char*)(pLength + 1);
-                
-                while (count > 0)
-                {
-                    *pChars = ch;
-                    count--;
-                    pChars++;
-                }
-            }
-
-            return result;
-        }
-
-        private static string CreateString(char[] value)
-        {
-            return CreateString(value, 0, value.Length);
-        }
-
-        private static unsafe string CreateString(char[] value, int startIndex, int length)
-        {
-            String result = InternalAllocateString(length);
-
-            fixed (int* pLength = &result.length)
-            {
-                char* pChars = (char*)(pLength + 1);
-
-                for (int index = startIndex; index < startIndex + length; index++)
-                {
-                    *pChars = value[index];
-                    pChars++;
-                }
-            }
-
-            return result;
-        }
-
-        [Intrinsic(@"Mosa.Runtime.CompilerFramework.Intrinsics.InternalAllocateString, Mosa.Runtime")]
-        private static string InternalAllocateString(int length)
-        {
-            //throw new NotSupportedException(@"Can't run this code outside of MOSA.");
-            return null;
-        }
-    }
-=======
-		internal int length;
-		//private char start_char;
-
-		public int Length
-		{
-			get
-			{
-				return this.length;
-			}
-		}
-
-		public static string Empty = "";
-
-		[IndexerName("Chars")]
-		public unsafe char this[int index]
-		{
-			get
-			{
-				char result;
-
-				fixed (int* len = &this.length)
-				{
-					char* chars = (char*)(len + 1);
-					result = *(chars + index);
-				}
-
-				return result;
-			}
-		}
-
-		//public unsafe char this[int index]
-		//{
-		//    get
-		//    {
-		//        if (index < 0 || index >= length)
-		//            return (char)0; // throw new IndexOutOfRangeException();
-		//        fixed (char* c = &start_char)
-		//            return c[index];
-		//    }
-		//}
 
 		// FIXME: These should be char,int instead of int,int; but that doesn't compile in MOSA for type matching reasons
 		[MethodImplAttribute(MethodImplOptions.InternalCall)]
-		public extern String(int c, int count);
+		public extern String(char c, int count);
 
 		[MethodImplAttribute(MethodImplOptions.InternalCall)]
 		public extern String(char[] value);
@@ -220,7 +115,7 @@
 		////[MethodImplAttribute(MethodImplOptions.InternalCall)]
 		////public unsafe extern String(char* value, int startIndex, int length);
 
-		private static unsafe string CreateString(int c, int count)
+		private static unsafe string CreateString(char c, int count)
 		{
 			String result = InternalAllocateString(count);
 			char ch = (char)c;
@@ -263,7 +158,7 @@
 			return result;
 		}
 
-		[Intrinsic(typeof(InternalAllocateString))]
+        [Intrinsic(@"Mosa.Runtime.CompilerFramework.Intrinsics.InternalAllocateString, Mosa.Runtime")]
 		internal static string InternalAllocateString(int length)
 		{
 			//throw new NotSupportedException(@"Can't run this code outside of MOSA.");
@@ -385,32 +280,32 @@
 			return result;
 		}
 
-		public unsafe string Substring(int startIndex, int length)
-		{
-			if (length < 0)
-				return Empty; //throw new System.ArgumentOutOfRangeException("length", "< 0");
-
-			if (startIndex == 0)
-				return Empty;
-
-			if (startIndex < 0 || startIndex > this.length)
-				return Empty; //throw new System.ArgumentOutOfRangeException("startIndex");
-
-			String result = InternalAllocateString(length);
-
-			fixed (int* len = &result.length)
-			{
-				char* chars = (char*)(len + 1);
-
-				for (int index = 0; index < length; index++)
-				{
-					*chars = this[startIndex + index];
-					chars++;
-				}
-			}
-
-			return result;
-		}
+        ////public unsafe string Substring(int startIndex, int length)
+        ////{
+        ////    if (length < 0)
+        ////        return Empty; //throw new System.ArgumentOutOfRangeException("length", "< 0");
+
+        ////    if (startIndex == 0)
+        ////        return Empty;
+
+        ////    if (startIndex < 0 || startIndex > this.length)
+        ////        return Empty; //throw new System.ArgumentOutOfRangeException("startIndex");
+
+        ////    String result = InternalAllocateString(length);
+
+        ////    fixed (int* len = &result.length)
+        ////    {
+        ////        char* chars = (char*)(len + 1);
+
+        ////        for (int index = 0; index < length; index++)
+        ////        {
+        ////            *chars = this[startIndex + index];
+        ////            chars++;
+        ////        }
+        ////    }
+
+        ////    return result;
+        ////}
 
 		public static bool IsNullOrEmpty(string value)
 		{
@@ -584,5 +479,4 @@
 		}
 	
 	}
->>>>>>> cab442d5
 }