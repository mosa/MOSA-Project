--- conflicted
+++ resolved
@@ -205,11 +205,12 @@
 			String result = InternalAllocateString(a.length + b.length);
 
 			char* chars = result.first_char;
-<<<<<<< HEAD
 			
-=======
-
->>>>>>> 3e53d2ec
+			foreach (char character in a)
+				*chars++ = character;
+			foreach (char character in b)
+				*chars++ = character;
+
 			foreach (char character in a)
 				*chars++ = character;
 			foreach (char character in b)
@@ -273,36 +274,13 @@
 			char* chars = result.first_char;
 
 			for (int index = 0; index < newlen; index++)
-<<<<<<< HEAD
+			{
 				*chars++ = this[startIndex + index];
-=======
-			{
-				*chars++ = this[startIndex + index];
-			}
->>>>>>> 3e53d2ec
-
-			return result;
-		}
-
-<<<<<<< HEAD
-		public unsafe string Substring(int startIndex, int length)
-		{
-		    if (length < 0)
-		        return Empty; //throw new System.ArgumentOutOfRangeException("length", "< 0");
-
-		    if (startIndex < 0 || startIndex > this.length)
-		        return Empty; //throw new System.ArgumentOutOfRangeException("startIndex");
-
-    		String result = InternalAllocateString(length);
-
-		    char* chars = result.first_char;
-
-		    for (int index = 0; index < length; index++)
-		        *chars++ = this[startIndex + index];
-
-		    return result;
-		}
-=======
+			}
+
+			return result;
+		}
+
 		//TODO: Following crashes the compiler
 		//public unsafe string Substring(int startIndex, int length)
 		//{
@@ -327,7 +305,6 @@
 
 		//    return result;
 		//}
->>>>>>> 3e53d2ec
 
 		public static bool IsNullOrEmpty(string value)
 		{
