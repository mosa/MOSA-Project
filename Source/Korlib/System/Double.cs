﻿/*
 * (c) 2008 MOSA - The Managed Operating System Alliance
 *
 * Licensed under the terms of the New BSD License.
 *
 * Authors:
 *  Phil Garcia (tgiphil) <phil@thinkedge.com>
 */

namespace System
{
	/// <summary>
	///
	/// </summary>
	public struct Double
	{
		public const double Epsilon = 4.9406564584124650e-324d;
		public const double MaxValue = 1.7976931348623157e308d;
		public const double MinValue = -1.7976931348623157e308d;
		public const double NaN = 0.0d / 0.0d;
		public const double NegativeInfinity = -1.0d / 0.0d;
		public const double PositiveInfinity = 1.0d / 0.0d;

		internal double _value;

		public static bool IsNaN(double d)
		{
#pragma warning disable 1718
			return (d != d);
#pragma warning restore
		}

		public static bool IsNegativeInfinity(double d)
		{
			return (d < 0.0d && (d == NegativeInfinity || d == PositiveInfinity));
		}

		public static bool IsPositiveInfinity(double d)
		{
			return (d > 0.0d && (d == NegativeInfinity || d == PositiveInfinity));
		}

		public static bool IsInfinity(double d)
		{
			return (d == PositiveInfinity || d == NegativeInfinity);
		}

		public int CompareTo(double value)
		{
			if (IsPositiveInfinity(_value) && IsPositiveInfinity(value))
				return 0;
			if (IsNegativeInfinity(_value) && IsNegativeInfinity(value))
				return 0;

			if (IsNaN(value)) 
				if (IsNaN(_value))
					return 0;
				else
					return 1;

			if (IsNaN(_value))
				if (IsNaN(value))
					return 0;
				else
					return -1;

			if (_value > value)
				return 1;
			else if (_value < value)
				return -1;
			else
				return 0;
		}

		public bool Equals(double value)
		{
			//return Equals((object)obj);
			if (IsNaN(value))
				return IsNaN(_value);

			return (value == _value);
		}

		//public override bool Equals(object obj)
		//{
		//    double value = (double)obj;

		//    if (IsNaN(value))
		//        return IsNaN(_value);

		//    return (value == _value);
		//}

		public override int GetHashCode()
		{
			return (int)_value;
		}

<<<<<<< HEAD
		public static bool IsNaN(float f)
		{
#pragma warning disable 1718
			return (f != f);
#pragma warning restore
		}
=======
>>>>>>> 5d981e4a
	}
}<|MERGE_RESOLUTION|>--- conflicted
+++ resolved
@@ -96,14 +96,5 @@
 			return (int)_value;
 		}
 
-<<<<<<< HEAD
-		public static bool IsNaN(float f)
-		{
-#pragma warning disable 1718
-			return (f != f);
-#pragma warning restore
-		}
-=======
->>>>>>> 5d981e4a
 	}
 }