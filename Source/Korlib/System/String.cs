/*
 * (c) 2008 MOSA - The Managed Operating System Alliance
 *
 * Licensed under the terms of the New BSD License.
 *
 * Authors:
 *  Phil Garcia (tgiphil) <phil@thinkedge.com>
 */

using System.Runtime.CompilerServices;
using System.Runtime.InteropServices;

namespace System
{

	/// <summary>
	/// Implementation of the "System.String" class
	/// </summary>
	public class String
	{
		/*
		 * Michael "grover" Froehlich, 2010/05/17:
		 * 
		 * Strings are unfortunately very special in their behavior and memory layout. The AOT compiler
		 * expects strings to have a very specific layout in memory to be able to compile instructions,
		 * such as ldstr ahead of time. This is only true as long as we don't have a real loader, app domains
		 * and actual string interning, which would be used in the AOT too. Until that time has come,
		 * the memory layout of String must match:
		 * 
		 * Object:
		 *      - Methot Table Ptr
		 *      - Sync Block
		 * String:
		 *      - Length
		 *      - Variable length UTF-16 character buffer (should we switch to UTF-8 instead?)
		 * 
		 * This layout is used to generated strings in the AOT'd image in CILTransformationStage, which transforms
		 * CIL instructions to IR and replaces ldstr by a load from the data section, which contains the string laid
		 * out along the above lines.
		 * 
		 */

		/// <summary>
		/// Length
		/// </summary>
		internal int length;
		private char start_char;

		public int Length
		{
			get
			{
				return this.length;
			}
		}

		public static string Empty = "";

		internal unsafe char* first_char
		{
			get
			{
				char* result;

				fixed (char* c = &start_char)
				{
					result = c;
				}

				return result;
			}
		}

		[IndexerName("Chars")]
		public unsafe char this[int index]
		{
			get
			{
				if (index < 0 || index >= length)
					return (char)0; // throw new IndexOutOfRangeException();

				char result = (char)0;
				fixed (char* c = &start_char)
				{
					result = c[index];
				}

				return result;
			}
		}

		// FIXME: These should be char,int instead of int,int; but that doesn't compile in MOSA for type matching reasons
		[MethodImplAttribute(MethodImplOptions.InternalCall)]
		public extern String(char c, int count);

		[MethodImplAttribute(MethodImplOptions.InternalCall)]
		public extern String(char[] value);

		[MethodImplAttribute(MethodImplOptions.InternalCall)]
		public extern String(char[] value, int startIndex, int length);

		[MethodImplAttribute(MethodImplOptions.InternalCall)]
		public extern unsafe String(sbyte* value, int startIndex, int length);

		////[MethodImplAttribute(MethodImplOptions.InternalCall)]
		////public unsafe extern String(sbyte* value);

		////[MethodImplAttribute(MethodImplOptions.InternalCall)]
		////public unsafe extern String(sbyte* value, int startIndex, int length);

		////[MethodImplAttribute(MethodImplOptions.InternalCall)]
		////public unsafe extern String(sbyte* value, int startIndex, int length, Encoding enc);

		////[MethodImplAttribute(MethodImplOptions.InternalCall)]
		////public unsafe extern String(char* value);

		////[MethodImplAttribute(MethodImplOptions.InternalCall)]
		////public unsafe extern String(char* value, int startIndex, int length);

		[DllImportAttribute(@"Mosa.Runtime.CompilerFramework.Intrinsics.InternalAllocateString, Mosa.Runtime")]
		internal static extern string InternalAllocateString(int length);

		private static unsafe string CreateString(char c, int count)
		{
			String result = InternalAllocateString(count);
			char ch = (char)c;

			char* chars = result.first_char;

			while (count > 0)
			{
				*chars = ch;
				count--;
				chars++;
			}

			return result;
		}

		private static string CreateString(char[] value)
		{
			return CreateString(value, 0, value.Length);
		}

		private static unsafe string CreateString(char[] value, int startIndex, int length)
		{
			String result = InternalAllocateString(length);

			char* chars = result.first_char;

			for (int index = startIndex; index < startIndex + length; index++)
			{
				*chars = value[index];
				chars++;
			}

			return result;
		}

		private static unsafe string CreateString(sbyte* value, int startIndex, int length)
		{
			String result = InternalAllocateString(length);

			char* chars = result.first_char;

			value += startIndex;

			for (int index = 0; index < length; index++)
				*chars++ = (char)*value++;

			return result;
		}

		public static bool operator ==(String a, String b)
		{
			return String.Equals(a, b);
		}

		public static bool operator !=(String a, String b)
		{
			return !(a == b);
		}

		public bool Equals(String i)
		{
			return i == this;
		}

		public override bool Equals(object o)
		{
			if (!(o is String))
				return false;

			String other = (String)o;
			return other == this;
		}

		public static bool operator == (String a, String b)
		{
			return a.Equals(b);
		}

		public static bool operator !=(String a, String b)
		{
			return !a.Equals(b);
		}

		public static unsafe bool Equals(String a, String b)
		{
			if (a == null || b == null)
				return false;

			if (a.length != b.length)
				return false;

			char* pa = a.first_char;
			char* pb = b.first_char;

			for (int i = 0; i < a.Length; ++i)
				if (pa[i] != pb[i])
					return false;

			return true;
		}

		public override int GetHashCode()
		{
			return base.GetHashCode();
		}

		public unsafe static string Concat(String a, String b)
		{
			String result = InternalAllocateString(a.length + b.length);

			char* chars = result.first_char;

			foreach (char character in a)
				*chars++ = character;
			foreach (char character in b)
				*chars++ = character;

			return result;
		}

		public unsafe static string Concat(String a, String b, String c)
		{
			String result = InternalAllocateString(a.length + b.length + c.length);

			char* chars = result.first_char;

			foreach (char character in a)
				*chars++ = character;
			foreach (char character in b)
				*chars++ = character;
			foreach (char character in c)
				*chars++ = character;

			return result;
		}

		public unsafe static string Concat(String a, String b, String c, String d)
		{
			String result = InternalAllocateString(a.length + b.length + c.length + d.length);

			char* chars = result.first_char;

			foreach (char character in a)
				*chars++ = character;
			foreach (char character in b)
				*chars++ = character;
			foreach (char character in c)
				*chars++ = character;
			foreach (char character in d)
				*chars++ = character;

			return result;
		}

		public static string Concat(Object a)
		{
			return a.ToString();
		}

		public static string Concat(Object a, Object b)
		{
			return Concat(a.ToString(), b.ToString());
		}

		public static string Concat(Object a, Object b, Object c)
		{
			return Concat(a.ToString(), b.ToString(), c.ToString());
		}

		public static string Concat(Object a, Object b, Object c, Object d)
		{
			return Concat(a.ToString(), b.ToString(), c.ToString(), d.ToString());
		}

		public static string Concat(string[] objects)
		{
			string result = string.Empty;

			for (int i = 0; i < objects.Length - 1; ++i)
				result = Concat(result, objects[i], objects[i + 1]);

			return result;
		}

<<<<<<< HEAD
		public static string Concat(params object[] args)
		{
			string result = string.Empty;

			for (int i = 0; i < args.Length - 1; ++i)
				result = Concat(result, args[i], args[i + 1]);

			return result;
		}

		public static string Concat (string[] objects)
=======
		public static string Concat(object[] objects)
>>>>>>> d998043c
		{
			string result = string.Empty;

			for (int i = 0; i < objects.Length - 1; ++i)
				result = Concat(result, objects[i], objects[i + 1]);

			return result;
		}

		public unsafe string Substring(int startIndex)
		{
			if (startIndex == 0)
				return Empty;

			// FIXME: Following line does not compile correctly
			//if (startIndex < 0 || startIndex > this.length)
			//    return Empty; //throw new System.ArgumentOutOfRangeException("startIndex");

			if (startIndex < 0)
				return Empty; //throw new System.ArgumentOutOfRangeException("startIndex");

			if (startIndex > this.length)
				return Empty; //throw new System.ArgumentOutOfRangeException("startIndex");

			int newlen = this.length - startIndex;
			String result = InternalAllocateString(newlen);

			char* chars = result.first_char;

			for (int index = 0; index < newlen; index++)
				*chars++ = this[startIndex + index];

			return result;
		}

		public unsafe string Substring(int startIndex, int length)
		{
			if (length < 0)
				return Empty; //throw new System.ArgumentOutOfRangeException("length", "< 0");

			if (startIndex < 0 || startIndex > this.length)
				return Empty; //throw new System.ArgumentOutOfRangeException("startIndex");

			String result = InternalAllocateString(length);

			char* chars = result.first_char;

			for (int index = 0; index < length; index++)
				*chars++ = this[startIndex + index];

			return result;
		}

		public static bool IsNullOrEmpty(string value)
		{
			return (value == null) || (value.Length == 0);
		}

		public int IndexOf(char value)
		{
			if (this.length == 0)
				return -1;

			return IndexOfImpl(value, 0, this.length);
		}

		public int IndexOf(char value, int startIndex)
		{
			return IndexOf(value, startIndex, this.length - startIndex);
		}

		public int IndexOf(char value, int startIndex, int count)
		{
			if (startIndex < 0)
				return -1; // throw new System.ArgumentOutOfRangeException("startIndex", "< 0");
			if (count < 0)
				return -1; //throw new System.ArgumentOutOfRangeException("count", "< 0");
			if (startIndex > this.length - count)
				return -1; //throw new System.ArgumentOutOfRangeException("startIndex + count > this.length");

			if ((startIndex == 0 && this.length == 0) || (startIndex == this.length) || (count == 0))
				return -1;

			return IndexOfImpl(value, startIndex, count);
		}

		public int IndexOfAny(char[] anyOf)
		{
			if (anyOf == null)
				return -1; //throw new System.ArgumentNullException("anyOf");
			if (this.length == 0)
				return -1;

			return IndexOfAnyImpl(anyOf, 0, this.length);
		}

		public int IndexOfAny(char[] anyOf, int startIndex)
		{
			if (anyOf == null)
				return -1; //throw new System.ArgumentNullException("anyOf");
			if (startIndex < 0 || startIndex > this.length)
				return -1; //throw new System.ArgumentOutOfRangeException("startIndex");

			return IndexOfAnyImpl(anyOf, startIndex, this.length - startIndex);
		}

		public int IndexOfAny(char[] anyOf, int startIndex, int count)
		{
			if (anyOf == null)
				return -1; //throw new System.ArgumentNullException("anyOf");
			if (startIndex < 0)
				return -1; //throw new System.ArgumentOutOfRangeException("startIndex", "< 0");
			if (count < 0)
				return -1; //throw new System.ArgumentOutOfRangeException("count", "< 0");
			if (startIndex > this.length - count)
				return -1; //throw new System.ArgumentOutOfRangeException("startIndex + count > this.length");

			return IndexOfAnyImpl(anyOf, startIndex, count);
		}

		public int LastIndexOfAny(char[] anyOf)
		{
			if (anyOf == null)
				return -1; //throw new System.ArgumentNullException("anyOf");

			return InternalLastIndexOfAny(anyOf, this.length - 1, this.length);
		}

		public int LastIndexOfAny(char[] anyOf, int startIndex)
		{
			if (anyOf == null)
				return -1; //throw new System.ArgumentNullException("anyOf");

			if (startIndex < 0 || startIndex >= this.length)
				return -1; //throw new System.ArgumentOutOfRangeException();

			if (this.length == 0)
				return -1;

			return IndexOfAnyImpl(anyOf, startIndex, startIndex + 1);
		}

		public int LastIndexOfAny(char[] anyOf, int startIndex, int count)
		{
			if (anyOf == null)
				return -1; //throw new System.ArgumentNullException("anyOf");
			if ((startIndex < 0) || (startIndex >= this.Length))
				return -1; //throw new System.ArgumentOutOfRangeException("startIndex", "< 0 || > this.Length");
			if ((count < 0) || (count > this.Length))
				return -1; //throw new System.ArgumentOutOfRangeException("count", "< 0 || > this.Length");
			if (startIndex - count + 1 < 0)
				return -1; //throw new System.ArgumentOutOfRangeException("startIndex - count + 1 < 0");

			if (this.length == 0)
				return -1;

			return InternalLastIndexOfAny(anyOf, startIndex, count);
		}

		public int LastIndexOf(char value)
		{
			if (this.length == 0)
				return -1;

			return LastIndexOfImpl(value, this.length - 1, this.length);
		}

		public int LastIndexOf(char value, int startIndex)
		{
			return LastIndexOf(value, startIndex, startIndex + 1);
		}

		public int LastIndexOf(char value, int startIndex, int count)
		{
			if (startIndex == 0 && this.length == 0)
				return -1;
			if ((startIndex < 0) || (startIndex >= this.Length))
				return -1; //throw new System.ArgumentOutOfRangeException("startIndex", "< 0 || >= this.Length");
			if ((count < 0) || (count > this.Length))
				return -1; //throw new System.ArgumentOutOfRangeException("count", "< 0 || > this.Length");
			if (startIndex - count + 1 < 0)
				return -1; //throw new System.ArgumentOutOfRangeException("startIndex - count + 1 < 0");

			return LastIndexOfImpl(value, startIndex, count);
		}

		private int IndexOfImpl(char value, int startIndex, int count)
		{
			for (int i = startIndex; i < count; i++)
				if (this[i] == value)
					return i;

			return -1;
		}

		private int IndexOfAnyImpl(char[] anyOf, int startIndex, int count)
		{
			for (int i = 0; i < count; i++)
				for (int loop = 0; loop != anyOf.Length; loop++)
					if (this[startIndex + i] == anyOf[loop])
						return startIndex + i;

			return -1;
		}

		private int LastIndexOfImpl(char value, int startIndex, int count)
		{
			for (int i = 0; i < count; i++)
				if (this[startIndex + i] == value)
					return startIndex + i;

			return -1;
		}

		private int InternalLastIndexOfAny(char[] anyOf, int startIndex, int count)
		{
			for (int i = count - 1; i >= 0; i--)
				for (int loop = 0; loop != anyOf.Length; loop++)
					if (this[startIndex + i] == anyOf[loop])
						return startIndex + i;

			return -1;
		}

		public override int GetHashCode()
		{
			return base.GetHashCode();
		}

		public override bool Equals(object obj)
		{
			return string.Equals(this, obj);
		}
	}
}<|MERGE_RESOLUTION|>--- conflicted
+++ resolved
@@ -296,6 +296,16 @@
 			return Concat(a.ToString(), b.ToString(), c.ToString(), d.ToString());
 		}
 
+		public static string Concat(params object[] args)
+		{
+			string result = string.Empty;
+
+			for (int i = 0; i < args.Length - 1; ++i)
+				result = Concat(result, args[i], args[i + 1]);
+
+			return result;
+		}
+
 		public static string Concat(string[] objects)
 		{
 			string result = string.Empty;
@@ -306,21 +316,7 @@
 			return result;
 		}
 
-<<<<<<< HEAD
-		public static string Concat(params object[] args)
-		{
-			string result = string.Empty;
-
-			for (int i = 0; i < args.Length - 1; ++i)
-				result = Concat(result, args[i], args[i + 1]);
-
-			return result;
-		}
-
-		public static string Concat (string[] objects)
-=======
 		public static string Concat(object[] objects)
->>>>>>> d998043c
 		{
 			string result = string.Empty;
 
