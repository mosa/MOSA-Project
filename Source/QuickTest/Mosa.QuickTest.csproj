--- conflicted
+++ resolved
@@ -1,54 +1,3 @@
-<<<<<<< HEAD
-﻿<?xml version="1.0" encoding="utf-8"?>
-<Project ToolsVersion="4.0" DefaultTargets="Build" xmlns="http://schemas.microsoft.com/developer/msbuild/2003">
-  <PropertyGroup>
-    <Configuration Condition=" '$(Configuration)' == '' ">Debug</Configuration>
-    <Platform Condition=" '$(Platform)' == '' ">AnyCPU</Platform>
-    <ProductVersion>9.0.30729</ProductVersion>
-    <SchemaVersion>2.0</SchemaVersion>
-    <ProjectGuid>{038DC96D-021B-41E6-867E-047598F92ED3}</ProjectGuid>
-    <OutputType>Exe</OutputType>
-    <AppDesignerFolder>Properties</AppDesignerFolder>
-    <RootNamespace>Mosa.QuickTest</RootNamespace>
-    <AssemblyName>Mosa.QuickTest</AssemblyName>
-    <TargetFrameworkVersion>v4.0</TargetFrameworkVersion>
-    <FileAlignment>512</FileAlignment>
-    <FileUpgradeFlags>
-    </FileUpgradeFlags>
-    <OldToolsVersion>3.5</OldToolsVersion>
-    <UpgradeBackupLocation />
-    <TargetFrameworkProfile />
-  </PropertyGroup>
-  <PropertyGroup Condition=" '$(Configuration)|$(Platform)' == 'Debug|AnyCPU' ">
-    <DebugSymbols>true</DebugSymbols>
-    <DebugType>full</DebugType>
-    <Optimize>false</Optimize>
-    <OutputPath>..\..\bin\</OutputPath>
-    <DefineConstants>DEBUG;TRACE</DefineConstants>
-    <ErrorReport>prompt</ErrorReport>
-    <WarningLevel>4</WarningLevel>
-    <AllowUnsafeBlocks>true</AllowUnsafeBlocks>
-  </PropertyGroup>
-  <PropertyGroup Condition=" '$(Configuration)|$(Platform)' == 'Release|AnyCPU' ">
-    <DebugType>pdbonly</DebugType>
-    <Optimize>true</Optimize>
-    <OutputPath>..\..\bin\</OutputPath>
-    <DefineConstants>TRACE</DefineConstants>
-    <ErrorReport>prompt</ErrorReport>
-    <WarningLevel>4</WarningLevel>
-  </PropertyGroup>
-  <ItemGroup>
-    <Compile Include="Test.cs" />
-    <Compile Include="Properties\AssemblyInfo.cs" />
-  </ItemGroup>
-  <ItemGroup>
-    <ProjectReference Include="..\Platforms\x86\Mosa.Platforms.x86.csproj">
-      <Project>{56CA38E7-0883-4461-A10E-386D0C58DBF9}</Project>
-      <Name>Mosa.Platforms.x86</Name>
-    </ProjectReference>
-  </ItemGroup>
-  <Import Project="$(MSBuildToolsPath)\Microsoft.CSharp.targets" />
-=======
 ﻿<?xml version="1.0" encoding="utf-8"?>
 <Project ToolsVersion="4.0" DefaultTargets="Build" xmlns="http://schemas.microsoft.com/developer/msbuild/2003">
   <PropertyGroup>
@@ -97,7 +46,6 @@
     </ProjectReference>
   </ItemGroup>
   <Import Project="$(MSBuildToolsPath)\Microsoft.CSharp.targets" />
->>>>>>> 042d6589
   <!-- To modify your build process, add your task inside one of the targets below and uncomment it. 
        Other similar extension points exist, see Microsoft.Common.targets.
   <Target Name="BeforeBuild">
