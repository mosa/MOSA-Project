﻿// Copyright (c) MOSA Project. Licensed under the New BSD License.

using System;
using System.Windows.Forms;

namespace Mosa.Tool.Explorer
{
	internal static class Program
	{
		/// <summary>
		/// The main entry point for the application.
		/// </summary>
		[STAThread]
		private static void Main(string[] args)
		{
			Application.EnableVisualStyles();
			Application.SetCompatibleTextRenderingDefault(false);
			var main = new Main();

<<<<<<< HEAD
			main.LoadArguments(args);

=======
>>>>>>> e481d519
			Application.Run(main);
		}
	}
}<|MERGE_RESOLUTION|>--- conflicted
+++ resolved
@@ -17,11 +17,6 @@
 			Application.SetCompatibleTextRenderingDefault(false);
 			var main = new Main();
 
-<<<<<<< HEAD
-			main.LoadArguments(args);
-
-=======
->>>>>>> e481d519
 			Application.Run(main);
 		}
 	}
