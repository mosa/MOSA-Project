--- conflicted
+++ resolved
@@ -6,11 +6,7 @@
 namespace Mosa.FileSystem
 {
 	/// <summary>
-<<<<<<< HEAD
-	/// GenericFileSystem
-=======
 	/// Generic File System
->>>>>>> bc868cbd
 	/// </summary>
 	public abstract class GenericFileSystem
 	{
