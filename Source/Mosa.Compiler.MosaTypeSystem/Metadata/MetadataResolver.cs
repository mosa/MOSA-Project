﻿/*
 * (c) 2014 MOSA - The Managed Operating System Alliance
 *
 * Licensed under the terms of the New BSD License.
 *
 * Authors:
 *  Ki (kiootic) <kiootic@gmail.com>
 */

using dnlib.DotNet;
using dnlib.DotNet.Emit;
using Mosa.Compiler.Common;
using System.Collections.Generic;
using System.Diagnostics;

namespace Mosa.Compiler.MosaTypeSystem.Metadata
{
	internal class MetadataResolver
	{
		private CLRMetadata metadata;

		public MetadataResolver(CLRMetadata metadata)
		{
			this.metadata = metadata;
		}

		private Queue<MosaUnit> resolveQueue = new Queue<MosaUnit>();

		public void EnqueueForResolve(MosaUnit unit)
		{
			resolveQueue.Enqueue(unit);
		}

		public void Resolve()
		{
			foreach (var unit in metadata.Loader.LoadedUnits)
			{
				if (unit is MosaType)
				{
					MosaType type = (MosaType)unit;
					using (var mosaType = metadata.Controller.MutateType(type))
					{
						TypeDef typeDef = type.GetUnderlyingObject<UnitDesc<TypeDef, TypeSig>>().Definition;

						if (typeDef.BaseType != null)
							mosaType.BaseType = metadata.Loader.GetType(typeDef.BaseType.ToTypeSig());

						if (typeDef.DeclaringType != null)
							mosaType.DeclaringType = metadata.Loader.GetType(typeDef.DeclaringType.ToTypeSig());

						foreach (var iface in typeDef.Interfaces)
							mosaType.Interfaces.Add(metadata.Loader.GetType(iface.Interface.ToTypeSig()));
					}
					ResolveType(type);
				}
				else if (unit is MosaField || unit is MosaMethod)
					resolveQueue.Enqueue(unit);
			}

			while (resolveQueue.Count > 0)
			{
				MosaUnit unit = resolveQueue.Dequeue();
				if (unit is MosaType)
					ResolveType((MosaType)unit);
				if (unit is MosaField)
					ResolveField((MosaField)unit);
				if (unit is MosaMethod)
					ResolveMethod((MosaMethod)unit);
			}

			foreach (var module in metadata.Cache.Modules.Values)
			{
				ModuleDef moduleDef = module.GetUnderlyingObject<UnitDesc<ModuleDef, object>>().Definition;
				if (moduleDef.EntryPoint != null)
				{
					using (var mosaModule = metadata.Controller.MutateModule(module))
						mosaModule.EntryPoint = metadata.Cache.GetMethodByToken(new ScopedToken(moduleDef, moduleDef.EntryPoint.MDToken));
				}
			}
		}

		private void ResolveCustomAttributes(MosaUnit.MutatorBase unit, IHasCustomAttribute obj)
		{
			// TODO: More detail parsing
			foreach (var attr in obj.CustomAttributes)
			{
				MosaType type = metadata.Loader.GetType(attr.AttributeType.ToTypeSig());
				MethodDef ctor = ((IMethodDefOrRef)attr.Constructor).ResolveMethod();
				MosaMethod mosaCtor = null;
				foreach (var method in type.Methods)
				{
					var desc = method.GetUnderlyingObject<UnitDesc<MethodDef, MethodSig>>();
					if (desc.Token.Token == ctor.MDToken)
					{
						mosaCtor = method;
						break;
					}
				}
				if (mosaCtor == null)
					throw new AssemblyLoadException();

				object[] values = new object[attr.ConstructorArguments.Count];
				for (int i = 0; i < values.Length; i++)
				{
					if (attr.ConstructorArguments[i].Value is UTF8String)
						values[i] = ((UTF8String)attr.ConstructorArguments[i].Value).String;
					else
						values[i] = attr.ConstructorArguments[i].Value;
				}
				unit.CustomAttributes.Add(new MosaCustomAttribute(mosaCtor, values));
			}
		}

		private void ResolveType(MosaType type)
		{
			GenericArgumentResolver resolver = new GenericArgumentResolver();

			if (type.GenericArguments.Count > 0)
				resolver.PushTypeGenericArguments(type.GenericArguments.GetGenericArguments());

			using (var mosaType = metadata.Controller.MutateType(type))
			{
				if (type.BaseType != null)
					mosaType.BaseType = metadata.Loader.GetType(resolver.Resolve(type.BaseType.GetTypeSig()));

				if (type.DeclaringType != null)
					mosaType.DeclaringType = metadata.Loader.GetType(resolver.Resolve(type.DeclaringType.GetTypeSig()));

				for (int i = 0; i < type.Interfaces.Count; i++)
					mosaType.Interfaces[i] = metadata.Loader.GetType(resolver.Resolve(type.Interfaces[i].GetTypeSig()));

				mosaType.HasOpenGenericParams = type.GetTypeSig().HasOpenGenericParameter();

				ResolveCustomAttributes(mosaType, type.GetUnderlyingObject<UnitDesc<TypeDef, TypeSig>>().Definition);
			}
		}

		private void ResolveField(MosaField field)
		{
			GenericArgumentResolver resolver = new GenericArgumentResolver();

			if (field.DeclaringType.GenericArguments.Count > 0)
				resolver.PushTypeGenericArguments(field.DeclaringType.GenericArguments.GetGenericArguments());

			using (var mosaField = metadata.Controller.MutateField(field))
			{
				mosaField.FieldType = metadata.Loader.GetType(resolver.Resolve(field.GetFieldSig().Type));

				mosaField.HasOpenGenericParams =
					field.DeclaringType.HasOpenGenericParams ||
					field.FieldType.GetTypeSig().HasOpenGenericParameter();

				ResolveCustomAttributes(mosaField, field.GetUnderlyingObject<UnitDesc<FieldDef, FieldSig>>().Definition);
			}
		}

		private void ResolveMethod(MosaMethod method)
		{
			GenericArgumentResolver resolver = new GenericArgumentResolver();
			bool hasOpening = method.DeclaringType.HasOpenGenericParams;

			if (method.DeclaringType.GenericArguments.Count > 0)
			{
				foreach (var i in method.DeclaringType.GenericArguments.GetGenericArguments())
					hasOpening |= i.HasOpenGenericParameter();
				resolver.PushTypeGenericArguments(method.DeclaringType.GenericArguments.GetGenericArguments());
			}

			if (method.GenericArguments.Count > 0)
			{
				foreach (var i in method.GenericArguments.GetGenericArguments())
					hasOpening |= i.HasOpenGenericParameter();
				resolver.PushMethodGenericArguments(method.GenericArguments.GetGenericArguments());
			}

			using (var mosaMethod = metadata.Controller.MutateMethod(method))
			{
				var desc = method.GetUnderlyingObject<UnitDesc<MethodDef, MethodSig>>();

				MosaType returnType = metadata.Loader.GetType(resolver.Resolve(desc.Signature.RetType));
				hasOpening |= returnType.HasOpenGenericParams;
				List<MosaParameter> pars = new List<MosaParameter>();

				Debug.Assert(desc.Signature.GetParamCount() == desc.Definition.ParamDefs.Count);
				for (int i = 0; i < desc.Definition.ParamDefs.Count; i++)
				{
<<<<<<< HEAD
					pars.Add(new MosaParameter(desc.Definition.ParamDefs[i].FullName, metadata.Loader.GetType(resolver.Resolve(desc.Signature.Params[i]))));
=======
					if(!param.IsNormalMethodParameter)
						continue;
					var paramType = metadata.Loader.GetType(resolver.Resolve(desc.Signature.Params[param.MethodSigIndex]));
					pars.Add(new MosaParameter(param.Name, paramType));
					hasOpening |= paramType.HasOpenGenericParams;
>>>>>>> 1cc4c084
				}

				mosaMethod.Signature = new MosaMethodSignature(returnType, pars);

				if (desc.Definition.HasBody)
					ResolveBody(desc.Definition, mosaMethod, desc.Definition.Body, resolver);

				mosaMethod.HasOpenGenericParams = hasOpening;

				ResolveCustomAttributes(mosaMethod, desc.Definition);
			}
		}

		private void ResolveBody(MethodDef methodDef, MosaMethod.Mutator method, CilBody body, GenericArgumentResolver resolver)
		{
			method.LocalVariables.Clear();
			int index = 0;
			foreach (var variable in body.Variables)
			{
				method.LocalVariables.Add(new MosaLocal(
					variable.Name ?? "V_" + index,
					metadata.Loader.GetType(resolver.Resolve(variable.Type)),
					variable.Type.IsPinned));
				index++;
			}

			method.ExceptionBlocks.Clear();
			foreach (var eh in body.ExceptionHandlers)
			{
				method.ExceptionBlocks.Add(new MosaExceptionHandler(
					(ExceptionHandlerType)eh.HandlerType,
					(int)eh.TryStart.Offset,
					(int)eh.TryEnd.Offset,
					(int)eh.HandlerStart.Offset,
					(int)eh.TryEnd.Offset,
					eh.CatchType == null ? null : metadata.Loader.GetType(resolver.Resolve(eh.CatchType.ToTypeSig())),
					eh.FilterStart == null ? null : (int?)eh.FilterStart.Offset
				));
			}

			method.MaxStack = methodDef.Body.MaxStack;

			method.Code.Clear();
			for (int i = 0; i < body.Instructions.Count; i++)
			{
				method.Code.Add(ResolveInstruction(methodDef, body, i, resolver));
			}
		}

		private MosaInstruction ResolveInstruction(MethodDef methodDef, CilBody body, int index, GenericArgumentResolver resolver)
		{
			Instruction instruction = body.Instructions[index];
			int? prev = index == 0 ? null : (int?)body.Instructions[index - 1].Offset;
			int? next = index == body.Instructions.Count - 1 ? null : (int?)body.Instructions[index + 1].Offset;

			object operand = instruction.Operand;

			if (instruction.Operand is ITypeDefOrRef)
			{
				operand = ResolveTypeOperand((ITypeDefOrRef)instruction.Operand, resolver);
			}
			else if (instruction.Operand is MemberRef)
			{
				MemberRef memberRef = (MemberRef)instruction.Operand;
				if (memberRef.IsFieldRef)
					operand = ResolveFieldOperand(memberRef, resolver);
				else
					operand = ResolveMethodOperand(memberRef, resolver);
			}
			else if (instruction.Operand is IField)
			{
				operand = ResolveFieldOperand((IField)instruction.Operand, resolver);
			}
			else if (instruction.Operand is IMethod)
			{
				operand = ResolveMethodOperand((IMethod)instruction.Operand, resolver);
			}
			else if (instruction.Operand is Local)
			{
				operand = ((Local)instruction.Operand).Index;
			}
			else if (instruction.Operand is Parameter)
			{
				operand = ((Parameter)instruction.Operand).Index;
			}
			else if (instruction.Operand is Instruction)
			{
				operand = (int)((Instruction)instruction.Operand).Offset;
			}
			else if (instruction.Operand is Instruction[])
			{
				Instruction[] targets = (Instruction[])instruction.Operand;
				int[] offsets = new int[targets.Length];
				for (int i = 0; i < offsets.Length; i++)
					offsets[i] = (int)targets[i].Offset;
				operand = offsets;
			}
			else if (instruction.Operand is string)
			{
				operand = metadata.Cache.GetStringId((string)instruction.Operand);
			}

			ushort code = (ushort)instruction.OpCode.Code;
			if (code > 0xff)    // To match compiler's opcode values
				code = (ushort)(0x100 + (code & 0xff));

			return new MosaInstruction((int)instruction.Offset, code, operand, prev, next);
		}

		private MosaField ResolveFieldOperand(IField operand, GenericArgumentResolver resolver)
		{
			TypeSig declType;
			FieldDef fieldDef = operand as FieldDef;
			if (fieldDef == null)
			{
				MemberRef memberRef = (MemberRef)operand;
				fieldDef = memberRef.ResolveFieldThrow();
				declType = memberRef.DeclaringType.ToTypeSig();
			}
			else
				declType = fieldDef.DeclaringType.ToTypeSig();

			MDToken fieldToken = fieldDef.MDToken;

			MosaType type = metadata.Loader.GetType(resolver.Resolve(declType));
			foreach (var field in type.Fields)
			{
				var desc = field.GetUnderlyingObject<UnitDesc<FieldDef, FieldSig>>();
				if (desc.Token.Token == fieldToken)
				{
					return field;
				}
			}
			throw new AssemblyLoadException();
		}

		private MosaMethod ResolveMethodOperand(IMethod operand, GenericArgumentResolver resolver)
		{
			if (operand is MethodSpec)
				return metadata.Loader.LoadGenericMethodInstance((MethodSpec)operand, resolver);

			TypeSig declType;
			MethodDef methodDef = operand as MethodDef;
			if (methodDef == null)
			{
				MemberRef memberRef = (MemberRef)operand;
				methodDef = memberRef.ResolveMethodThrow();
				declType = memberRef.DeclaringType.ToTypeSig();
			}
			else
				declType = methodDef.DeclaringType.ToTypeSig();

			MDToken methodToken = methodDef.MDToken;

			MosaType type = metadata.Loader.GetType(resolver.Resolve(declType));
			foreach (var method in type.Methods)
			{
				var desc = method.GetUnderlyingObject<UnitDesc<MethodDef, MethodSig>>();
				if (desc.Token.Token == methodToken)
				{
					return method;
				}
			}

			throw new AssemblyLoadException();
		}

		private MosaType ResolveTypeOperand(ITypeDefOrRef operand, GenericArgumentResolver resolver)
		{
			return metadata.Loader.GetType(resolver.Resolve(operand.ToTypeSig()));
		}
	}
}<|MERGE_RESOLUTION|>--- conflicted
+++ resolved
@@ -7,24 +7,23 @@
  *  Ki (kiootic) <kiootic@gmail.com>
  */
 
+using System.Collections.Generic;
+using System.Diagnostics;
 using dnlib.DotNet;
 using dnlib.DotNet.Emit;
 using Mosa.Compiler.Common;
-using System.Collections.Generic;
-using System.Diagnostics;
 
 namespace Mosa.Compiler.MosaTypeSystem.Metadata
 {
 	internal class MetadataResolver
 	{
-		private CLRMetadata metadata;
-
+		CLRMetadata metadata;
 		public MetadataResolver(CLRMetadata metadata)
 		{
 			this.metadata = metadata;
 		}
 
-		private Queue<MosaUnit> resolveQueue = new Queue<MosaUnit>();
+		Queue<MosaUnit> resolveQueue = new Queue<MosaUnit>();
 
 		public void EnqueueForResolve(MosaUnit unit)
 		{
@@ -79,7 +78,7 @@
 			}
 		}
 
-		private void ResolveCustomAttributes(MosaUnit.MutatorBase unit, IHasCustomAttribute obj)
+		void ResolveCustomAttributes(MosaUnit.MutatorBase unit, IHasCustomAttribute obj)
 		{
 			// TODO: More detail parsing
 			foreach (var attr in obj.CustomAttributes)
@@ -111,7 +110,7 @@
 			}
 		}
 
-		private void ResolveType(MosaType type)
+		void ResolveType(MosaType type)
 		{
 			GenericArgumentResolver resolver = new GenericArgumentResolver();
 
@@ -135,7 +134,7 @@
 			}
 		}
 
-		private void ResolveField(MosaField field)
+		void ResolveField(MosaField field)
 		{
 			GenericArgumentResolver resolver = new GenericArgumentResolver();
 
@@ -150,11 +149,11 @@
 					field.DeclaringType.HasOpenGenericParams ||
 					field.FieldType.GetTypeSig().HasOpenGenericParameter();
 
-				ResolveCustomAttributes(mosaField, field.GetUnderlyingObject<UnitDesc<FieldDef, FieldSig>>().Definition);
-			}
-		}
-
-		private void ResolveMethod(MosaMethod method)
+				ResolveCustomAttributes(mosaField, field.GetUnderlyingObject<UnitDesc<FieldDef,FieldSig>>().Definition);
+			}
+		}
+
+		void ResolveMethod(MosaMethod method)
 		{
 			GenericArgumentResolver resolver = new GenericArgumentResolver();
 			bool hasOpening = method.DeclaringType.HasOpenGenericParams;
@@ -181,18 +180,14 @@
 				hasOpening |= returnType.HasOpenGenericParams;
 				List<MosaParameter> pars = new List<MosaParameter>();
 
-				Debug.Assert(desc.Signature.GetParamCount() == desc.Definition.ParamDefs.Count);
-				for (int i = 0; i < desc.Definition.ParamDefs.Count; i++)
-				{
-<<<<<<< HEAD
-					pars.Add(new MosaParameter(desc.Definition.ParamDefs[i].FullName, metadata.Loader.GetType(resolver.Resolve(desc.Signature.Params[i]))));
-=======
+				Debug.Assert(desc.Signature.GetParamCount() + (desc.Signature.HasThis ? 1 : 0) == desc.Definition.Parameters.Count);
+				foreach (var param in desc.Definition.Parameters)
+				{
 					if(!param.IsNormalMethodParameter)
 						continue;
 					var paramType = metadata.Loader.GetType(resolver.Resolve(desc.Signature.Params[param.MethodSigIndex]));
 					pars.Add(new MosaParameter(param.Name, paramType));
 					hasOpening |= paramType.HasOpenGenericParams;
->>>>>>> 1cc4c084
 				}
 
 				mosaMethod.Signature = new MosaMethodSignature(returnType, pars);
@@ -206,7 +201,7 @@
 			}
 		}
 
-		private void ResolveBody(MethodDef methodDef, MosaMethod.Mutator method, CilBody body, GenericArgumentResolver resolver)
+		void ResolveBody(MethodDef methodDef, MosaMethod.Mutator method, CilBody body, GenericArgumentResolver resolver)
 		{
 			method.LocalVariables.Clear();
 			int index = 0;
@@ -242,7 +237,7 @@
 			}
 		}
 
-		private MosaInstruction ResolveInstruction(MethodDef methodDef, CilBody body, int index, GenericArgumentResolver resolver)
+		MosaInstruction ResolveInstruction(MethodDef methodDef, CilBody body, int index, GenericArgumentResolver resolver)
 		{
 			Instruction instruction = body.Instructions[index];
 			int? prev = index == 0 ? null : (int?)body.Instructions[index - 1].Offset;
@@ -302,7 +297,7 @@
 			return new MosaInstruction((int)instruction.Offset, code, operand, prev, next);
 		}
 
-		private MosaField ResolveFieldOperand(IField operand, GenericArgumentResolver resolver)
+		MosaField ResolveFieldOperand(IField operand, GenericArgumentResolver resolver)
 		{
 			TypeSig declType;
 			FieldDef fieldDef = operand as FieldDef;
@@ -329,10 +324,27 @@
 			throw new AssemblyLoadException();
 		}
 
-		private MosaMethod ResolveMethodOperand(IMethod operand, GenericArgumentResolver resolver)
+		MosaMethod ResolveArrayMethod(IMethod method, GenericArgumentResolver resolver)
+		{
+			MosaType type = metadata.Loader.GetType(resolver.Resolve(method.DeclaringType.ToTypeSig()));
+			if (method.Name == "Get")
+				return type.FindMethodByName("Get");
+			else if (method.Name == "Set")
+				return type.FindMethodByName("Set");
+			else if (method.Name == "AddressOf")
+				return type.FindMethodByName("AddressOf");
+			else if (method.Name == ".ctor")
+				return type.FindMethodByName(".ctor");
+			else
+				throw new AssemblyLoadException();
+		}
+
+		MosaMethod ResolveMethodOperand(IMethod operand, GenericArgumentResolver resolver)
 		{
 			if (operand is MethodSpec)
 				return metadata.Loader.LoadGenericMethodInstance((MethodSpec)operand, resolver);
+			else if (operand.DeclaringType.TryGetArraySig() != null || operand.DeclaringType.TryGetSZArraySig() != null)
+				return ResolveArrayMethod(operand, resolver);
 
 			TypeSig declType;
 			MethodDef methodDef = operand as MethodDef;
@@ -360,7 +372,7 @@
 			throw new AssemblyLoadException();
 		}
 
-		private MosaType ResolveTypeOperand(ITypeDefOrRef operand, GenericArgumentResolver resolver)
+		MosaType ResolveTypeOperand(ITypeDefOrRef operand, GenericArgumentResolver resolver)
 		{
 			return metadata.Loader.GetType(resolver.Resolve(operand.ToTypeSig()));
 		}
