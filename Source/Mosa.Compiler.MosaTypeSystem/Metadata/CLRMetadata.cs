--- conflicted
+++ resolved
@@ -12,10 +12,9 @@
 
 namespace Mosa.Compiler.MosaTypeSystem.Metadata
 {
-	internal class CLRMetadata : IMetadata
+	class CLRMetadata : IMetadata
 	{
-		private MosaModuleLoader moduleLoader;
-
+		MosaModuleLoader moduleLoader;
 		public CLRMetadata(MosaModuleLoader loader)
 		{
 			this.moduleLoader = loader;
@@ -59,12 +58,7 @@
 
 		public string LookupUserString(MosaModule module, uint id)
 		{
-<<<<<<< HEAD
-			var desc = module.GetUnderlyingObject<UnitDesc<ModuleDef, object>>();
-			return Cache.stringHeapLookup[Tuple.Create(desc == null ? null : desc.Definition as ModuleDefMD, id)];
-=======
 			return Cache.GetStringById(id);
->>>>>>> b6daa5bb
 		}
 	}
 }