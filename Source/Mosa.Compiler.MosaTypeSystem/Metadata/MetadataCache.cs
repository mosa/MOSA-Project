--- conflicted
+++ resolved
@@ -8,14 +8,10 @@
  *  Ki (kiootic) <kiootic@gmail.com>
  */
 
-<<<<<<< HEAD
-=======
 using System;
 using System.Collections.Generic;
->>>>>>> b6daa5bb
 using dnlib.DotNet;
 using Mosa.Compiler.Common;
-using System.Collections.Generic;
 
 namespace Mosa.Compiler.MosaTypeSystem.Metadata
 {
@@ -40,29 +36,6 @@
 			Modules = new Dictionary<string, MosaModule>();
 		}
 
-<<<<<<< HEAD
-		private class USLookupHook : IStringDecrypter
-		{
-			private MetadataCache cache;
-			private ModuleDefMD module;
-
-			public USLookupHook(MetadataCache cache, ModuleDefMD module)
-			{
-				this.cache = cache;
-				this.module = module;
-			}
-
-			public string ReadUserString(uint token)
-			{
-				string result = module.USStream.ReadNoNull(token & 0xffffff);
-				cache.stringHeapLookup[Tuple.Create(module, token)] = result;
-				cache.stringHeapLookup2[Tuple.Create(module, result)] = token;
-				return result;
-			}
-		}
-
-=======
->>>>>>> b6daa5bb
 		public void AddModule(MosaModule module)
 		{
 			Modules.Add(module.Name, module);
