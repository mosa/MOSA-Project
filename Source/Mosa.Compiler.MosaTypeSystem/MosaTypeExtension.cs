﻿/*
 * (c) 2014 MOSA - The Managed Operating System Alliance
 *
 * Licensed under the terms of the New BSD License.
 *
 * Authors:
 *  Ki (kiootic) <kiootic@gmail.com>
 */

namespace Mosa.Compiler.MosaTypeSystem
{
	public static class MosaTypeExtension
	{
		public static MosaType ToManagedPointer(this MosaType type)
		{
			MosaType result = type.TypeSystem.Controller.CreateType();
			using (var ptrType = type.TypeSystem.Controller.MutateType(result))
			{
				ptrType.Module = type.Module;
				ptrType.DeclaringType = type;
				ptrType.Namespace = type.Namespace;
				ptrType.Name = type.Name;

				ptrType.HasOpenGenericParams = type.HasOpenGenericParams;
				ptrType.ElementType = type;
				ptrType.TypeCode = MosaTypeCode.ManagedPointer;

				return result;
			}
		}

		public static MosaType ToUnmanagedPointer(this MosaType type)
		{
			MosaType result = type.TypeSystem.Controller.CreateType();
			using (var ptrType = type.TypeSystem.Controller.MutateType(result))
			{
				ptrType.Module = type.Module;
				ptrType.DeclaringType = type;
				ptrType.Namespace = type.Namespace;
				ptrType.Name = type.Name;

				ptrType.HasOpenGenericParams = type.HasOpenGenericParams;
				ptrType.ElementType = type;
				ptrType.TypeCode = MosaTypeCode.UnmanagedPointer;

				return result;
			}
		}

		public static MosaType ToSZArray(this MosaType type)
		{
			MosaType array = type.TypeSystem.GetTypeByName(type.TypeSystem.CorLib, "System", "Array");
			MosaType result = type.TypeSystem.Controller.CreateType(array);
			using (var arrayType = type.TypeSystem.Controller.MutateType(result))
			{
				// See Partition II 14.2 Arrays

				arrayType.Module = type.Module;
				arrayType.DeclaringType = type.DeclaringType;
				arrayType.Namespace = type.Namespace;
				arrayType.Name = type.Name;

<<<<<<< HEAD
				arrayType.Fields.Clear();
				arrayType.Methods.Clear();

=======
				arrayType.HasOpenGenericParams = type.HasOpenGenericParams;
>>>>>>> 1cc4c084
				arrayType.BaseType = array;
				arrayType.ElementType = type;
				arrayType.TypeCode = MosaTypeCode.SZArray;
				arrayType.ArrayInfo = MosaArrayInfo.Vector;

				// Add three array accessors as defined in standard (Get, Set, Address)

				// TODO: Add them

				return result;
			}
		}

		public static MosaType ToArray(this MosaType type, MosaArrayInfo info)
		{
			MosaType result = type.ToSZArray();
			using (var arrayType = type.TypeSystem.Controller.MutateType(result))
			{
<<<<<<< HEAD
=======
				// See Partition II 14.2 Arrays

				arrayType.Module = type.Module;
				arrayType.DeclaringType = type.DeclaringType;
				arrayType.Namespace = type.Namespace;
				arrayType.Name = type.Name;

				arrayType.HasOpenGenericParams = type.HasOpenGenericParams;
				arrayType.BaseType = array;
				arrayType.ElementType = type;
>>>>>>> 1cc4c084
				arrayType.TypeCode = MosaTypeCode.Array;
				arrayType.ArrayInfo = info;
				return result;
			}
		}

		public static MosaType ToFnPtr(this TypeSystem typeSystem, MosaMethodSignature signature)
		{
			MosaType result = typeSystem.Controller.CreateType();
			using (var ptrType = typeSystem.Controller.MutateType(result))
			{
				ptrType.Module = typeSystem.LinkerModule;
				ptrType.Namespace = "";
				ptrType.Name = "";

				ptrType.TypeCode = MosaTypeCode.FunctionPointer;
				ptrType.FunctionPtrSig = signature;

				return result;
			}
		}

		public static int? GetPrimitiveSize(this MosaType type, int nativeSize)
		{
			if (type.IsEnum)
				return type.GetEnumUnderlyingType().GetPrimitiveSize(nativeSize);

			if (type.IsPointer || type.IsN)
				return nativeSize;
			else if (type.IsUI1 || type.IsBoolean)
				return 1;
			else if (type.IsUI2 || type.IsChar)
				return 2;
			else if (type.IsUI4 || type.IsR4)
				return 4;
			else if (type.IsUI8 || type.IsR8)
				return 8;
			else
				return null;
		}

		public static MosaType GetEnumUnderlyingType(this MosaType type)
		{
			if (!type.IsEnum)
				return type;

			foreach (var field in type.Fields)
			{
				if (!field.IsStatic)
					return field.FieldType;
			}
			return null;
		}
	}
}<|MERGE_RESOLUTION|>--- conflicted
+++ resolved
@@ -7,6 +7,8 @@
  *  Ki (kiootic) <kiootic@gmail.com>
  */
 
+using System.Collections.Generic;
+
 namespace Mosa.Compiler.MosaTypeSystem
 {
 	public static class MosaTypeExtension
@@ -60,21 +62,13 @@
 				arrayType.Namespace = type.Namespace;
 				arrayType.Name = type.Name;
 
-<<<<<<< HEAD
-				arrayType.Fields.Clear();
-				arrayType.Methods.Clear();
-
-=======
 				arrayType.HasOpenGenericParams = type.HasOpenGenericParams;
->>>>>>> 1cc4c084
 				arrayType.BaseType = array;
 				arrayType.ElementType = type;
 				arrayType.TypeCode = MosaTypeCode.SZArray;
 				arrayType.ArrayInfo = MosaArrayInfo.Vector;
 
-				// Add three array accessors as defined in standard (Get, Set, Address)
-
-				// TODO: Add them
+				AddArrayMethods(type.TypeSystem, result, arrayType, MosaArrayInfo.Vector);
 
 				return result;
 			}
@@ -82,11 +76,10 @@
 
 		public static MosaType ToArray(this MosaType type, MosaArrayInfo info)
 		{
-			MosaType result = type.ToSZArray();
+			MosaType array = type.TypeSystem.GetTypeByName(type.TypeSystem.CorLib, "System", "Array");
+			MosaType result = type.TypeSystem.Controller.CreateType(array);
 			using (var arrayType = type.TypeSystem.Controller.MutateType(result))
 			{
-<<<<<<< HEAD
-=======
 				// See Partition II 14.2 Arrays
 
 				arrayType.Module = type.Module;
@@ -97,11 +90,94 @@
 				arrayType.HasOpenGenericParams = type.HasOpenGenericParams;
 				arrayType.BaseType = array;
 				arrayType.ElementType = type;
->>>>>>> 1cc4c084
 				arrayType.TypeCode = MosaTypeCode.Array;
 				arrayType.ArrayInfo = info;
-				return result;
-			}
+
+				AddArrayMethods(type.TypeSystem, result, arrayType, info);
+
+				return result;
+			}
+		}
+
+		static void AddArrayMethods(TypeSystem typeSystem, MosaType arrayType, MosaType.Mutator type, MosaArrayInfo info)
+		{
+			// Remove all methods & fields --> Since BaseType = System.Array, they're automatically inherited.
+			type.Methods.Clear();
+			type.Fields.Clear();
+
+			// Add three array accessors as defined in standard (Get, Set, Address)
+			// Also, constructor.
+
+			uint rank = info.Rank;
+
+			MosaMethod methodGet = typeSystem.Controller.CreateMethod();
+			using (var method = typeSystem.Controller.MutateMethod(methodGet))
+			{
+				method.DeclaringType = arrayType;
+				method.Name = "Get";
+				method.IsInternalCall = true;
+				method.IsRTSpecialName = method.IsSpecialName = true;
+				method.IsFinal = true;
+				method.HasThis = true;
+
+				List<MosaParameter> parameters = new List<MosaParameter>();
+				for (uint i = 0; i < rank; i++)
+					parameters.Add(new MosaParameter("index" + i, typeSystem.BuiltIn.I4));
+				method.Signature = new MosaMethodSignature(arrayType.ElementType, parameters);
+			}
+			type.Methods.Add(methodGet);
+
+			MosaMethod methodSet = typeSystem.Controller.CreateMethod();
+			using (var method = typeSystem.Controller.MutateMethod(methodSet))
+			{
+				method.DeclaringType = arrayType;
+				method.Name = "Set";
+				method.IsInternalCall = true;
+				method.IsRTSpecialName = method.IsSpecialName = true;
+				method.IsFinal = true;
+				method.HasThis = true;
+
+				List<MosaParameter> parameters = new List<MosaParameter>();
+				for (uint i = 0; i < rank; i++)
+					parameters.Add(new MosaParameter("index" + i, typeSystem.BuiltIn.I4));
+				parameters.Add(new MosaParameter("value", arrayType.ElementType));
+				method.Signature = new MosaMethodSignature(typeSystem.BuiltIn.Void, parameters);
+			}
+			type.Methods.Add(methodSet);
+
+			MosaMethod methodAdrOf = typeSystem.Controller.CreateMethod();
+			using (var method = typeSystem.Controller.MutateMethod(methodAdrOf))
+			{
+				method.DeclaringType = arrayType;
+				method.Name = "AddressOr";
+				method.IsInternalCall = true;
+				method.IsRTSpecialName = method.IsSpecialName = true;
+				method.IsFinal = true;
+				method.HasThis = true;
+
+				List<MosaParameter> parameters = new List<MosaParameter>();
+				for (uint i = 0; i < rank; i++)
+					parameters.Add(new MosaParameter("index" + i, typeSystem.BuiltIn.I4));
+				method.Signature = new MosaMethodSignature(arrayType.ElementType.ToManagedPointer(), parameters);
+			}
+			type.Methods.Add(methodAdrOf);
+
+			MosaMethod methodCtor = typeSystem.Controller.CreateMethod();
+			using (var method = typeSystem.Controller.MutateMethod(methodCtor))
+			{
+				method.DeclaringType = arrayType;
+				method.Name = ".ctor";
+				method.IsInternalCall = true;
+				method.IsRTSpecialName = method.IsSpecialName = true;
+				method.IsFinal = true;
+				method.HasThis = true;
+
+				List<MosaParameter> parameters = new List<MosaParameter>();
+				for (uint i = 0; i < rank; i++)
+					parameters.Add(new MosaParameter("length" + i, typeSystem.BuiltIn.I4));
+				method.Signature = new MosaMethodSignature(typeSystem.BuiltIn.Void, parameters);
+			}
+			type.Methods.Add(methodCtor);
 		}
 
 		public static MosaType ToFnPtr(this TypeSystem typeSystem, MosaMethodSignature signature)
@@ -151,5 +227,12 @@
 			}
 			return null;
 		}
+
+		public static MosaType RemoveModifiers(this MosaType type)
+		{
+			while (type.Modifier != null)
+				type = type.ElementType;
+			return type;
+		}
 	}
 }