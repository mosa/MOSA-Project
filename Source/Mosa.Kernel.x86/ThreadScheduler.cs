--- conflicted
+++ resolved
@@ -1,4 +1,6 @@
-﻿using Mosa.Kernel.x86.Helpers;
+﻿// Copyright (c) MOSA Project. Licensed under the New BSD License.
+
+using Mosa.Kernel.x86.Helpers;
 using Mosa.Runtime;
 using Mosa.Runtime.x86;
 using System;
@@ -12,7 +14,6 @@
 		public const int ClockIRQ = 40;
 		public const int ThreadTerminationSignalIRQ = 254;
 
-<<<<<<< HEAD
 		private static bool Enabled;
 		private static uint SignalThreadTerminationMethodAddress;
 
@@ -22,13 +23,6 @@
 		{
 			Enabled = false;
 			Threads = new Thread[MaxThreads];
-=======
-		private static Thread[] threads;
-
-		public static void Setup()
-		{
-			threads = new Thread[MaxThreads];
->>>>>>> f799144d
 
 			for (int i = 0; i < MaxThreads; i++)
 			{
@@ -37,7 +31,6 @@
 
 			uint address = GetAddress(IdleThread);
 
-<<<<<<< HEAD
 			SignalThreadTerminationMethodAddress = GetAddress(SignalThreadTerminationMethod);
 
 			CreateThread(address, PageFrameAllocator.PageSize, 0);
@@ -50,11 +43,6 @@
 			Native.Int(ClockIRQ);
 		}
 
-=======
-			CreateThread(address, PageFrameAllocator.PageSize, 0);
-		}
-
->>>>>>> f799144d
 		private static void IdleThread()
 		{
 			while (true)
@@ -72,12 +60,8 @@
 			var threadID = GetCurrentThreadID();
 			SaveThreadState(threadID, stackSate);
 
-<<<<<<< HEAD
 			ScheduleNextThread(threadID);
 		}
-=======
-			threadID = GetNextThread(threadID);
->>>>>>> f799144d
 
 		private static void ScheduleNextThread(uint threadID)
 		{
@@ -85,7 +69,6 @@
 			SwitchToThread(threadID);
 		}
 
-<<<<<<< HEAD
 		public static void SignalThreadTerminationMethod()
 		{
 			Native.Int(ThreadTerminationSignalIRQ);
@@ -104,7 +87,17 @@
 		}
 
 		private static void TerminateThread(uint threadID)
-=======
+		{
+			var thread = Threads[threadID];
+
+			if (thread.Status == ThreadStatus.Running)
+			{
+				thread.Status = ThreadStatus.Terminating;
+
+				// TODO: release stack memory
+			}
+		}
+
 		private static uint GetNextThread(uint currentThreadID)
 		{
 			uint threadID = currentThreadID;
@@ -119,7 +112,7 @@
 				if (threadID == MaxThreads)
 					threadID = 1;
 
-				var thread = threads[threadID];
+				var thread = Threads[threadID];
 
 				if (thread.Status == ThreadStatus.Running)
 					return threadID;
@@ -134,48 +127,6 @@
 			return Intrinsic.GetDelegateMethodAddress(d);
 		}
 
-		public static uint CreateThread(uint ip, uint stackSize)
->>>>>>> f799144d
-		{
-			var thread = Threads[threadID];
-
-			if (thread.Status == ThreadStatus.Running)
-			{
-				thread.Status = ThreadStatus.Terminating;
-
-				// TODO: release stack memory
-			}
-		}
-
-		private static uint GetNextThread(uint currentThreadID)
-		{
-			uint threadID = currentThreadID;
-
-			if (currentThreadID == 0)
-				currentThreadID = 1;
-
-			while (true)
-			{
-				threadID++;
-
-				if (threadID == MaxThreads)
-					threadID = 1;
-
-				var thread = Threads[threadID];
-
-				if (thread.Status == ThreadStatus.Running)
-					return threadID;
-
-				if (currentThreadID == threadID)
-					return 0; // idle thread
-			}
-		}
-
-		private static uint GetAddress(ThreadStart d)
-		{
-			return Intrinsic.GetDelegateMethodAddress(d);
-		}
-
 		private static uint GetAddress(ParameterizedThreadStart d)
 		{
 			return Intrinsic.GetDelegateTargetAddress(d);
@@ -203,24 +154,14 @@
 
 			//Assert.True(threadID != 0, "CreateThread(): invalid thread id = 0");
 
-<<<<<<< HEAD
 			CreateThread(methodAddress, stackSize, threadID);
-=======
-			CreateThread(ip, stackSize, threadID);
->>>>>>> f799144d
 
 			return threadID;
 		}
 
-<<<<<<< HEAD
 		private static void CreateThread(uint methoAddress, uint stackSize, uint threadID)
 		{
-			Thread thread = Threads[threadID];
-=======
-		private static void CreateThread(uint ip, uint stackSize, uint threadID)
-		{
-			Thread thread = threads[threadID];
->>>>>>> f799144d
+			var thread = Threads[threadID];
 
 			var stack = VirtualPageAllocator.Reserve(stackSize);
 			uint stackStateSize = 52;
@@ -231,12 +172,8 @@
 			Native.Set32(stackTop - 8, SignalThreadTerminationMethodAddress);  // Address of method that will raise a interrupt signal to terminate thread
 
 			Native.Set32(stackTop - 4 - 8, 0);      // EFLAG
-<<<<<<< HEAD
 			Native.Set32(stackTop - 8 - 8, 0);      // CS
 			Native.Set32(stackTop - 12 - 8, methoAddress);    // EIP
-=======
-			Native.Set32(stackTop - 12 - 8, ip);    // EIP
->>>>>>> f799144d
 			Native.Set32(stackTop - 16 - 8, 0);     // ErrorCode - not used
 			Native.Set32(stackTop - 20 - 8, 0);     // Interrupt Number - not used
 			Native.Set32(stackTop - 24 - 8, 0);     // EAX
