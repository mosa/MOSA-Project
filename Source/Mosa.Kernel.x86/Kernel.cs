--- conflicted
+++ resolved
@@ -1,78 +1,37 @@
-<<<<<<< HEAD
-﻿/*
- * (c) 2008 MOSA - The Managed Operating System Alliance
- *
- * Licensed under the terms of the New BSD License.
- *
- * Authors:
- *  Phil Garcia (tgiphil) <phil@thinkedge.com>
- */
-
-using Mosa.Kernel.x86.Smbios;
-
-namespace Mosa.Kernel.x86
-{
-	/// <summary>
-	/// 
-	/// </summary>
-	public static class Kernel
-	{
-
-		public static void Setup()
-		{
-			SmbiosManager.Setup();
-			Multiboot.Setup();
-			ProgrammableInterruptController.Setup();
-			GDT.Setup();
-			IDT.Setup();
-			PageFrameAllocator.Setup();
-			PageTable.Setup();
-			VirtualPageAllocator.Setup();
-			ProcessManager.Setup();
-			TaskManager.Setup();
-			SmbiosManager.Setup();
-			ConsoleManager.Setup();
-            VBE.Setup();
-			//Serial.Setup();
-		}
-	}
-}
-=======
-﻿/*
- * (c) 2008 MOSA - The Managed Operating System Alliance
- *
- * Licensed under the terms of the New BSD License.
- *
- * Authors:
- *  Phil Garcia (tgiphil) <phil@thinkedge.com>
- */
-
-using Mosa.Kernel.x86.Smbios;
-
-namespace Mosa.Kernel.x86
-{
-	/// <summary>
-	///
-	/// </summary>
-	public static class Kernel
-	{
-		public static void Setup()
-		{
-			SmbiosManager.Setup();
-			Multiboot.Setup();
-			ProgrammableInterruptController.Setup();
-			GDT.Setup();
-			IDT.Setup();
-			PageFrameAllocator.Setup();
-			PageTable.Setup();
-			VirtualPageAllocator.Setup();
-			ProcessManager.Setup();
-			TaskManager.Setup();
-			SmbiosManager.Setup();
-			ConsoleManager.Setup();
-
-			//Serial.Setup();
-		}
-	}
-}
->>>>>>> 834cc53e
+﻿/*
+ * (c) 2008 MOSA - The Managed Operating System Alliance
+ *
+ * Licensed under the terms of the New BSD License.
+ *
+ * Authors:
+ *  Phil Garcia (tgiphil) <phil@thinkedge.com>
+ */
+
+using Mosa.Kernel.x86.Smbios;
+
+namespace Mosa.Kernel.x86
+{
+	/// <summary>
+	///
+	/// </summary>
+	public static class Kernel
+	{
+		public static void Setup()
+		{
+			SmbiosManager.Setup();
+			Multiboot.Setup();
+			ProgrammableInterruptController.Setup();
+			GDT.Setup();
+			IDT.Setup();
+			PageFrameAllocator.Setup();
+			PageTable.Setup();
+			VirtualPageAllocator.Setup();
+			ProcessManager.Setup();
+			TaskManager.Setup();
+			SmbiosManager.Setup();
+			ConsoleManager.Setup();
+
+			//Serial.Setup();
+		}
+	}
+}