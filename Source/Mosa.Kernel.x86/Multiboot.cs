﻿// Copyright (c) MOSA Project. Licensed under the New BSD License.

using Mosa.Kernel.x86.Helpers;
using Mosa.Runtime;
using Mosa.Runtime.x86;
using System.Runtime.InteropServices;

namespace Mosa.Kernel.x86
{
	/// <summary>
	/// Static class of helpful memory functions
	/// </summary>
	unsafe public static class Multiboot
	{
		/// <summary>
		/// Magic value that indicates that kernel was loaded by a Multiboot-compliant boot loader
		/// </summary>
		public const uint MultibootMagic = 0x2BADB002;

		private static MultiBootInfo* multiBootInfo = null;
		private static uint memoryMapCount = 0;

		public static uint MultibootAddress = 0x0;

		/// <summary>
		/// Gets the memory map count.
		/// </summary>
		/// <value>The memory map count.</value>
		public static uint MemoryMapCount => memoryMapCount;

		/// <summary>
		/// Gets a value indicating whether this instance is multiboot enabled.
		/// </summary>
		/// <value>
		/// 	<c>true</c> if this instance is multiboot enabled; otherwise, <c>false</c>.
		/// </value>
		public static bool IsMultibootEnabled => (multiBootInfo != null);

		/// <summary>
		/// Gets the flags.
		/// </summary>
		/// <value>The flags.</value>
		public static uint Flags => multiBootInfo->Flags;

		/// <summary>
		/// Gets the memory lower.
		/// </summary>
		/// <value>The lower memory.</value>
		public static uint MemoryLower => multiBootInfo->MemLower;

		/// <summary>
		/// Gets the memory upper.
		/// </summary>
		/// <value>The memory upper.</value>
		public static uint MemoryUpper => multiBootInfo->MemUpper;

		/// <summary>
		/// Gets the boot device.
		/// </summary>
		/// <value>The boot device.</value>
		public static uint BootDevice => multiBootInfo->BootDevice;

		/// <summary>
		/// Gets the CMD line address.
		/// </summary>
		/// <value>The CMD line address.</value>
		public static uint CmdLineAddress => multiBootInfo->CommandLine;

		/// <summary>
		/// Gets the modules start.
		/// </summary>
		/// <value>The modules start.</value>
		public static uint ModulesStart => multiBootInfo->ModuleAddress;

		/// <summary>
		/// Gets the modules count.
		/// </summary>
		/// <value>The modules count.</value>
		public static uint ModulesCount => multiBootInfo->ModuleCount;

		/// <summary>
		/// Gets the length of the memory map.
		/// </summary>
		/// <value>The length of the memory map.</value>
		public static uint MemoryMapLength => multiBootInfo->MemMapLength;

		/// <summary>
		/// Gets the memory map start.
		/// </summary>
		/// <value>The memory map start.</value>
		public static uint MemoryMapStart => multiBootInfo->MemMapAddress;

		/// <summary>
		/// Gets the length of the drive.
		/// </summary>
		/// <value>The length of the drive.</value>
		public static uint DriveLength => multiBootInfo->DrivesLength;

		/// <summary>
		/// Gets the drive start.
		/// </summary>
		/// <value>The drive start.</value>
		public static uint DriveStart => multiBootInfo->DrivesAddress;

		/// <summary>
		/// Gets the configuration table.
		/// </summary>
		/// <value>The configuration table.</value>
		public static uint ConfigurationTable => multiBootInfo->ConfigTable;

		/// <summary>
		/// Gets the name of the boot loader.
		/// </summary>
		/// <value>The name of the boot loader.</value>
		public static uint BootLoaderName => multiBootInfo->BootLoaderName;

		/// <summary>
		/// Gets the APM table.
		/// </summary>
		/// <value>The APM table.</value>
		public static uint APMTable => multiBootInfo->ApmTable;

		/// <summary>
		/// Gets the VBE control information.
		/// </summary>
		/// <value>The VBE control information.</value>
		public static uint VBEControlInformation => multiBootInfo->VbeControlInfo;

		/// <summary>
		/// Gets the VBE mode info.
		/// </summary>
		/// <value>The VBE mode info.</value>
		public static uint VBEModeInfo => multiBootInfo->VbeModeInfo;

		/// <summary>
		/// Gets the VBE mode.
		/// </summary>
		/// <value>The VBE mode.</value>
		public static uint VBEMode => multiBootInfo->VbeMode;

		/// <summary>
		/// Gets the VBE interface seg.
		/// </summary>
		/// <value>The VBE interface seg.</value>
		public static uint VBEInterfaceSeg => multiBootInfo->VbeInterfaceSeg;

		/// <summary>
		/// Gets the VBE interface off.
		/// </summary>
		/// <value>The VBE interface off.</value>
		public static uint VBEInterfaceOff => multiBootInfo->VbeInterfaceOff;

		/// <summary>
		/// Gets the VBE interface len.
		/// </summary>
		/// <value>The VBE interface len.</value>
		public static uint VBEInterfaceLen => multiBootInfo->VbeInterfaceLength;

		/// <summary>
		/// Setups this multiboot.
		/// </summary>
		public static void Setup()
		{
			uint magic = Native.GetMultibootEAX();
			uint address = Native.GetMultibootEBX();

			SetMultibootLocation(address, magic);
		}

		/// <summary>
		/// Sets the multiboot location, if given the proper magic value
		/// </summary>
		/// <param name="address">The address.</param>
		/// <param name="magic">The magic value.</param>
		public static void SetMultibootLocation(uint address, uint magic)
		{
			if (magic == MultibootMagic)
			{
				SetMultibootLocation(address);
			}
<<<<<<< HEAD
			CountMemoryMap();
=======
>>>>>>> 831c86c9
		}

		/// <summary>
		/// Sets the multiboot location.
		/// </summary>
		/// <param name="address">The address.</param>
		public static void SetMultibootLocation(uint address)
		{
			MultibootAddress = address;
			multiBootInfo = (MultiBootInfo*)address;
<<<<<<< HEAD
=======

			CountMemoryMap();
>>>>>>> 831c86c9
		}

		/// <summary>
		/// Counts the memory map.
		/// </summary>
		private static void CountMemoryMap()
		{
			memoryMapCount = 0;
			MultiBootMemoryMap* location = (MultiBootMemoryMap*)MemoryMapStart;

			while ((uint)location < (MemoryMapStart + MemoryMapLength))
			{
				memoryMapCount++;

				//location = (MultiBootMemoryMap*)(((uint)location) + location->size + 4);
				location = location->Next;
			}
		}

		/// <summary>
		/// Gets the memory map index location.
		/// </summary>
		/// <param name="index">The index.</param>
		/// <returns></returns>
		private static MultiBootMemoryMap* GetMemoryMapIndexLocation(uint index)
		{
			MultiBootMemoryMap* location = (MultiBootMemoryMap*)MemoryMapStart;

			for (uint i = 0; i < index; i++)
			{
				location = location->Next;
			}
			return location;
		}

		/// <summary>
		/// Gets the memory map base.
		/// </summary>
		/// <param name="index">The index.</param>
		/// <returns></returns>
		public static uint GetMemoryMapBase(uint index)
		{
			return (uint)GetMemoryMapIndexLocation(index)->BaseAddr;
		}

		/// <summary>
		/// Gets the length of the memory map.
		/// </summary>
		/// <param name="index">The index.</param>
		/// <returns></returns>
		public static uint GetMemoryMapLength(uint index)
		{
			return (uint)GetMemoryMapIndexLocation(index)->Length;
		}

		/// <summary>
		/// Gets the type of the memory map.
		/// </summary>
		/// <param name="index">The index.</param>
		/// <returns></returns>
		public static byte GetMemoryMapType(uint index)
		{
			return (byte)GetMemoryMapIndexLocation(index)->Type;
		}
	}

	[StructLayout(LayoutKind.Sequential)]
	unsafe public struct MultiBootInfo
	{
		public uint Flags;              //required
		public uint MemLower;           //if bit 0 in flags are set
		public uint MemUpper;           //if bit 0 in flags are set
		public uint BootDevice;       //if bit 1 in flags are set
		public uint CommandLine;        //if bit 2 in flags are set
		public uint ModuleCount;        //if bit 3 in flags are set
		public uint ModuleAddress;  //if bit 3 in flags are set
		public uint Syms1; //if bits 4 or 5 in flags are set
		public uint Syms2; //if bits 4 or 5 in flags are set
		public uint Syms3; //if bits 4 or 5 in flags are set
		public uint Syms4; //if bits 4 or 5 in flags are set
		public uint MemMapLength;       //if bit 6 in flags is set
		public uint MemMapAddress;  //if bit 6 in flags is set
		public uint DrivesLength;       //if bit 7 in flags is set
		public uint DrivesAddress;  //if bit 7 in flags is set
		public uint ConfigTable;        //if bit 8 in flags is set
		public uint BootLoaderName;
		public uint ApmTable;               //if bit 9 in flags is set
		public uint VbeControlInfo; //if bit 10 in flags is set
		public uint VbeModeInfo;        //if bit 11 in flags is set
		public uint VbeMode;                // all vbe_* set if bit 12 in flags are set
		public uint VbeInterfaceSeg;
		public uint VbeInterfaceOff;
		public uint VbeInterfaceLength;
	}

	[StructLayout(LayoutKind.Sequential)]
	public struct MultiBootMemoryMap
	{
		public uint Size;
		public ulong BaseAddr;
		public ulong Length;
		public uint Type;

		unsafe public MultiBootMemoryMap* Next
		{
			get
			{
				fixed (MultiBootMemoryMap* ptr = &this)
				{
					return (MultiBootMemoryMap*)(((uint)ptr) + Size + 4);
				}
			}
		}
	}
}<|MERGE_RESOLUTION|>--- conflicted
+++ resolved
@@ -178,10 +178,6 @@
 			{
 				SetMultibootLocation(address);
 			}
-<<<<<<< HEAD
-			CountMemoryMap();
-=======
->>>>>>> 831c86c9
 		}
 
 		/// <summary>
@@ -192,11 +188,8 @@
 		{
 			MultibootAddress = address;
 			multiBootInfo = (MultiBootInfo*)address;
-<<<<<<< HEAD
-=======
 
 			CountMemoryMap();
->>>>>>> 831c86c9
 		}
 
 		/// <summary>
