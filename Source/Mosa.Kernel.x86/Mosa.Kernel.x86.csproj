<<<<<<< HEAD
﻿<?xml version="1.0" encoding="utf-8"?>
<Project DefaultTargets="Build" xmlns="http://schemas.microsoft.com/developer/msbuild/2003" ToolsVersion="4.0">
  <PropertyGroup>
    <ProjectType>Local</ProjectType>
    <ProductVersion>9.0.30729</ProductVersion>
    <SchemaVersion>2.0</SchemaVersion>
    <ProjectGuid>{FF099D48-3FA5-4ED6-BBA0-1497D734962A}</ProjectGuid>
    <Configuration Condition=" '$(Configuration)' == '' ">Debug</Configuration>
    <Platform Condition=" '$(Platform)' == '' ">AnyCPU</Platform>
    <AssemblyKeyContainerName>
    </AssemblyKeyContainerName>
    <AssemblyName>Mosa.Kernel.x86</AssemblyName>
    <DefaultClientScript>JScript</DefaultClientScript>
    <DefaultHTMLPageLayout>Grid</DefaultHTMLPageLayout>
    <DefaultTargetSchema>IE50</DefaultTargetSchema>
    <DelaySign>false</DelaySign>
    <TargetFrameworkVersion>v3.5</TargetFrameworkVersion>
    <OutputType>Library</OutputType>
    <AppDesignerFolder>
    </AppDesignerFolder>
    <RootNamespace>Mosa.Kernel.x86</RootNamespace>
    <FileUpgradeFlags>
    </FileUpgradeFlags>
    <OldToolsVersion>3.5</OldToolsVersion>
    <UpgradeBackupLocation />
    <TargetFrameworkProfile />
  </PropertyGroup>
  <PropertyGroup Condition=" '$(Configuration)|$(Platform)' == 'Debug|AnyCPU' ">
    <AllowUnsafeBlocks>true</AllowUnsafeBlocks>
    <BaseAddress>285212672</BaseAddress>
    <ConfigurationOverrideFile>
    </ConfigurationOverrideFile>
    <DefineConstants>DEBUG;TRACE</DefineConstants>
    <DocumentationFile>
    </DocumentationFile>
    <DebugSymbols>true</DebugSymbols>
    <FileAlignment>4096</FileAlignment>
    <Optimize>false</Optimize>
    <OutputPath>..\..\bin\</OutputPath>
    <RegisterForComInterop>False</RegisterForComInterop>
    <RemoveIntegerChecks>False</RemoveIntegerChecks>
    <TreatWarningsAsErrors>true</TreatWarningsAsErrors>
    <WarningLevel>4</WarningLevel>
    <NoStdLib>true</NoStdLib>
    <DebugType>full</DebugType>
    <NoWarn>0219,0414</NoWarn>
  </PropertyGroup>
  <PropertyGroup Condition=" '$(Configuration)|$(Platform)' == 'Release|AnyCPU' ">
    <AllowUnsafeBlocks>true</AllowUnsafeBlocks>
    <BaseAddress>285212672</BaseAddress>
    <ConfigurationOverrideFile>
    </ConfigurationOverrideFile>
    <DefineConstants>TRACE</DefineConstants>
    <DocumentationFile>..\..\bin\Mosa.Kernel.x86.xml</DocumentationFile>
    <FileAlignment>4096</FileAlignment>
    <Optimize>true</Optimize>
    <OutputPath>..\..\bin\</OutputPath>
    <RegisterForComInterop>False</RegisterForComInterop>
    <RemoveIntegerChecks>False</RemoveIntegerChecks>
    <TreatWarningsAsErrors>true</TreatWarningsAsErrors>
    <WarningLevel>2</WarningLevel>
    <DebugType>none</DebugType>
    <NoStdLib>true</NoStdLib>
  </PropertyGroup>
  <ItemGroup>
    <Compile Include="ConsoleManager.cs" />
    <Compile Include="ConsoleSession.cs" />
    <Compile Include="DebugClient.cs" />
    <Compile Include="Serial.cs" />
    <Compile Include="Debug.cs" />
    <Compile Include="KernelMemory.cs" />
    <Compile Include="CMOS.cs" />
    <Compile Include="Colors.cs" />
    <Compile Include="CpuInfo.cs" />
    <Compile Include="GDT.cs" />
    <Compile Include="IdleTask.cs" />
    <Compile Include="IDT.cs" />
    <Compile Include="Kernel.cs" />
    <Compile Include="Keyboard.cs" />
    <Compile Include="Memory.cs" />
    <Compile Include="Multiboot.cs" />
    <Compile Include="PageFaultHandler.cs" />
    <Compile Include="PageFrameAllocator.cs" />
    <Compile Include="PageTable.cs" />
    <Compile Include="Panic.cs" />
    <Compile Include="ProgrammableInterruptController.cs" />
    <Compile Include="ProcessManager.cs" />
    <Compile Include="Screen.cs" />
    <Compile Include="Smbios\BiosInformationStructure.cs" />
    <Compile Include="Smbios\CpuStructure.cs" />
    <Compile Include="Smbios\SmbiosManager.cs" />
    <Compile Include="Smbios\SmbiosStructure.cs" />
    <Compile Include="TaskManager.cs" />
    <Compile Include="VirtualPageAllocator.cs" />
  </ItemGroup>
  <ItemGroup>
    <ProjectReference Include="..\Korlib\Korlib.csproj">
      <Project>{631BC4F3-E2D8-4319-814C-13904CAA17CE}</Project>
      <Name>Korlib</Name>
    </ProjectReference>
    <ProjectReference Include="..\Mosa.Internal.Plug\Mosa.Internal.Plug.csproj">
      <Project>{77961864-DB33-4189-804F-D774022C96E2}</Project>
      <Name>Mosa.Internal.Plug</Name>
    </ProjectReference>
    <ProjectReference Include="..\Mosa.Platform.x86.Intrinsic\Mosa.Platform.x86.Intrinsic.csproj">
      <Project>{A47B7998-4EE8-4AF8-9373-C664FDEDDC65}</Project>
      <Name>Mosa.Platform.x86.Intrinsic</Name>
    </ProjectReference>
  </ItemGroup>
  <ItemGroup>
    <Reference Include="System" />
  </ItemGroup>
  <Import Project="$(MSBuildBinPath)\Microsoft.CSHARP.Targets" />
  <PropertyGroup>
    <PreBuildEvent>
    </PreBuildEvent>
    <PostBuildEvent>
    </PostBuildEvent>
  </PropertyGroup>
=======
﻿<?xml version="1.0" encoding="utf-8"?>
<Project DefaultTargets="Build" xmlns="http://schemas.microsoft.com/developer/msbuild/2003" ToolsVersion="4.0">
  <PropertyGroup>
    <ProjectType>Local</ProjectType>
    <ProductVersion>9.0.30729</ProductVersion>
    <SchemaVersion>2.0</SchemaVersion>
    <ProjectGuid>{FF099D48-3FA5-4ED6-BBA0-1497D734962A}</ProjectGuid>
    <Configuration Condition=" '$(Configuration)' == '' ">Debug</Configuration>
    <Platform Condition=" '$(Platform)' == '' ">AnyCPU</Platform>
    <AssemblyKeyContainerName>
    </AssemblyKeyContainerName>
    <AssemblyName>Mosa.Kernel.x86</AssemblyName>
    <DefaultClientScript>JScript</DefaultClientScript>
    <DefaultHTMLPageLayout>Grid</DefaultHTMLPageLayout>
    <DefaultTargetSchema>IE50</DefaultTargetSchema>
    <DelaySign>false</DelaySign>
    <TargetFrameworkVersion>v3.5</TargetFrameworkVersion>
    <OutputType>Library</OutputType>
    <AppDesignerFolder>
    </AppDesignerFolder>
    <RootNamespace>Mosa.Kernel.x86</RootNamespace>
    <FileUpgradeFlags>
    </FileUpgradeFlags>
    <OldToolsVersion>3.5</OldToolsVersion>
    <UpgradeBackupLocation />
    <TargetFrameworkProfile />
  </PropertyGroup>
  <PropertyGroup Condition=" '$(Configuration)|$(Platform)' == 'Debug|AnyCPU' ">
    <AllowUnsafeBlocks>true</AllowUnsafeBlocks>
    <BaseAddress>285212672</BaseAddress>
    <ConfigurationOverrideFile>
    </ConfigurationOverrideFile>
    <DefineConstants>DEBUG;TRACE</DefineConstants>
    <DocumentationFile>
    </DocumentationFile>
    <DebugSymbols>true</DebugSymbols>
    <FileAlignment>4096</FileAlignment>
    <Optimize>false</Optimize>
    <OutputPath>..\..\bin\</OutputPath>
    <RegisterForComInterop>False</RegisterForComInterop>
    <RemoveIntegerChecks>False</RemoveIntegerChecks>
    <TreatWarningsAsErrors>true</TreatWarningsAsErrors>
    <WarningLevel>4</WarningLevel>
    <NoStdLib>true</NoStdLib>
    <DebugType>full</DebugType>
    <NoWarn>0219,0414</NoWarn>
  </PropertyGroup>
  <PropertyGroup Condition=" '$(Configuration)|$(Platform)' == 'Release|AnyCPU' ">
    <AllowUnsafeBlocks>true</AllowUnsafeBlocks>
    <BaseAddress>285212672</BaseAddress>
    <ConfigurationOverrideFile>
    </ConfigurationOverrideFile>
    <DefineConstants>TRACE</DefineConstants>
    <DocumentationFile>..\..\bin\Mosa.Kernel.x86.xml</DocumentationFile>
    <FileAlignment>4096</FileAlignment>
    <Optimize>true</Optimize>
    <OutputPath>..\..\bin\</OutputPath>
    <RegisterForComInterop>False</RegisterForComInterop>
    <RemoveIntegerChecks>False</RemoveIntegerChecks>
    <TreatWarningsAsErrors>true</TreatWarningsAsErrors>
    <WarningLevel>2</WarningLevel>
    <DebugType>none</DebugType>
    <NoStdLib>true</NoStdLib>
  </PropertyGroup>
  <ItemGroup>
    <Compile Include="ConsoleManager.cs" />
    <Compile Include="ConsoleSession.cs" />
    <Compile Include="SSE.cs" />
    <Compile Include="DebugClient.cs" />
    <Compile Include="Serial.cs" />
    <Compile Include="Debug.cs" />
    <Compile Include="KernelMemory.cs" />
    <Compile Include="CMOS.cs" />
    <Compile Include="Colors.cs" />
    <Compile Include="CpuInfo.cs" />
    <Compile Include="GDT.cs" />
    <Compile Include="IdleTask.cs" />
    <Compile Include="IDT.cs" />
    <Compile Include="Kernel.cs" />
    <Compile Include="Keyboard.cs" />
    <Compile Include="Memory.cs" />
    <Compile Include="Multiboot.cs" />
    <Compile Include="PageFaultHandler.cs" />
    <Compile Include="PageFrameAllocator.cs" />
    <Compile Include="PageTable.cs" />
    <Compile Include="Panic.cs" />
    <Compile Include="ProgrammableInterruptController.cs" />
    <Compile Include="ProcessManager.cs" />
    <Compile Include="Screen.cs" />
    <Compile Include="Smbios\BiosInformationStructure.cs" />
    <Compile Include="Smbios\CpuStructure.cs" />
    <Compile Include="Smbios\SmbiosManager.cs" />
    <Compile Include="Smbios\SmbiosStructure.cs" />
    <Compile Include="TaskManager.cs" />
    <Compile Include="VirtualPageAllocator.cs" />
  </ItemGroup>
  <ItemGroup>
    <ProjectReference Include="..\Korlib\Korlib.csproj">
      <Project>{631BC4F3-E2D8-4319-814C-13904CAA17CE}</Project>
      <Name>Korlib</Name>
    </ProjectReference>
    <ProjectReference Include="..\Mosa.Internal.Plug\Mosa.Internal.Plug.csproj">
      <Project>{77961864-DB33-4189-804F-D774022C96E2}</Project>
      <Name>Mosa.Internal.Plug</Name>
    </ProjectReference>
    <ProjectReference Include="..\Mosa.Platform.Internal.x86\Mosa.Platform.Internal.x86.csproj">
      <Project>{A47B7998-4EE8-4AF8-9373-C664FDEDDC65}</Project>
      <Name>Mosa.Platform.Internal.x86</Name>
    </ProjectReference>
  </ItemGroup>
  <ItemGroup />
  <Import Project="$(MSBuildBinPath)\Microsoft.CSHARP.Targets" />
  <PropertyGroup>
    <PreBuildEvent>
    </PreBuildEvent>
    <PostBuildEvent>
    </PostBuildEvent>
  </PropertyGroup>
>>>>>>> 995469d1
</Project><|MERGE_RESOLUTION|>--- conflicted
+++ resolved
@@ -1,124 +1,122 @@
-<<<<<<< HEAD
-﻿<?xml version="1.0" encoding="utf-8"?>
-<Project DefaultTargets="Build" xmlns="http://schemas.microsoft.com/developer/msbuild/2003" ToolsVersion="4.0">
-  <PropertyGroup>
-    <ProjectType>Local</ProjectType>
-    <ProductVersion>9.0.30729</ProductVersion>
-    <SchemaVersion>2.0</SchemaVersion>
-    <ProjectGuid>{FF099D48-3FA5-4ED6-BBA0-1497D734962A}</ProjectGuid>
-    <Configuration Condition=" '$(Configuration)' == '' ">Debug</Configuration>
-    <Platform Condition=" '$(Platform)' == '' ">AnyCPU</Platform>
-    <AssemblyKeyContainerName>
-    </AssemblyKeyContainerName>
-    <AssemblyName>Mosa.Kernel.x86</AssemblyName>
-    <DefaultClientScript>JScript</DefaultClientScript>
-    <DefaultHTMLPageLayout>Grid</DefaultHTMLPageLayout>
-    <DefaultTargetSchema>IE50</DefaultTargetSchema>
-    <DelaySign>false</DelaySign>
-    <TargetFrameworkVersion>v3.5</TargetFrameworkVersion>
-    <OutputType>Library</OutputType>
-    <AppDesignerFolder>
-    </AppDesignerFolder>
-    <RootNamespace>Mosa.Kernel.x86</RootNamespace>
-    <FileUpgradeFlags>
-    </FileUpgradeFlags>
-    <OldToolsVersion>3.5</OldToolsVersion>
-    <UpgradeBackupLocation />
-    <TargetFrameworkProfile />
-  </PropertyGroup>
-  <PropertyGroup Condition=" '$(Configuration)|$(Platform)' == 'Debug|AnyCPU' ">
-    <AllowUnsafeBlocks>true</AllowUnsafeBlocks>
-    <BaseAddress>285212672</BaseAddress>
-    <ConfigurationOverrideFile>
-    </ConfigurationOverrideFile>
-    <DefineConstants>DEBUG;TRACE</DefineConstants>
-    <DocumentationFile>
-    </DocumentationFile>
-    <DebugSymbols>true</DebugSymbols>
-    <FileAlignment>4096</FileAlignment>
-    <Optimize>false</Optimize>
-    <OutputPath>..\..\bin\</OutputPath>
-    <RegisterForComInterop>False</RegisterForComInterop>
-    <RemoveIntegerChecks>False</RemoveIntegerChecks>
-    <TreatWarningsAsErrors>true</TreatWarningsAsErrors>
-    <WarningLevel>4</WarningLevel>
-    <NoStdLib>true</NoStdLib>
-    <DebugType>full</DebugType>
-    <NoWarn>0219,0414</NoWarn>
-  </PropertyGroup>
-  <PropertyGroup Condition=" '$(Configuration)|$(Platform)' == 'Release|AnyCPU' ">
-    <AllowUnsafeBlocks>true</AllowUnsafeBlocks>
-    <BaseAddress>285212672</BaseAddress>
-    <ConfigurationOverrideFile>
-    </ConfigurationOverrideFile>
-    <DefineConstants>TRACE</DefineConstants>
-    <DocumentationFile>..\..\bin\Mosa.Kernel.x86.xml</DocumentationFile>
-    <FileAlignment>4096</FileAlignment>
-    <Optimize>true</Optimize>
-    <OutputPath>..\..\bin\</OutputPath>
-    <RegisterForComInterop>False</RegisterForComInterop>
-    <RemoveIntegerChecks>False</RemoveIntegerChecks>
-    <TreatWarningsAsErrors>true</TreatWarningsAsErrors>
-    <WarningLevel>2</WarningLevel>
-    <DebugType>none</DebugType>
-    <NoStdLib>true</NoStdLib>
-  </PropertyGroup>
-  <ItemGroup>
-    <Compile Include="ConsoleManager.cs" />
-    <Compile Include="ConsoleSession.cs" />
-    <Compile Include="DebugClient.cs" />
-    <Compile Include="Serial.cs" />
-    <Compile Include="Debug.cs" />
-    <Compile Include="KernelMemory.cs" />
-    <Compile Include="CMOS.cs" />
-    <Compile Include="Colors.cs" />
-    <Compile Include="CpuInfo.cs" />
-    <Compile Include="GDT.cs" />
-    <Compile Include="IdleTask.cs" />
-    <Compile Include="IDT.cs" />
-    <Compile Include="Kernel.cs" />
-    <Compile Include="Keyboard.cs" />
-    <Compile Include="Memory.cs" />
-    <Compile Include="Multiboot.cs" />
-    <Compile Include="PageFaultHandler.cs" />
-    <Compile Include="PageFrameAllocator.cs" />
-    <Compile Include="PageTable.cs" />
-    <Compile Include="Panic.cs" />
-    <Compile Include="ProgrammableInterruptController.cs" />
-    <Compile Include="ProcessManager.cs" />
-    <Compile Include="Screen.cs" />
-    <Compile Include="Smbios\BiosInformationStructure.cs" />
-    <Compile Include="Smbios\CpuStructure.cs" />
-    <Compile Include="Smbios\SmbiosManager.cs" />
-    <Compile Include="Smbios\SmbiosStructure.cs" />
-    <Compile Include="TaskManager.cs" />
-    <Compile Include="VirtualPageAllocator.cs" />
-  </ItemGroup>
-  <ItemGroup>
-    <ProjectReference Include="..\Korlib\Korlib.csproj">
-      <Project>{631BC4F3-E2D8-4319-814C-13904CAA17CE}</Project>
-      <Name>Korlib</Name>
-    </ProjectReference>
-    <ProjectReference Include="..\Mosa.Internal.Plug\Mosa.Internal.Plug.csproj">
-      <Project>{77961864-DB33-4189-804F-D774022C96E2}</Project>
-      <Name>Mosa.Internal.Plug</Name>
-    </ProjectReference>
-    <ProjectReference Include="..\Mosa.Platform.x86.Intrinsic\Mosa.Platform.x86.Intrinsic.csproj">
-      <Project>{A47B7998-4EE8-4AF8-9373-C664FDEDDC65}</Project>
-      <Name>Mosa.Platform.x86.Intrinsic</Name>
-    </ProjectReference>
-  </ItemGroup>
-  <ItemGroup>
-    <Reference Include="System" />
-  </ItemGroup>
-  <Import Project="$(MSBuildBinPath)\Microsoft.CSHARP.Targets" />
-  <PropertyGroup>
-    <PreBuildEvent>
-    </PreBuildEvent>
-    <PostBuildEvent>
-    </PostBuildEvent>
-  </PropertyGroup>
-=======
+﻿<?xml version="1.0" encoding="utf-8"?>
+<Project DefaultTargets="Build" xmlns="http://schemas.microsoft.com/developer/msbuild/2003" ToolsVersion="4.0">
+  <PropertyGroup>
+    <ProjectType>Local</ProjectType>
+    <ProductVersion>9.0.30729</ProductVersion>
+    <SchemaVersion>2.0</SchemaVersion>
+    <ProjectGuid>{FF099D48-3FA5-4ED6-BBA0-1497D734962A}</ProjectGuid>
+    <Configuration Condition=" '$(Configuration)' == '' ">Debug</Configuration>
+    <Platform Condition=" '$(Platform)' == '' ">AnyCPU</Platform>
+    <AssemblyKeyContainerName>
+    </AssemblyKeyContainerName>
+    <AssemblyName>Mosa.Kernel.x86</AssemblyName>
+    <DefaultClientScript>JScript</DefaultClientScript>
+    <DefaultHTMLPageLayout>Grid</DefaultHTMLPageLayout>
+    <DefaultTargetSchema>IE50</DefaultTargetSchema>
+    <DelaySign>false</DelaySign>
+    <TargetFrameworkVersion>v3.5</TargetFrameworkVersion>
+    <OutputType>Library</OutputType>
+    <AppDesignerFolder>
+    </AppDesignerFolder>
+    <RootNamespace>Mosa.Kernel.x86</RootNamespace>
+    <FileUpgradeFlags>
+    </FileUpgradeFlags>
+    <OldToolsVersion>3.5</OldToolsVersion>
+    <UpgradeBackupLocation />
+    <TargetFrameworkProfile />
+  </PropertyGroup>
+  <PropertyGroup Condition=" '$(Configuration)|$(Platform)' == 'Debug|AnyCPU' ">
+    <AllowUnsafeBlocks>true</AllowUnsafeBlocks>
+    <BaseAddress>285212672</BaseAddress>
+    <ConfigurationOverrideFile>
+    </ConfigurationOverrideFile>
+    <DefineConstants>DEBUG;TRACE</DefineConstants>
+    <DocumentationFile>
+    </DocumentationFile>
+    <DebugSymbols>true</DebugSymbols>
+    <FileAlignment>4096</FileAlignment>
+    <Optimize>false</Optimize>
+    <OutputPath>..\..\bin\</OutputPath>
+    <RegisterForComInterop>False</RegisterForComInterop>
+    <RemoveIntegerChecks>False</RemoveIntegerChecks>
+    <TreatWarningsAsErrors>true</TreatWarningsAsErrors>
+    <WarningLevel>4</WarningLevel>
+    <NoStdLib>true</NoStdLib>
+    <DebugType>full</DebugType>
+    <NoWarn>0219,0414</NoWarn>
+  </PropertyGroup>
+  <PropertyGroup Condition=" '$(Configuration)|$(Platform)' == 'Release|AnyCPU' ">
+    <AllowUnsafeBlocks>true</AllowUnsafeBlocks>
+    <BaseAddress>285212672</BaseAddress>
+    <ConfigurationOverrideFile>
+    </ConfigurationOverrideFile>
+    <DefineConstants>TRACE</DefineConstants>
+    <DocumentationFile>..\..\bin\Mosa.Kernel.x86.xml</DocumentationFile>
+    <FileAlignment>4096</FileAlignment>
+    <Optimize>true</Optimize>
+    <OutputPath>..\..\bin\</OutputPath>
+    <RegisterForComInterop>False</RegisterForComInterop>
+    <RemoveIntegerChecks>False</RemoveIntegerChecks>
+    <TreatWarningsAsErrors>true</TreatWarningsAsErrors>
+    <WarningLevel>2</WarningLevel>
+    <DebugType>none</DebugType>
+    <NoStdLib>true</NoStdLib>
+  </PropertyGroup>
+  <ItemGroup>
+    <Compile Include="ConsoleManager.cs" />
+    <Compile Include="ConsoleSession.cs" />
+    <Compile Include="DebugClient.cs" />
+    <Compile Include="Serial.cs" />
+    <Compile Include="Debug.cs" />
+    <Compile Include="KernelMemory.cs" />
+    <Compile Include="CMOS.cs" />
+    <Compile Include="Colors.cs" />
+    <Compile Include="CpuInfo.cs" />
+    <Compile Include="GDT.cs" />
+    <Compile Include="IdleTask.cs" />
+    <Compile Include="IDT.cs" />
+    <Compile Include="Kernel.cs" />
+    <Compile Include="Keyboard.cs" />
+    <Compile Include="Memory.cs" />
+    <Compile Include="Multiboot.cs" />
+    <Compile Include="PageFaultHandler.cs" />
+    <Compile Include="PageFrameAllocator.cs" />
+    <Compile Include="PageTable.cs" />
+    <Compile Include="Panic.cs" />
+    <Compile Include="ProgrammableInterruptController.cs" />
+    <Compile Include="ProcessManager.cs" />
+    <Compile Include="Screen.cs" />
+    <Compile Include="Smbios\BiosInformationStructure.cs" />
+    <Compile Include="Smbios\CpuStructure.cs" />
+    <Compile Include="Smbios\SmbiosManager.cs" />
+    <Compile Include="Smbios\SmbiosStructure.cs" />
+    <Compile Include="TaskManager.cs" />
+    <Compile Include="VirtualPageAllocator.cs" />
+  </ItemGroup>
+  <ItemGroup>
+    <ProjectReference Include="..\Korlib\Korlib.csproj">
+      <Project>{631BC4F3-E2D8-4319-814C-13904CAA17CE}</Project>
+      <Name>Korlib</Name>
+    </ProjectReference>
+    <ProjectReference Include="..\Mosa.Internal.Plug\Mosa.Internal.Plug.csproj">
+      <Project>{77961864-DB33-4189-804F-D774022C96E2}</Project>
+      <Name>Mosa.Internal.Plug</Name>
+    </ProjectReference>
+    <ProjectReference Include="..\Mosa.Platform.x86.Intrinsic\Mosa.Platform.x86.Intrinsic.csproj">
+      <Project>{A47B7998-4EE8-4AF8-9373-C664FDEDDC65}</Project>
+      <Name>Mosa.Platform.x86.Intrinsic</Name>
+    </ProjectReference>
+  </ItemGroup>
+  <ItemGroup>
+    <Reference Include="System" />
+  </ItemGroup>
+  <Import Project="$(MSBuildBinPath)\Microsoft.CSHARP.Targets" />
+  <PropertyGroup>
+    <PreBuildEvent>
+    </PreBuildEvent>
+    <PostBuildEvent>
+    </PostBuildEvent>
+  </PropertyGroup>
 ﻿<?xml version="1.0" encoding="utf-8"?>
 <Project DefaultTargets="Build" xmlns="http://schemas.microsoft.com/developer/msbuild/2003" ToolsVersion="4.0">
   <PropertyGroup>
@@ -237,5 +235,4 @@
     <PostBuildEvent>
     </PostBuildEvent>
   </PropertyGroup>
->>>>>>> 995469d1
 </Project>