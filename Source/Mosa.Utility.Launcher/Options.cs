--- conflicted
+++ resolved
@@ -16,11 +16,6 @@
 		public bool AutoStart { get; set; }
 
 		public bool LaunchEmulator { get; set; }
-<<<<<<< HEAD
-
-		public bool ExitOnLaunch { get; set; }
-=======
->>>>>>> e481d519
 
 		public bool ExitOnLaunch { get; set; }
 
@@ -115,10 +110,7 @@
 			EmitSymbols = false;
 			Emitx86IRQMethods = true;
 			LaunchEmulator = true;
-<<<<<<< HEAD
-=======
 			BootLoaderImage = null;
->>>>>>> e481d519
 		}
 
 		public void LoadArguments(string[] args)
@@ -175,14 +167,10 @@
 					case "-relocations-false": EmitRelocations = false; continue;
 					case "-x86-irq-methods": Emitx86IRQMethods = true; continue;
 					case "-x86-irq-methods-false": Emitx86IRQMethods = false; continue;
-<<<<<<< HEAD
-					case "-no-ssa": EnableSSA = false; continue;
+					case "-bootloader-image": BootLoaderImage = args[++i]; continue;
 					case "-no-ir-optimizations": EnableIROptimizations = false; continue;
 					case "-no-sparse": EnableSparseConditionalConstantPropagation = false; continue;
 
-=======
-					case "-bootloader-image": BootLoaderImage = args[++i]; continue;
->>>>>>> e481d519
 					default: break;
 				}
 
