--- conflicted
+++ resolved
@@ -316,21 +316,15 @@
 
 		private void LaunchNDISASM()
 		{
-<<<<<<< HEAD
-			string arg = $"-b 32 -o0x400030 -e 0x1030 {Quote(CompiledFile)}";
-
-			var asmfile = Path.Combine(Options.DestinationDirectory, $"{Path.GetFileNameWithoutExtension(Options.SourceFile)}.asm");
-=======
 			var textSection = Linker.LinkerSections[(int)SectionKind.Text];
 
 			uint multibootHeaderLength = MultibootHeaderLength;
 			ulong startingAddress = textSection.VirtualAddress + multibootHeaderLength;
 			uint fileOffset = textSection.FileOffset + multibootHeaderLength;
 
-			string arg = "-b 32 -o0x" + startingAddress.ToString("x") + " -e0x" + fileOffset.ToString("x") + " " + Quote(CompiledFile);
-
-			var nasmfile = Path.Combine(Options.DestinationDirectory, Path.GetFileNameWithoutExtension(Options.SourceFile) + ".nasm");
->>>>>>> 831c86c9
+			string arg = $"-b 32 -o0x{startingAddress.ToString("x")} -e0x{fileOffset.ToString("x")} {Quote(CompiledFile)}";
+
+			var nasmfile = Path.Combine(Options.DestinationDirectory, $"{Path.GetFileNameWithoutExtension(Options.SourceFile)}.nasm");
 
 			var process = LaunchApplication(AppLocations.NDISASM, arg);
 
