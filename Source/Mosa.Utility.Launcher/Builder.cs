--- conflicted
+++ resolved
@@ -331,14 +331,8 @@
 
 		private void LaunchNDISASM()
 		{
-<<<<<<< HEAD
-			//todo: replace with fields from options
-			string arg = "-b 32 -o0x400030 -e 0x1030 " + Quote(CompiledFile);
-=======
-			//string arg = "-b 32 -o0x400030 -e 0x1030 " + Quote(CompiledFile);
 
 			string arg = "-b 32 -o0x" + (Options.BaseAddress + 3 * 16).ToString("x") + " -e 0x1030 " + Quote(CompiledFile);
->>>>>>> e481d519
 
 			var asmfile = Path.Combine(Options.DestinationDirectory, Path.GetFileNameWithoutExtension(Options.SourceFile) + ".asm");
 
