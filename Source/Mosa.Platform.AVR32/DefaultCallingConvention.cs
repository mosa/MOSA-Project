--- conflicted
+++ resolved
@@ -29,15 +29,6 @@
 		/// </summary>
 		private IArchitecture architecture;
 
-<<<<<<< HEAD
-		private static readonly Register[] ReturnVoidRegisters = new Register[] { };
-		private static readonly Register[] Return32BitRegisters = new Register[] { GeneralPurposeRegister.R8 };
-		private static readonly Register[] Return64BitRegisters = new Register[] { GeneralPurposeRegister.R8, GeneralPurposeRegister.R9 };
-		private static readonly Register[] ReturnFPRegisters = new Register[] { /* TODO */ };
-		private static readonly Register[] CalleeSavedRegisters = new Register[] { /* TODO */ };
-
-=======
->>>>>>> 5d981e4a
 		#endregion Data members
 
 		#region Construction
@@ -381,36 +372,6 @@
 			}
 		}
 
-<<<<<<< HEAD
-		/// <summary>
-		/// Gets the callee saved registers.
-		/// </summary>
-		Register[] ICallingConvention.CalleeSavedRegisters
-		{
-			get { return CalleeSavedRegisters; }
-		}
-
-		/// <summary>
-		/// Gets the return registers.
-		/// </summary>
-		/// <param name="returnType">Type of the return.</param>
-		/// <returns></returns>
-		Register[] ICallingConvention.GetReturnRegisters(CilElementType returnType)
-		{
-			if (returnType == CilElementType.Void)
-				return ReturnVoidRegisters;
-
-			if (returnType == CilElementType.R4 || returnType == CilElementType.R8)
-				return ReturnFPRegisters;
-
-			if (returnType == CilElementType.I8 || returnType == CilElementType.U8)
-				return Return64BitRegisters;
-
-			return Return32BitRegisters;
-		}
-
-=======
->>>>>>> 5d981e4a
 		#endregion ICallingConvention Members
 	}
 }