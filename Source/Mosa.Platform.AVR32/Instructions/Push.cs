/*
 * (c) 2012 MOSA - The Managed Operating System Alliance
 *
 * Licensed under the terms of the New BSD License.
 *
 * Authors:
 *  Phil Garcia (tgiphil) <phil@thinkedge.com>
 *  Pascal Delprat (pdelprat) <pascal.delprat@online.fr>
 */

using System;
using Mosa.Compiler.Framework;
using Mosa.Compiler.Metadata.Signatures;

namespace Mosa.Platform.AVR32.Instructions
{
	/// <summary>
	/// Push Instruction
	/// Substituded by st.w --Rp, Rs
	/// </summary>
	public class Push : AVR32Instruction
	{
<<<<<<< HEAD
=======
		#region Construction

		/// <summary>
		/// Initializes a new instance of <see cref="Push"/>.
		/// </summary>
		public Push() :
			base(0, 0)
		{
		}

		#endregion Construction

>>>>>>> 5d981e4a
		#region Methods

		/// <summary>
		/// Emits the specified platform instruction.
		/// </summary>
		/// <param name="context">The context.</param>
		/// <param name="emitter">The emitter.</param>
		protected override void Emit(Context context, MachineCodeEmitter emitter)
		{
			if (context.Result.IsRegister)
			{
				Operand sp = Operand.CreateCPURegister(BuiltInSigType.Int32, GeneralPurposeRegister.SP);
				emitter.EmitTwoRegisterInstructions((byte)0x0D, (byte)sp.Register.RegisterCode, (byte)context.Operand1.Register.RegisterCode); // st.w --Rp, Rs
			}
			else
			{
				throw new Exception("Not supported combination of operands");
			}
		}

		/// <summary>
		/// Allows visitor based dispatch for this instruction object.
		/// </summary>
		/// <param name="visitor">The visitor object.</param>
		/// <param name="context">The context.</param>
		public override void Visit(IAVR32Visitor visitor, Context context)
		{
			visitor.Push(context);
		}

		#endregion Methods
	}
}<|MERGE_RESOLUTION|>--- conflicted
+++ resolved
@@ -20,8 +20,6 @@
 	/// </summary>
 	public class Push : AVR32Instruction
 	{
-<<<<<<< HEAD
-=======
 		#region Construction
 
 		/// <summary>
@@ -34,7 +32,6 @@
 
 		#endregion Construction
 
->>>>>>> 5d981e4a
 		#region Methods
 
 		/// <summary>
