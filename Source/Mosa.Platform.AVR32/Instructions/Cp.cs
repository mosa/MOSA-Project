/*
 * (c) 2012 MOSA - The Managed Operating System Alliance
 *
 * Licensed under the terms of the New BSD License.
 *
 * Authors:
 *  Phil Garcia (tgiphil) <phil@thinkedge.com>
 *  Pascal Delprat (pdelprat) <pascal.delprat@online.fr>
 */

using System;
using Mosa.Compiler.Framework;

namespace Mosa.Platform.AVR32.Instructions
{
	/// <summary>
	/// Cp Instruction
	/// Supported Format :
	///     cp.w Rd, Rs
	///     cp.w Rd, imm 6 bits
	///     cp.w Rd, imm 21 bits
	/// </summary>
	public class Cp : AVR32Instruction
	{
<<<<<<< HEAD
=======
		#region Construction

		/// <summary>
		/// Initializes a new instance of <see cref="Cp"/>.
		/// </summary>
		public Cp() :
			base(0, 0)
		{
		}

		#endregion Construction

>>>>>>> 5d981e4a
		#region Methods

		/// <summary>
		/// Emits the specified platform instruction.
		/// </summary>
		/// <param name="context">The context.</param>
		/// <param name="emitter">The emitter.</param>
		protected override void Emit(Context context, MachineCodeEmitter emitter)
		{
			if (context.Result.IsRegister && context.Operand1.IsRegister)
			{
				emitter.EmitTwoRegisterInstructions(0x03, (byte)context.Operand1.Register.RegisterCode, (byte)context.Result.Register.RegisterCode); // cp.w Rd, Rs
			}
			else if (context.Result.IsRegister && context.Operand1.IsConstant)
			{
				int value = 0;

				if (IsConstantBetween(context.Operand1, -32, 31, out value))
				{
					emitter.EmitK6immediateAndSingleRegister((sbyte)value, (byte)context.Result.Register.RegisterCode); // cp.w Rd, imm 6 bits
				}
				else if (IsConstantBetween(context.Operand1, -1048576, 1048575, out value))
				{
					emitter.EmitRegisterOrConditionCodeAndK21((byte)0x02, (byte)context.Result.Register.RegisterCode, value); // cp.w Rd, imm 21 bits
				}
				else
					throw new OverflowException();
			}
			else
				throw new Exception("Not supported combination of operands");
		}

		/// <summary>
		/// Allows visitor based dispatch for this instruction object.
		/// </summary>
		/// <param name="visitor">The visitor object.</param>
		/// <param name="context">The context.</param>
		public override void Visit(IAVR32Visitor visitor, Context context)
		{
			visitor.Cp(context);
		}

		#endregion Methods
	}
}<|MERGE_RESOLUTION|>--- conflicted
+++ resolved
@@ -22,8 +22,6 @@
 	/// </summary>
 	public class Cp : AVR32Instruction
 	{
-<<<<<<< HEAD
-=======
 		#region Construction
 
 		/// <summary>
@@ -36,7 +34,6 @@
 
 		#endregion Construction
 
->>>>>>> 5d981e4a
 		#region Methods
 
 		/// <summary>
