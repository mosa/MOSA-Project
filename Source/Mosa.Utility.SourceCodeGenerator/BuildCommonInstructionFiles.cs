--- conflicted
+++ resolved
@@ -601,16 +601,9 @@
 						case "0": cond1 = ".IsConstantZero"; break;
 						case "one":
 						case "1": cond1 = ".IsConstantOne"; break;
-<<<<<<< HEAD
-						case "sbyte":
-						case "signedbyte": cond1 = ".IsConstant"; cond2 = $".ConstantSigned32 >= {sbyte.MinValue}"; cond3 = $".ConstantSigned32 <= {sbyte.MaxValue}"; break;
-						case "signedshort": cond1 = ".IsConstant"; cond2 = $".ConstantSigned32 >= {short.MinValue}"; cond3 = $".ConstantSigned32 <= {short.MaxValue}"; break;
-						case "signint": cond1 = ".IsConstant"; cond2 = $".ConstantSigned32 >= {int.MinValue}"; cond3 = $".ConstantSigned32 <= {int.MaxValue}"; break;
-=======
 						case "constant_imm8": cond1 = ".IsConstant"; cond2 = ".ConstantSigned32 >= " + sbyte.MinValue.ToString(); cond3 = ".ConstantSigned32 <= " + sbyte.MaxValue.ToString(); break;
 						case "constant_imm16": cond1 = ".IsConstant"; cond2 = ".ConstantSigned32 >= " + short.MinValue.ToString(); cond3 = ".ConstantSigned32 <= " + short.MaxValue.ToString(); break;
 						case "constant_imm32": cond1 = ".IsConstant"; cond2 = ".ConstantSigned32 >= " + int.MinValue.ToString(); cond3 = ".ConstantSigned32 <= " + int.MaxValue.ToString(); break;
->>>>>>> 6f5a3118
 					}
 
 					string subexpression = $"node.{operand}{cond1}";
