﻿/*
 * (c) 2014 MOSA - The Managed Operating System Alliance
 *
 * Licensed under the terms of the New BSD License.
 *
 * Authors:
 *  Phil Garcia (tgiphil) <phil@thinkedge.com>
 */

using Mosa.Utility.Launcher;
using System;
using System.IO;
using System.Threading;
using System.Windows.Forms;

namespace Mosa.Tool.Launcher
{
	public partial class MainForm : Form, IBuilderEvent
	{
		public Builder Builder { get; private set; }

		public Options Options { get; private set; }

		public AppLocations AppLocations { get; set; }

		public string ConfigFile
		{
			get
			{
				return Path.ChangeExtension(System.Reflection.Assembly.GetExecutingAssembly().Location, ".config.xml");
			}
		}

		public MainForm()
		{
			InitializeComponent();

			Options = new Options();
			AppLocations = new AppLocations();

			AppLocations.FindApplications();

			Builder = new Builder(Options, AppLocations, this);
		}

		private void UpdateeInterfaceAppLocations()
		{
			lbBOCHSExecutable.Text = AppLocations.BOCHS;
			lbNDISASMExecutable.Text = AppLocations.NDISASM;
			lbQEMUExecutable.Text = AppLocations.QEMU;
			lbQEMUBIOSDirectory.Text = AppLocations.QEMUBIOSDirectory;
			lbQEMUImgApplication.Text = AppLocations.QEMUImg;
			lbVMwarePlayerExecutable.Text = AppLocations.VMwarePlayer;
			lbmkisofsExecutable.Text = AppLocations.mkisofs;
		}

		private void UpdateBuilderOptions()
		{
			//Builder.Options.AutoLaunch = cbExitOnLaunch;
			Options.EnableSSA = cbEnableSSA.Checked;
			Options.EnableIROptimizations = cbEnableIROptimizations.Checked;
			Options.EnableSparseConditionalConstantPropagation = cbEnableSparseConditionalConstantPropagation.Checked;
			Options.GenerateASMFile = cbGenerateASMFile.Checked;
			Options.GenerateMapFile = cbGenerateMapFile.Checked;
			Options.ExitOnLaunch = cbExitOnLaunch.Checked;
			Options.MOSADebugger = cbMOSADebugger.Checked;
			Options.MemoryInMB = (uint)nmMemory.Value;

			switch (cbImageFormat.SelectedIndex)
			{
				case 0: Options.ImageFormat = ImageFormat.IMG; break;
				case 1: Options.ImageFormat = ImageFormat.VHD; break;
				case 2: Options.ImageFormat = ImageFormat.VDI; break;
				case 3: Options.ImageFormat = ImageFormat.ISO; break;
				case 4: Options.ImageFormat = ImageFormat.VMDK; break;
				default: break;
			}

			switch (cbEmulator.SelectedIndex)
			{
				case 0: Options.Emulator = EmulatorType.Qemu; break;
				case 1: Options.Emulator = EmulatorType.Boches; break;
				case 2: Options.Emulator = EmulatorType.WMware; break;
				default: break;
			}

			switch (cbDebugConnectionOption.SelectedIndex)
			{
				case 0: Options.DebugConnectionOption = DebugConnectionOption.None; break;
				case 1: Options.DebugConnectionOption = DebugConnectionOption.Pipe; break;
				case 2: Options.DebugConnectionOption = DebugConnectionOption.TCPServer; break;
				case 3: Options.DebugConnectionOption = DebugConnectionOption.TCPClient; break;
				default: break;
			}

			lbSource.Text = Path.GetFileName(Options.SourceFile);
			lbSourceDirectory.Text = Path.GetDirectoryName(Options.SourceFile);

			switch (cbBootFormat.SelectedIndex)
			{
				case 0: Options.BootFormat = BootFormat.Multiboot_0_7; break;
				default: Options.BootFormat = BootFormat.NotSpecified; break;
			}

			switch (cbBootFileSystem.SelectedIndex)
			{
				case 0: Options.FileSystemFormat = FileSystemFormat.FAT16; ; break;
				case 1: Options.FileSystemFormat = FileSystemFormat.FAT24; ; break;
				default: Options.FileSystemFormat = FileSystemFormat.FAT16; ; break;
			}

			switch (cbLinkerFormat.SelectedIndex)
			{
				case 0: Options.LinkerFormat = LinkerFormat.Elf32; break;
				case 1: Options.LinkerFormat = LinkerFormat.PE32; break;
				case 2: Options.LinkerFormat = LinkerFormat.Elf64; break;
				default: break;
			}

			switch (cbPlatform.SelectedIndex)
			{
				case 0: Options.PlatformType = PlatformType.X86; break;
				default: break;
			}

			switch (cbPlatform.SelectedIndex)
			{
				case 0: Options.BootFormat = BootFormat.Multiboot_0_7; break;
				default: Options.BootFormat = BootFormat.NotSpecified; break;
			}
		}

		private void UpdateInterfaceOptions()
		{
			//Builder.Options.AutoLaunch = cbExitOnLaunch;
			cbEnableSSA.Checked = Options.EnableSSA;
			cbEnableIROptimizations.Checked = Options.EnableIROptimizations;
			cbEnableSparseConditionalConstantPropagation.Checked = Options.EnableSparseConditionalConstantPropagation;
			cbGenerateASMFile.Checked = Options.GenerateASMFile;
			cbGenerateMapFile.Checked = Options.GenerateMapFile;
			cbExitOnLaunch.Checked = Options.ExitOnLaunch;
			cbMOSADebugger.Checked = Options.MOSADebugger;
			nmMemory.Value = Options.MemoryInMB;

			switch (Options.ImageFormat)
			{
				case ImageFormat.IMG: cbImageFormat.SelectedIndex = 0; break;
				case ImageFormat.VHD: cbImageFormat.SelectedIndex = 1; break;
				case ImageFormat.VDI: cbImageFormat.SelectedIndex = 2; break;
				case ImageFormat.ISO: cbImageFormat.SelectedIndex = 3; break;
				case ImageFormat.VMDK: cbImageFormat.SelectedIndex = 4; break;
				default: break;
			}

			switch (Options.Emulator)
			{
				case EmulatorType.Qemu: cbEmulator.SelectedIndex = 0; break;
				case EmulatorType.Boches: cbEmulator.SelectedIndex = 1; break;
				case EmulatorType.WMware: cbEmulator.SelectedIndex = 2; break;
				default: break;
			}

			switch (Options.FileSystemFormat)
			{
				case FileSystemFormat.FAT16: cbBootFileSystem.SelectedIndex = 0; break;
				case FileSystemFormat.FAT24: cbBootFileSystem.SelectedIndex = 1; break;
				default: break;
			}

			switch (Options.LinkerFormat)
			{
				case LinkerFormat.Elf32: cbLinkerFormat.SelectedIndex = 0; break;
				case LinkerFormat.PE32: cbLinkerFormat.SelectedIndex = 1; break;
				case LinkerFormat.Elf64: cbLinkerFormat.SelectedIndex = 0; break; // Not supported yet
				default: break;
			}

			switch (Options.PlatformType)
			{
				case PlatformType.X86: cbPlatform.SelectedIndex = 0; break;
				default: break;
			}

			switch (Options.BootFormat)
			{
				case BootFormat.Multiboot_0_7: cbBootFormat.SelectedIndex = 0; break;
				default: cbBootFormat.SelectedIndex = 0; break;
			}

			switch (Options.DebugConnectionOption)
			{
				case DebugConnectionOption.None: cbDebugConnectionOption.SelectedIndex = 0; break;
				case DebugConnectionOption.Pipe: cbDebugConnectionOption.SelectedIndex = 1; break;
				case DebugConnectionOption.TCPServer: cbDebugConnectionOption.SelectedIndex = 2; break;
				case DebugConnectionOption.TCPClient: cbDebugConnectionOption.SelectedIndex = 3; break;
				default: break;
			}

			lbDestinationDirectory.Text = Options.DestinationDirectory;
			lbSource.Text = Options.SourceFile;
			lbSourceDirectory.Text = Path.GetDirectoryName(Options.SourceFile);
		}

		public void UpdateStatusLabel(string msg)
		{
			tsStatusLabel.Text = msg;
		}

		private void NewStatus(string info)
		{
			AddOutput(info);
		}

		void IBuilderEvent.NewStatus(string status)
		{
			MethodInvoker method = delegate()
			{
				NewStatus(status);
			};

			Invoke(method);
		}

		private void UpdateProgress(int total, int at)
		{
			progressBar1.Maximum = total;
			progressBar1.Value = at;
		}

		void IBuilderEvent.UpdateProgress(int total, int at)
		{
			MethodInvoker method = delegate()
			{
				UpdateProgress(total, at);
			};

			Invoke(method);
		}

		private void MainForm_Shown(object sender, EventArgs e)
		{
			UpdateInterfaceOptions();
			UpdateeInterfaceAppLocations();

			this.Refresh();

			if (Options.AutoLaunch)
				CompileAndLaunch();
		}

		public void AddOutput(string data)
		{
			if (data == null)
				return;

			rtbOutput.AppendText(data);
			rtbOutput.AppendText("\n");
			rtbOutput.Update();
		}

		public void AddCounters(string data)
		{
			rtbCounters.AppendText(data);
			rtbCounters.AppendText("\n");
			rtbCounters.Update();
		}

		private void btnSource_Click(object sender, EventArgs e)
		{
			if (openFileDialog1.ShowDialog() == System.Windows.Forms.DialogResult.OK)
			{
				Options.SourceFile = openFileDialog1.FileName;

				// UpdateBuilderOptions();
				lbSource.Text = Path.GetFileName(Options.SourceFile);
				lbSourceDirectory.Text = Path.GetDirectoryName(Options.SourceFile);
			}
		}

		private void MainForm_Load(object sender, EventArgs e)
		{
			tabControl1.SelectedTab = tbOptions;
		}

		private void btnDestination_Click(object sender, EventArgs e)
		{
			if (folderBrowserDialog1.ShowDialog() == System.Windows.Forms.DialogResult.OK)
			{
				Options.DestinationDirectory = folderBrowserDialog1.SelectedPath;

				// UpdateBuilderOptions();
				lbDestinationDirectory.Text = Options.DestinationDirectory;
			}
		}

<<<<<<< HEAD
		private void CompileAndLaunch()
=======
		protected override bool ProcessCmdKey(ref Message msg, Keys keyData)
		{
			if (keyData == Keys.F5)
				CompilerAndLaunch();
			if (keyData == Keys.F6)
				Builder.Launch();

			return base.ProcessCmdKey(ref msg, keyData);
		}

		private void CompilerAndLaunch()
>>>>>>> 2f2b8bbe
		{
			Options.SaveFile(ConfigFile);
			rtbOutput.Clear();
			rtbCounters.Clear();

			if (CheckKeyPressed())
				return;

			tabControl1.SelectedTab = tpOutput;

			ThreadPool.QueueUserWorkItem(new WaitCallback(delegate
				{
					try
					{
						Builder.Compile();
					}
					finally
					{
						if (!Builder.HasCompileError)
							OnCompileCompleted();
					}
				}
			));
		}

		private void OnCompileCompleted()
		{
			MethodInvoker method = delegate()
			{
				CompileCompleted();
			};

			Invoke(method);
		}

		private void CompileCompleted()
		{
			foreach (var line in Builder.Counters)
			{
				AddCounters(line);
			}

			if (CheckKeyPressed())
				return;

			Builder.Launch();

			if (Options.ExitOnLaunch)
			{
				Application.Exit();
			}
		}

		private bool CheckKeyPressed()
		{
			return ((Control.ModifierKeys & Keys.Shift) != 0) || ((Control.ModifierKeys & Keys.Control) != 0);
		}

		private void button1_Click(object sender, EventArgs e)
		{
			UpdateBuilderOptions();

			var result = CheckOptions.Verify(Options);

			if (result == null)
			{
				CompileAndLaunch();
			}
			else
			{
				UpdateStatusLabel("ERROR: " + result);
				AddOutput(result);
			}
		}
	}
}<|MERGE_RESOLUTION|>--- conflicted
+++ resolved
@@ -293,21 +293,17 @@
 			}
 		}
 
-<<<<<<< HEAD
-		private void CompileAndLaunch()
-=======
 		protected override bool ProcessCmdKey(ref Message msg, Keys keyData)
 		{
 			if (keyData == Keys.F5)
-				CompilerAndLaunch();
+				CompileAndLaunch();
 			if (keyData == Keys.F6)
 				Builder.Launch();
 
 			return base.ProcessCmdKey(ref msg, keyData);
 		}
 
-		private void CompilerAndLaunch()
->>>>>>> 2f2b8bbe
+		private void CompileAndLaunch()
 		{
 			Options.SaveFile(ConfigFile);
 			rtbOutput.Clear();
