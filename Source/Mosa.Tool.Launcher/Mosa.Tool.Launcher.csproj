--- conflicted
+++ resolved
@@ -57,12 +57,9 @@
     <Content Include="rocket.ico" />
   </ItemGroup>
   <ItemGroup>
-<<<<<<< HEAD
     <PackageReference Include="System.ComponentModel.Composition" Version="4.7.0" />
-=======
     <PackageReference Include="System.ComponentModel.Composition" Version="5.0.0" />
     <PackageReference Include="MetroModernUI" Version="1.4.0" />
     <PackageReference Include="System.Runtime" Version="4.3.1" />
->>>>>>> ba8f7d64
   </ItemGroup>
 </Project>