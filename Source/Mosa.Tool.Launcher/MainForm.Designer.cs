﻿namespace Mosa.Tool.Launcher
{
	partial class MainForm
	{
		/// <summary>
		/// Required designer variable.
		/// </summary>
		private System.ComponentModel.IContainer components = null;

		/// <summary>
		/// Clean up any resources being used.
		/// </summary>
		/// <param name="disposing">true if managed resources should be disposed; otherwise, false.</param>
		protected override void Dispose(bool disposing)
		{
			if (disposing && (components != null))
			{
				components.Dispose();
			}
			base.Dispose(disposing);
		}

		#region Windows Form Designer generated code

		/// <summary>
		/// Required method for Designer support - do not modify
		/// the contents of this method with the code editor.
		/// </summary>
		private void InitializeComponent()
		{
			System.ComponentModel.ComponentResourceManager resources = new System.ComponentModel.ComponentResourceManager(typeof(MainForm));
			this.openFileDialog1 = new System.Windows.Forms.OpenFileDialog();
			this.progressBar1 = new MetroFramework.Controls.MetroProgressBar();
			this.folderBrowserDialog1 = new System.Windows.Forms.FolderBrowserDialog();
			this.tbApplicationLocations = new MetroFramework.Controls.MetroTabControl();
			this.tabOptions = new MetroFramework.Controls.MetroTabPage();
			this.groupBox12 = new System.Windows.Forms.GroupBox();
			this.cbCompilerUsesMultipleThreads = new MetroFramework.Controls.MetroCheckBox();
			this.statusStrip1 = new System.Windows.Forms.StatusStrip();
			this.tsStatusLabel = new System.Windows.Forms.ToolStripStatusLabel();
			this.groupBox5 = new System.Windows.Forms.GroupBox();
			this.cbDebugConnectionOption = new MetroFramework.Controls.MetroComboBox();
			this.label8 = new MetroFramework.Controls.MetroLabel();
			this.checkBox1 = new MetroFramework.Controls.MetroCheckBox();
			this.groupBox2 = new System.Windows.Forms.GroupBox();
			this.cbGenerateNASMFile = new MetroFramework.Controls.MetroCheckBox();
			this.cbGenerateASMFile = new MetroFramework.Controls.MetroCheckBox();
			this.cbGenerateMapFile = new MetroFramework.Controls.MetroCheckBox();
			this.groupBox6 = new System.Windows.Forms.GroupBox();
			this.button1 = new MetroFramework.Controls.MetroButton();
			this.label6 = new MetroFramework.Controls.MetroLabel();
			this.nmMemory = new System.Windows.Forms.NumericUpDown();
			this.cbExitOnLaunch = new MetroFramework.Controls.MetroCheckBox();
			this.cbEmulator = new MetroFramework.Controls.MetroComboBox();
			this.groupBox4 = new System.Windows.Forms.GroupBox();
			this.lbSourceDirectory = new MetroFramework.Controls.MetroLabel();
			this.label7 = new MetroFramework.Controls.MetroLabel();
			this.btnSource = new MetroFramework.Controls.MetroButton();
			this.lbSource = new MetroFramework.Controls.MetroLabel();
			this.groupBox3 = new System.Windows.Forms.GroupBox();
			this.tbMode = new MetroFramework.Controls.MetroTextBox();
			this.cbVBEVideo = new MetroFramework.Controls.MetroCheckBox();
			this.label1 = new MetroFramework.Controls.MetroLabel();
			this.cbBootLoader = new MetroFramework.Controls.MetroComboBox();
			this.label4 = new MetroFramework.Controls.MetroLabel();
			this.cbBootFileSystem = new MetroFramework.Controls.MetroComboBox();
			this.label2 = new MetroFramework.Controls.MetroLabel();
			this.cbBootFormat = new MetroFramework.Controls.MetroComboBox();
			this.label5 = new MetroFramework.Controls.MetroLabel();
			this.cbPlatform = new MetroFramework.Controls.MetroComboBox();
			this.btnDestination = new MetroFramework.Controls.MetroButton();
			this.cbImageFormat = new MetroFramework.Controls.MetroComboBox();
			this.lbDestinationDirectory = new MetroFramework.Controls.MetroLabel();
			this.label3 = new MetroFramework.Controls.MetroLabel();
			this.groupBox1 = new System.Windows.Forms.GroupBox();
			this.cbInlinedMethods = new MetroFramework.Controls.MetroCheckBox();
			this.cbEnableSparseConditionalConstantPropagation = new MetroFramework.Controls.MetroCheckBox();
			this.cbEnableIROptimizations = new MetroFramework.Controls.MetroCheckBox();
			this.cbEnableSSA = new MetroFramework.Controls.MetroCheckBox();
			this.tabAdvanced = new MetroFramework.Controls.MetroTabPage();
			this.groupBox15 = new System.Windows.Forms.GroupBox();
			this.cbLaunchGDB = new MetroFramework.Controls.MetroCheckBox();
			this.cbEnableQemuGDB = new MetroFramework.Controls.MetroCheckBox();
			this.groupBox14 = new System.Windows.Forms.GroupBox();
			this.cbEmitx86IRQMethods = new MetroFramework.Controls.MetroCheckBox();
			this.groupBox13 = new System.Windows.Forms.GroupBox();
			this.label9 = new MetroFramework.Controls.MetroLabel();
			this.tbBaseAddress = new MetroFramework.Controls.MetroTextBox();
			this.cbRelocationTable = new MetroFramework.Controls.MetroCheckBox();
			this.cbEmitSymbolTable = new MetroFramework.Controls.MetroCheckBox();
			this.tabApplicationLocations = new MetroFramework.Controls.MetroTabPage();
			this.groupBox11 = new System.Windows.Forms.GroupBox();
			this.button7 = new MetroFramework.Controls.MetroButton();
			this.lbmkisofsExecutable = new MetroFramework.Controls.MetroLabel();
			this.groupBox10 = new System.Windows.Forms.GroupBox();
			this.button4 = new MetroFramework.Controls.MetroButton();
			this.lbVMwarePlayerExecutable = new MetroFramework.Controls.MetroLabel();
			this.groupBox9 = new System.Windows.Forms.GroupBox();
			this.button6 = new MetroFramework.Controls.MetroButton();
			this.lbBOCHSExecutable = new MetroFramework.Controls.MetroLabel();
			this.groupBox8 = new System.Windows.Forms.GroupBox();
			this.button5 = new MetroFramework.Controls.MetroButton();
			this.lbNDISASMExecutable = new MetroFramework.Controls.MetroLabel();
			this.groupBox7 = new System.Windows.Forms.GroupBox();
			this.lbQEMUImgApplication = new MetroFramework.Controls.MetroLabel();
			this.button8 = new MetroFramework.Controls.MetroButton();
			this.lbQEMUBIOSDirectory = new MetroFramework.Controls.MetroLabel();
			this.button3 = new MetroFramework.Controls.MetroButton();
			this.button2 = new MetroFramework.Controls.MetroButton();
			this.lbQEMUExecutable = new MetroFramework.Controls.MetroLabel();
			this.tabOutput = new MetroFramework.Controls.MetroTabPage();
			this.rtbOutput = new System.Windows.Forms.RichTextBox();
			this.tabCounters = new MetroFramework.Controls.MetroTabPage();
			this.rtbCounters = new System.Windows.Forms.RichTextBox();
			this.openFileDialog2 = new System.Windows.Forms.OpenFileDialog();
			this.tbApplicationLocations.SuspendLayout();
			this.tabOptions.SuspendLayout();
			this.groupBox12.SuspendLayout();
			this.statusStrip1.SuspendLayout();
			this.groupBox5.SuspendLayout();
			this.groupBox2.SuspendLayout();
			this.groupBox6.SuspendLayout();
			((System.ComponentModel.ISupportInitialize)(this.nmMemory)).BeginInit();
			this.groupBox4.SuspendLayout();
			this.groupBox3.SuspendLayout();
			this.groupBox1.SuspendLayout();
			this.tabAdvanced.SuspendLayout();
			this.groupBox15.SuspendLayout();
			this.groupBox14.SuspendLayout();
			this.groupBox13.SuspendLayout();
			this.tabApplicationLocations.SuspendLayout();
			this.groupBox11.SuspendLayout();
			this.groupBox10.SuspendLayout();
			this.groupBox9.SuspendLayout();
			this.groupBox8.SuspendLayout();
			this.groupBox7.SuspendLayout();
			this.tabOutput.SuspendLayout();
			this.tabCounters.SuspendLayout();
			this.SuspendLayout();
			// 
			// openFileDialog1
			// 
			this.openFileDialog1.DefaultExt = "*.exe";
			this.openFileDialog1.Filter = "Assemblies|*.exe";
			this.openFileDialog1.Title = "Select Assembly";
			// 
			// progressBar1
			// 
			this.progressBar1.Anchor = ((System.Windows.Forms.AnchorStyles)(((System.Windows.Forms.AnchorStyles.Top | System.Windows.Forms.AnchorStyles.Left) 
            | System.Windows.Forms.AnchorStyles.Right)));
			this.progressBar1.Location = new System.Drawing.Point(0, 63);
			this.progressBar1.Name = "progressBar1";
			this.progressBar1.Size = new System.Drawing.Size(661, 20);
			this.progressBar1.Style = MetroFramework.MetroColorStyle.Blue;
			this.progressBar1.TabIndex = 3;
			this.progressBar1.Theme = MetroFramework.MetroThemeStyle.Light;
			// 
			// tbApplicationLocations
			// 
			this.tbApplicationLocations.Anchor = ((System.Windows.Forms.AnchorStyles)((((System.Windows.Forms.AnchorStyles.Top | System.Windows.Forms.AnchorStyles.Bottom) 
            | System.Windows.Forms.AnchorStyles.Left) 
            | System.Windows.Forms.AnchorStyles.Right)));
			this.tbApplicationLocations.Appearance = System.Windows.Forms.TabAppearance.FlatButtons;
			this.tbApplicationLocations.Controls.Add(this.tabOptions);
			this.tbApplicationLocations.Controls.Add(this.tabAdvanced);
			this.tbApplicationLocations.Controls.Add(this.tabApplicationLocations);
			this.tbApplicationLocations.Controls.Add(this.tabOutput);
			this.tbApplicationLocations.Controls.Add(this.tabCounters);
			this.tbApplicationLocations.ItemSize = new System.Drawing.Size(48, 18);
			this.tbApplicationLocations.Location = new System.Drawing.Point(0, 86);
			this.tbApplicationLocations.Margin = new System.Windows.Forms.Padding(0);
			this.tbApplicationLocations.Multiline = true;
			this.tbApplicationLocations.Name = "tbApplicationLocations";
			this.tbApplicationLocations.SelectedIndex = 0;
			this.tbApplicationLocations.Size = new System.Drawing.Size(661, 439);
			this.tbApplicationLocations.Style = MetroFramework.MetroColorStyle.Blue;
			this.tbApplicationLocations.TabIndex = 22;
			this.tbApplicationLocations.UseSelectable = true;
			// 
			// tabOptions
			// 
			this.tabOptions.BackColor = System.Drawing.SystemColors.Control;
			this.tabOptions.Controls.Add(this.groupBox12);
			this.tabOptions.Controls.Add(this.statusStrip1);
			this.tabOptions.Controls.Add(this.groupBox5);
			this.tabOptions.Controls.Add(this.groupBox2);
			this.tabOptions.Controls.Add(this.groupBox6);
			this.tabOptions.Controls.Add(this.groupBox4);
			this.tabOptions.Controls.Add(this.groupBox3);
			this.tabOptions.Controls.Add(this.groupBox1);
			this.tabOptions.HorizontalScrollbarBarColor = true;
			this.tabOptions.HorizontalScrollbarHighlightOnWheel = false;
			this.tabOptions.HorizontalScrollbarSize = 10;
			this.tabOptions.Location = new System.Drawing.Point(4, 22);
			this.tabOptions.Margin = new System.Windows.Forms.Padding(0);
			this.tabOptions.Name = "tabOptions";
			this.tabOptions.Size = new System.Drawing.Size(653, 413);
			this.tabOptions.TabIndex = 0;
			this.tabOptions.Text = "Compile Options";
			this.tabOptions.VerticalScrollbarBarColor = true;
			this.tabOptions.VerticalScrollbarHighlightOnWheel = false;
			this.tabOptions.VerticalScrollbarSize = 10;
			// 
			// groupBox12
			// 
			this.groupBox12.BackColor = System.Drawing.SystemColors.ControlLightLight;
			this.groupBox12.Controls.Add(this.cbCompilerUsesMultipleThreads);
			this.groupBox12.Font = new System.Drawing.Font("Segoe UI", 8.25F, System.Drawing.FontStyle.Bold, System.Drawing.GraphicsUnit.Point, ((byte)(0)));
			this.groupBox12.Location = new System.Drawing.Point(264, 321);
			this.groupBox12.Name = "groupBox12";
			this.groupBox12.Size = new System.Drawing.Size(158, 40);
			this.groupBox12.TabIndex = 30;
			this.groupBox12.TabStop = false;
			this.groupBox12.Text = "Misc Options:";
			// 
			// cbCompilerUsesMultipleThreads
			// 
			this.cbCompilerUsesMultipleThreads.AutoSize = true;
			this.cbCompilerUsesMultipleThreads.Checked = true;
			this.cbCompilerUsesMultipleThreads.CheckState = System.Windows.Forms.CheckState.Checked;
			this.cbCompilerUsesMultipleThreads.Location = new System.Drawing.Point(6, 19);
			this.cbCompilerUsesMultipleThreads.Name = "cbCompilerUsesMultipleThreads";
			this.cbCompilerUsesMultipleThreads.Size = new System.Drawing.Size(134, 15);
			this.cbCompilerUsesMultipleThreads.Style = MetroFramework.MetroColorStyle.Blue;
			this.cbCompilerUsesMultipleThreads.TabIndex = 13;
			this.cbCompilerUsesMultipleThreads.Text = "Use Multiple Threads";
			this.cbCompilerUsesMultipleThreads.Theme = MetroFramework.MetroThemeStyle.Light;
			this.cbCompilerUsesMultipleThreads.UseCustomBackColor = true;
			this.cbCompilerUsesMultipleThreads.UseSelectable = true;
			// 
			// statusStrip1
			// 
			this.statusStrip1.ImageScalingSize = new System.Drawing.Size(20, 20);
			this.statusStrip1.Items.AddRange(new System.Windows.Forms.ToolStripItem[] {
            this.tsStatusLabel});
			this.statusStrip1.Location = new System.Drawing.Point(0, 391);
			this.statusStrip1.Name = "statusStrip1";
			this.statusStrip1.Size = new System.Drawing.Size(653, 22);
			this.statusStrip1.TabIndex = 32;
			this.statusStrip1.Text = "statusStrip1";
			// 
			// tsStatusLabel
			// 
			this.tsStatusLabel.Name = "tsStatusLabel";
			this.tsStatusLabel.Size = new System.Drawing.Size(0, 17);
			// 
			// groupBox5
			// 
			this.groupBox5.BackColor = System.Drawing.SystemColors.ControlLightLight;
			this.groupBox5.Controls.Add(this.cbDebugConnectionOption);
			this.groupBox5.Controls.Add(this.label8);
			this.groupBox5.Controls.Add(this.checkBox1);
			this.groupBox5.Font = new System.Drawing.Font("Segoe UI", 8.25F, System.Drawing.FontStyle.Bold, System.Drawing.GraphicsUnit.Point, ((byte)(0)));
			this.groupBox5.Location = new System.Drawing.Point(264, 203);
			this.groupBox5.Name = "groupBox5";
			this.groupBox5.Size = new System.Drawing.Size(158, 112);
			this.groupBox5.TabIndex = 31;
			this.groupBox5.TabStop = false;
			this.groupBox5.Text = "Debugger:";
			// 
			// cbDebugConnectionOption
			// 
			this.cbDebugConnectionOption.BackColor = System.Drawing.SystemColors.ButtonFace;
			this.cbDebugConnectionOption.Font = new System.Drawing.Font("Microsoft Sans Serif", 8.25F, System.Drawing.FontStyle.Regular, System.Drawing.GraphicsUnit.Point, ((byte)(0)));
			this.cbDebugConnectionOption.FormattingEnabled = true;
			this.cbDebugConnectionOption.ItemHeight = 23;
			this.cbDebugConnectionOption.Items.AddRange(new object[] {
            "None",
            "Pipe",
            "TCP Server",
            "TCP Client"});
			this.cbDebugConnectionOption.Location = new System.Drawing.Point(7, 64);
			this.cbDebugConnectionOption.Name = "cbDebugConnectionOption";
			this.cbDebugConnectionOption.Size = new System.Drawing.Size(120, 29);
			this.cbDebugConnectionOption.Style = MetroFramework.MetroColorStyle.Blue;
			this.cbDebugConnectionOption.TabIndex = 36;
			this.cbDebugConnectionOption.UseCustomBackColor = true;
			this.cbDebugConnectionOption.UseSelectable = true;
			// 
			// label8
			// 
			this.label8.AutoSize = true;
			this.label8.FontWeight = MetroFramework.MetroLabelWeight.Regular;
			this.label8.Location = new System.Drawing.Point(6, 42);
			this.label8.Name = "label8";
			this.label8.Size = new System.Drawing.Size(127, 19);
			this.label8.TabIndex = 35;
			this.label8.Text = "Debug Connection:";
			this.label8.UseCustomBackColor = true;
			// 
			// checkBox1
			// 
			this.checkBox1.AutoSize = true;
			this.checkBox1.Enabled = false;
			this.checkBox1.Location = new System.Drawing.Point(7, 23);
			this.checkBox1.Name = "checkBox1";
			this.checkBox1.Size = new System.Drawing.Size(112, 15);
			this.checkBox1.Style = MetroFramework.MetroColorStyle.Blue;
			this.checkBox1.TabIndex = 14;
			this.checkBox1.Text = "MOSA Debugger";
			this.checkBox1.UseCustomBackColor = true;
			this.checkBox1.UseSelectable = true;
			// 
			// groupBox2
			// 
			this.groupBox2.BackColor = System.Drawing.SystemColors.ControlLightLight;
			this.groupBox2.Controls.Add(this.cbGenerateNASMFile);
			this.groupBox2.Controls.Add(this.cbGenerateASMFile);
			this.groupBox2.Controls.Add(this.cbGenerateMapFile);
			this.groupBox2.Font = new System.Drawing.Font("Segoe UI", 8.25F, System.Drawing.FontStyle.Bold, System.Drawing.GraphicsUnit.Point, ((byte)(0)));
			this.groupBox2.Location = new System.Drawing.Point(5, 321);
			this.groupBox2.Name = "groupBox2";
			this.groupBox2.Size = new System.Drawing.Size(253, 40);
			this.groupBox2.TabIndex = 29;
			this.groupBox2.TabStop = false;
			this.groupBox2.Text = "Diagnostic Output:";
			// 
			// cbGenerateNASMFile
			// 
			this.cbGenerateNASMFile.AutoSize = true;
			this.cbGenerateNASMFile.Location = new System.Drawing.Point(166, 19);
			this.cbGenerateNASMFile.Name = "cbGenerateNASMFile";
			this.cbGenerateNASMFile.Size = new System.Drawing.Size(81, 15);
			this.cbGenerateNASMFile.Style = MetroFramework.MetroColorStyle.Blue;
			this.cbGenerateNASMFile.TabIndex = 47;
			this.cbGenerateNASMFile.Text = " NASM File";
			this.cbGenerateNASMFile.UseCustomBackColor = true;
			this.cbGenerateNASMFile.UseSelectable = true;
			// 
			// cbGenerateASMFile
			// 
			this.cbGenerateASMFile.AutoSize = true;
			this.cbGenerateASMFile.Location = new System.Drawing.Point(88, 19);
			this.cbGenerateASMFile.Name = "cbGenerateASMFile";
			this.cbGenerateASMFile.Size = new System.Drawing.Size(69, 15);
			this.cbGenerateASMFile.Style = MetroFramework.MetroColorStyle.Blue;
			this.cbGenerateASMFile.TabIndex = 15;
			this.cbGenerateASMFile.Text = "ASM File";
			this.cbGenerateASMFile.UseCustomBackColor = true;
			this.cbGenerateASMFile.UseSelectable = true;
			// 
			// cbGenerateMapFile
			// 
			this.cbGenerateMapFile.AutoSize = true;
			this.cbGenerateMapFile.Location = new System.Drawing.Point(6, 19);
			this.cbGenerateMapFile.Name = "cbGenerateMapFile";
			this.cbGenerateMapFile.Size = new System.Drawing.Size(70, 15);
			this.cbGenerateMapFile.Style = MetroFramework.MetroColorStyle.Blue;
			this.cbGenerateMapFile.TabIndex = 13;
			this.cbGenerateMapFile.Text = "MAP File";
			this.cbGenerateMapFile.UseCustomBackColor = true;
			this.cbGenerateMapFile.UseSelectable = true;
			// 
			// groupBox6
			// 
			this.groupBox6.Anchor = ((System.Windows.Forms.AnchorStyles)(((System.Windows.Forms.AnchorStyles.Top | System.Windows.Forms.AnchorStyles.Left) 
            | System.Windows.Forms.AnchorStyles.Right)));
			this.groupBox6.BackColor = System.Drawing.SystemColors.ControlLightLight;
			this.groupBox6.Controls.Add(this.button1);
			this.groupBox6.Controls.Add(this.label6);
			this.groupBox6.Controls.Add(this.nmMemory);
			this.groupBox6.Controls.Add(this.cbExitOnLaunch);
			this.groupBox6.Controls.Add(this.cbEmulator);
			this.groupBox6.Font = new System.Drawing.Font("Segoe UI", 8.25F, System.Drawing.FontStyle.Bold, System.Drawing.GraphicsUnit.Point, ((byte)(0)));
			this.groupBox6.Location = new System.Drawing.Point(428, 203);
			this.groupBox6.Name = "groupBox6";
			this.groupBox6.Size = new System.Drawing.Size(215, 158);
			this.groupBox6.TabIndex = 28;
			this.groupBox6.TabStop = false;
			this.groupBox6.Text = "Virtual Machine Emulator:";
			// 
			// button1
			// 
			this.button1.Location = new System.Drawing.Point(10, 129);
			this.button1.Name = "button1";
			this.button1.Size = new System.Drawing.Size(168, 23);
			this.button1.TabIndex = 28;
			this.button1.Text = "Compile and Run (F5)";
			this.button1.UseSelectable = true;
			this.button1.Click += new System.EventHandler(this.button1_Click);
			// 
			// label6
			// 
			this.label6.AutoSize = true;
			this.label6.FontWeight = MetroFramework.MetroLabelWeight.Regular;
			this.label6.Location = new System.Drawing.Point(7, 52);
			this.label6.Name = "label6";
			this.label6.Size = new System.Drawing.Size(64, 19);
			this.label6.TabIndex = 24;
			this.label6.Text = "Memory:";
			this.label6.UseCustomBackColor = true;
			// 
			// nmMemory
			// 
			this.nmMemory.Font = new System.Drawing.Font("Microsoft Sans Serif", 8.25F, System.Drawing.FontStyle.Regular, System.Drawing.GraphicsUnit.Point, ((byte)(0)));
			this.nmMemory.Location = new System.Drawing.Point(76, 51);
			this.nmMemory.Maximum = new decimal(new int[] {
            2048,
            0,
            0,
            0});
			this.nmMemory.Minimum = new decimal(new int[] {
            64,
            0,
            0,
            0});
			this.nmMemory.Name = "nmMemory";
			this.nmMemory.Size = new System.Drawing.Size(56, 20);
			this.nmMemory.TabIndex = 23;
			this.nmMemory.Value = new decimal(new int[] {
            128,
            0,
            0,
            0});
			// 
			// cbExitOnLaunch
			// 
			this.cbExitOnLaunch.AutoSize = true;
			this.cbExitOnLaunch.Location = new System.Drawing.Point(10, 108);
			this.cbExitOnLaunch.Name = "cbExitOnLaunch";
			this.cbExitOnLaunch.Size = new System.Drawing.Size(109, 15);
			this.cbExitOnLaunch.Style = MetroFramework.MetroColorStyle.Blue;
			this.cbExitOnLaunch.TabIndex = 22;
			this.cbExitOnLaunch.Text = "Exit on Emulator";
			this.cbExitOnLaunch.UseCustomBackColor = true;
			this.cbExitOnLaunch.UseSelectable = true;
			// 
			// cbEmulator
			// 
			this.cbEmulator.BackColor = System.Drawing.SystemColors.ButtonFace;
			this.cbEmulator.Font = new System.Drawing.Font("Microsoft Sans Serif", 8.25F, System.Drawing.FontStyle.Regular, System.Drawing.GraphicsUnit.Point, ((byte)(0)));
			this.cbEmulator.FormattingEnabled = true;
			this.cbEmulator.ItemHeight = 23;
			this.cbEmulator.Items.AddRange(new object[] {
            "QEMU",
            "Bochs",
            "VMware"});
			this.cbEmulator.Location = new System.Drawing.Point(10, 19);
			this.cbEmulator.Name = "cbEmulator";
			this.cbEmulator.Size = new System.Drawing.Size(171, 29);
			this.cbEmulator.Style = MetroFramework.MetroColorStyle.Blue;
			this.cbEmulator.TabIndex = 21;
			this.cbEmulator.UseCustomBackColor = true;
			this.cbEmulator.UseSelectable = true;
			// 
			// groupBox4
			// 
			this.groupBox4.Anchor = ((System.Windows.Forms.AnchorStyles)(((System.Windows.Forms.AnchorStyles.Top | System.Windows.Forms.AnchorStyles.Left) 
            | System.Windows.Forms.AnchorStyles.Right)));
			this.groupBox4.BackColor = System.Drawing.SystemColors.ControlLightLight;
			this.groupBox4.Controls.Add(this.lbSourceDirectory);
			this.groupBox4.Controls.Add(this.label7);
			this.groupBox4.Controls.Add(this.btnSource);
			this.groupBox4.Controls.Add(this.lbSource);
			this.groupBox4.Font = new System.Drawing.Font("Segoe UI", 8.25F, System.Drawing.FontStyle.Bold, System.Drawing.GraphicsUnit.Point, ((byte)(0)));
			this.groupBox4.Location = new System.Drawing.Point(5, 7);
			this.groupBox4.Name = "groupBox4";
			this.groupBox4.Size = new System.Drawing.Size(638, 70);
			this.groupBox4.TabIndex = 25;
			this.groupBox4.TabStop = false;
			this.groupBox4.Text = "Source:";
			// 
			// lbSourceDirectory
			// 
			this.lbSourceDirectory.AutoSize = true;
			this.lbSourceDirectory.BackColor = System.Drawing.SystemColors.ControlLightLight;
			this.lbSourceDirectory.Location = new System.Drawing.Point(119, 48);
			this.lbSourceDirectory.Name = "lbSourceDirectory";
			this.lbSourceDirectory.Size = new System.Drawing.Size(115, 19);
			this.lbSourceDirectory.TabIndex = 20;
			this.lbSourceDirectory.Text = "{Source Directory}";
			this.lbSourceDirectory.UseCustomBackColor = true;
			// 
			// label7
			// 
			this.label7.AutoSize = true;
			this.label7.FontWeight = MetroFramework.MetroLabelWeight.Regular;
			this.label7.Location = new System.Drawing.Point(6, 48);
			this.label7.Name = "label7";
			this.label7.Size = new System.Drawing.Size(113, 19);
			this.label7.TabIndex = 19;
			this.label7.Text = "Source Directory:";
			this.label7.UseCustomBackColor = true;
			// 
			// btnSource
			// 
			this.btnSource.Location = new System.Drawing.Point(10, 19);
			this.btnSource.Name = "btnSource";
			this.btnSource.Size = new System.Drawing.Size(103, 23);
			this.btnSource.TabIndex = 18;
			this.btnSource.Text = "Source:";
			this.btnSource.UseSelectable = true;
			this.btnSource.Click += new System.EventHandler(this.btnSource_Click);
			// 
			// lbSource
			// 
			this.lbSource.AutoSize = true;
			this.lbSource.Location = new System.Drawing.Point(119, 21);
			this.lbSource.Name = "lbSource";
			this.lbSource.Size = new System.Drawing.Size(57, 19);
			this.lbSource.TabIndex = 17;
			this.lbSource.Text = "{Source}";
			this.lbSource.UseCustomBackColor = true;
			// 
			// groupBox3
			// 
			this.groupBox3.Anchor = ((System.Windows.Forms.AnchorStyles)(((System.Windows.Forms.AnchorStyles.Top | System.Windows.Forms.AnchorStyles.Left) 
            | System.Windows.Forms.AnchorStyles.Right)));
			this.groupBox3.BackColor = System.Drawing.SystemColors.ControlLightLight;
			this.groupBox3.Controls.Add(this.tbMode);
			this.groupBox3.Controls.Add(this.cbVBEVideo);
			this.groupBox3.Controls.Add(this.label1);
			this.groupBox3.Controls.Add(this.cbBootLoader);
			this.groupBox3.Controls.Add(this.label4);
			this.groupBox3.Controls.Add(this.cbBootFileSystem);
			this.groupBox3.Controls.Add(this.label2);
			this.groupBox3.Controls.Add(this.cbBootFormat);
			this.groupBox3.Controls.Add(this.label5);
			this.groupBox3.Controls.Add(this.cbPlatform);
			this.groupBox3.Controls.Add(this.btnDestination);
			this.groupBox3.Controls.Add(this.cbImageFormat);
			this.groupBox3.Controls.Add(this.lbDestinationDirectory);
			this.groupBox3.Controls.Add(this.label3);
			this.groupBox3.Font = new System.Drawing.Font("Segoe UI", 8.25F, System.Drawing.FontStyle.Bold, System.Drawing.GraphicsUnit.Point, ((byte)(0)));
			this.groupBox3.Location = new System.Drawing.Point(5, 82);
			this.groupBox3.Name = "groupBox3";
			this.groupBox3.Size = new System.Drawing.Size(638, 115);
			this.groupBox3.TabIndex = 24;
			this.groupBox3.TabStop = false;
			this.groupBox3.Text = "Output:";
			// 
			// tbMode
			// 
			// 
			// 
			// 
			this.tbMode.CustomButton.Image = null;
			this.tbMode.CustomButton.Location = new System.Drawing.Point(71, 2);
			this.tbMode.CustomButton.Name = "";
			this.tbMode.CustomButton.Size = new System.Drawing.Size(15, 15);
			this.tbMode.CustomButton.Style = MetroFramework.MetroColorStyle.Blue;
			this.tbMode.CustomButton.TabIndex = 1;
			this.tbMode.CustomButton.Theme = MetroFramework.MetroThemeStyle.Light;
			this.tbMode.CustomButton.UseSelectable = true;
			this.tbMode.CustomButton.Visible = false;
			this.tbMode.Enabled = false;
			this.tbMode.Lines = new string[] {
        "{Mode}"};
			this.tbMode.Location = new System.Drawing.Point(535, 83);
			this.tbMode.MaxLength = 32767;
			this.tbMode.Name = "tbMode";
			this.tbMode.PasswordChar = '\0';
			this.tbMode.ScrollBars = System.Windows.Forms.ScrollBars.None;
			this.tbMode.SelectedText = "";
			this.tbMode.SelectionLength = 0;
			this.tbMode.SelectionStart = 0;
<<<<<<< HEAD
			this.tbMode.ShortcutsEnabled = true;
=======
>>>>>>> 7679e232
			this.tbMode.Size = new System.Drawing.Size(89, 20);
			this.tbMode.TabIndex = 38;
			this.tbMode.Text = "{Mode}";
			this.tbMode.UseSelectable = true;
			this.tbMode.WaterMarkColor = System.Drawing.Color.FromArgb(((int)(((byte)(109)))), ((int)(((byte)(109)))), ((int)(((byte)(109)))));
			this.tbMode.WaterMarkFont = new System.Drawing.Font("Segoe UI", 12F, System.Drawing.FontStyle.Italic, System.Drawing.GraphicsUnit.Pixel);
			// 
			// cbVBEVideo
			// 
			this.cbVBEVideo.AutoSize = true;
			this.cbVBEVideo.Location = new System.Drawing.Point(412, 86);
			this.cbVBEVideo.Name = "cbVBEVideo";
			this.cbVBEVideo.Size = new System.Drawing.Size(117, 15);
			this.cbVBEVideo.TabIndex = 37;
			this.cbVBEVideo.Text = "Enable VBE Video:";
			this.cbVBEVideo.UseCustomBackColor = true;
			this.cbVBEVideo.UseSelectable = true;
			this.cbVBEVideo.CheckedChanged += new System.EventHandler(this.cbVBEVideo_CheckedChanged);
			// 
			// label1
			// 
			this.label1.AutoSize = true;
			this.label1.FontWeight = MetroFramework.MetroLabelWeight.Regular;
			this.label1.Location = new System.Drawing.Point(179, 82);
			this.label1.Name = "label1";
			this.label1.Size = new System.Drawing.Size(87, 19);
			this.label1.TabIndex = 36;
			this.label1.Text = "Boot Loader:";
			this.label1.UseCustomBackColor = true;
			// 
			// cbBootLoader
			// 
			this.cbBootLoader.BackColor = System.Drawing.SystemColors.ButtonFace;
			this.cbBootLoader.FormattingEnabled = true;
			this.cbBootLoader.ItemHeight = 23;
			this.cbBootLoader.Items.AddRange(new object[] {
            "Syslinux 3.72",
            "Syslinux 6.03",
            "Grub 0.97",
            "Grub 2.00"});
			this.cbBootLoader.Location = new System.Drawing.Point(273, 78);
			this.cbBootLoader.Name = "cbBootLoader";
			this.cbBootLoader.Size = new System.Drawing.Size(127, 29);
			this.cbBootLoader.Style = MetroFramework.MetroColorStyle.Blue;
			this.cbBootLoader.TabIndex = 35;
			this.cbBootLoader.UseCustomBackColor = true;
			this.cbBootLoader.UseSelectable = true;
			// 
			// label4
			// 
			this.label4.AutoSize = true;
			this.label4.FontWeight = MetroFramework.MetroLabelWeight.Regular;
			this.label4.Location = new System.Drawing.Point(2, 80);
			this.label4.Name = "label4";
			this.label4.Size = new System.Drawing.Size(80, 19);
			this.label4.TabIndex = 34;
			this.label4.Text = "File System:";
			this.label4.UseCustomBackColor = true;
			// 
			// cbBootFileSystem
			// 
			this.cbBootFileSystem.BackColor = System.Drawing.SystemColors.ButtonFace;
			this.cbBootFileSystem.FormattingEnabled = true;
			this.cbBootFileSystem.ItemHeight = 23;
			this.cbBootFileSystem.Items.AddRange(new object[] {
            "FAT12",
            "FAT16"});
			this.cbBootFileSystem.Location = new System.Drawing.Point(88, 78);
			this.cbBootFileSystem.Name = "cbBootFileSystem";
			this.cbBootFileSystem.Size = new System.Drawing.Size(88, 29);
			this.cbBootFileSystem.Style = MetroFramework.MetroColorStyle.Blue;
			this.cbBootFileSystem.TabIndex = 33;
			this.cbBootFileSystem.UseCustomBackColor = true;
			this.cbBootFileSystem.UseSelectable = true;
			// 
			// label2
			// 
			this.label2.AutoSize = true;
			this.label2.FontWeight = MetroFramework.MetroLabelWeight.Regular;
			this.label2.Location = new System.Drawing.Point(180, 51);
			this.label2.Name = "label2";
			this.label2.Size = new System.Drawing.Size(89, 19);
			this.label2.TabIndex = 32;
			this.label2.Text = "Boot Format:";
			this.label2.UseCustomBackColor = true;
			// 
			// cbBootFormat
			// 
			this.cbBootFormat.BackColor = System.Drawing.SystemColors.ButtonFace;
			this.cbBootFormat.FormattingEnabled = true;
			this.cbBootFormat.ItemHeight = 23;
			this.cbBootFormat.Items.AddRange(new object[] {
            "Multiboot v0.7"});
			this.cbBootFormat.Location = new System.Drawing.Point(273, 47);
			this.cbBootFormat.Name = "cbBootFormat";
			this.cbBootFormat.Size = new System.Drawing.Size(127, 29);
			this.cbBootFormat.Style = MetroFramework.MetroColorStyle.Blue;
			this.cbBootFormat.TabIndex = 31;
			this.cbBootFormat.UseCustomBackColor = true;
			this.cbBootFormat.UseSelectable = true;
			// 
			// label5
			// 
			this.label5.AutoSize = true;
			this.label5.FontWeight = MetroFramework.MetroLabelWeight.Regular;
			this.label5.Location = new System.Drawing.Point(20, 51);
			this.label5.Name = "label5";
			this.label5.Size = new System.Drawing.Size(64, 19);
			this.label5.TabIndex = 30;
			this.label5.Text = "Platform:";
			this.label5.UseCustomBackColor = true;
			// 
			// cbPlatform
			// 
			this.cbPlatform.BackColor = System.Drawing.SystemColors.ButtonFace;
			this.cbPlatform.FormattingEnabled = true;
			this.cbPlatform.ItemHeight = 23;
			this.cbPlatform.Items.AddRange(new object[] {
            "x86",
            "ARMv6"});
			this.cbPlatform.Location = new System.Drawing.Point(88, 47);
			this.cbPlatform.Name = "cbPlatform";
			this.cbPlatform.Size = new System.Drawing.Size(88, 29);
			this.cbPlatform.Style = MetroFramework.MetroColorStyle.Blue;
			this.cbPlatform.TabIndex = 29;
			this.cbPlatform.UseCustomBackColor = true;
			this.cbPlatform.UseSelectable = true;
			// 
			// btnDestination
			// 
			this.btnDestination.Location = new System.Drawing.Point(6, 18);
			this.btnDestination.Name = "btnDestination";
			this.btnDestination.Size = new System.Drawing.Size(107, 23);
			this.btnDestination.TabIndex = 17;
			this.btnDestination.Text = "Destination:";
			this.btnDestination.UseSelectable = true;
			this.btnDestination.Click += new System.EventHandler(this.btnDestination_Click);
			// 
			// cbImageFormat
			// 
			this.cbImageFormat.BackColor = System.Drawing.SystemColors.ButtonFace;
			this.cbImageFormat.FormattingEnabled = true;
			this.cbImageFormat.ItemHeight = 23;
			this.cbImageFormat.Items.AddRange(new object[] {
            "IMG (.img)",
            "ISO Image (.iso)",
            "Microsoft (.vhd)",
            "Virtual Box (.vdi)",
            "VMware (.vmdk)"});
			this.cbImageFormat.Location = new System.Drawing.Point(510, 47);
			this.cbImageFormat.Name = "cbImageFormat";
			this.cbImageFormat.Size = new System.Drawing.Size(114, 29);
			this.cbImageFormat.Style = MetroFramework.MetroColorStyle.Blue;
			this.cbImageFormat.TabIndex = 16;
			this.cbImageFormat.UseCustomBackColor = true;
			this.cbImageFormat.UseSelectable = true;
			// 
			// lbDestinationDirectory
			// 
			this.lbDestinationDirectory.AutoSize = true;
			this.lbDestinationDirectory.Location = new System.Drawing.Point(119, 20);
			this.lbDestinationDirectory.Name = "lbDestinationDirectory";
			this.lbDestinationDirectory.Size = new System.Drawing.Size(139, 19);
			this.lbDestinationDirectory.TabIndex = 14;
			this.lbDestinationDirectory.Text = "{Destination Directory}";
			this.lbDestinationDirectory.UseCustomBackColor = true;
			// 
			// label3
			// 
			this.label3.AutoSize = true;
			this.label3.FontWeight = MetroFramework.MetroLabelWeight.Regular;
			this.label3.Location = new System.Drawing.Point(406, 51);
			this.label3.Name = "label3";
			this.label3.Size = new System.Drawing.Size(98, 19);
			this.label3.TabIndex = 12;
			this.label3.Text = "Image Format:";
			this.label3.UseCustomBackColor = true;
			// 
			// groupBox1
			// 
			this.groupBox1.BackColor = System.Drawing.SystemColors.ControlLightLight;
			this.groupBox1.Controls.Add(this.cbInlinedMethods);
			this.groupBox1.Controls.Add(this.cbEnableSparseConditionalConstantPropagation);
			this.groupBox1.Controls.Add(this.cbEnableIROptimizations);
			this.groupBox1.Controls.Add(this.cbEnableSSA);
			this.groupBox1.Font = new System.Drawing.Font("Segoe UI", 8.25F, System.Drawing.FontStyle.Bold, System.Drawing.GraphicsUnit.Point, ((byte)(0)));
			this.groupBox1.Location = new System.Drawing.Point(5, 203);
			this.groupBox1.Name = "groupBox1";
			this.groupBox1.Size = new System.Drawing.Size(253, 112);
			this.groupBox1.TabIndex = 22;
			this.groupBox1.TabStop = false;
			this.groupBox1.Text = "Optimizations:";
			// 
			// cbInlinedMethods
			// 
			this.cbInlinedMethods.AutoSize = true;
			this.cbInlinedMethods.Checked = true;
			this.cbInlinedMethods.CheckState = System.Windows.Forms.CheckState.Checked;
			this.cbInlinedMethods.Location = new System.Drawing.Point(6, 85);
			this.cbInlinedMethods.Name = "cbInlinedMethods";
			this.cbInlinedMethods.Size = new System.Drawing.Size(109, 15);
			this.cbInlinedMethods.Style = MetroFramework.MetroColorStyle.Blue;
			this.cbInlinedMethods.TabIndex = 9;
			this.cbInlinedMethods.Text = "Inlined Methods";
			this.cbInlinedMethods.UseCustomBackColor = true;
			this.cbInlinedMethods.UseSelectable = true;
			// 
			// cbEnableSparseConditionalConstantPropagation
			// 
			this.cbEnableSparseConditionalConstantPropagation.AutoSize = true;
			this.cbEnableSparseConditionalConstantPropagation.Checked = true;
			this.cbEnableSparseConditionalConstantPropagation.CheckState = System.Windows.Forms.CheckState.Checked;
			this.cbEnableSparseConditionalConstantPropagation.Location = new System.Drawing.Point(6, 64);
			this.cbEnableSparseConditionalConstantPropagation.Name = "cbEnableSparseConditionalConstantPropagation";
			this.cbEnableSparseConditionalConstantPropagation.Size = new System.Drawing.Size(241, 15);
			this.cbEnableSparseConditionalConstantPropagation.Style = MetroFramework.MetroColorStyle.Blue;
			this.cbEnableSparseConditionalConstantPropagation.TabIndex = 8;
			this.cbEnableSparseConditionalConstantPropagation.Text = "Sparse Conditional Constant Propagation";
			this.cbEnableSparseConditionalConstantPropagation.UseCustomBackColor = true;
			this.cbEnableSparseConditionalConstantPropagation.UseSelectable = true;
			// 
			// cbEnableIROptimizations
			// 
			this.cbEnableIROptimizations.AutoSize = true;
			this.cbEnableIROptimizations.Checked = true;
			this.cbEnableIROptimizations.CheckState = System.Windows.Forms.CheckState.Checked;
			this.cbEnableIROptimizations.Location = new System.Drawing.Point(6, 41);
			this.cbEnableIROptimizations.Name = "cbEnableIROptimizations";
			this.cbEnableIROptimizations.Size = new System.Drawing.Size(110, 15);
			this.cbEnableIROptimizations.Style = MetroFramework.MetroColorStyle.Blue;
			this.cbEnableIROptimizations.TabIndex = 7;
			this.cbEnableIROptimizations.Text = "IR Optimizations";
			this.cbEnableIROptimizations.UseCustomBackColor = true;
			this.cbEnableIROptimizations.UseSelectable = true;
			// 
			// cbEnableSSA
			// 
			this.cbEnableSSA.AutoSize = true;
			this.cbEnableSSA.Checked = true;
			this.cbEnableSSA.CheckState = System.Windows.Forms.CheckState.Checked;
			this.cbEnableSSA.Location = new System.Drawing.Point(6, 18);
			this.cbEnableSSA.Name = "cbEnableSSA";
			this.cbEnableSSA.Size = new System.Drawing.Size(184, 15);
			this.cbEnableSSA.Style = MetroFramework.MetroColorStyle.Blue;
			this.cbEnableSSA.TabIndex = 6;
			this.cbEnableSSA.Text = "Static Single Assignment (SSA)";
			this.cbEnableSSA.UseCustomBackColor = true;
			this.cbEnableSSA.UseSelectable = true;
			// 
			// tabAdvanced
			// 
			this.tabAdvanced.Controls.Add(this.groupBox15);
			this.tabAdvanced.Controls.Add(this.groupBox14);
			this.tabAdvanced.Controls.Add(this.groupBox13);
			this.tabAdvanced.HorizontalScrollbarBarColor = true;
			this.tabAdvanced.HorizontalScrollbarHighlightOnWheel = false;
			this.tabAdvanced.HorizontalScrollbarSize = 10;
			this.tabAdvanced.Location = new System.Drawing.Point(4, 22);
			this.tabAdvanced.Name = "tabAdvanced";
			this.tabAdvanced.Padding = new System.Windows.Forms.Padding(3);
			this.tabAdvanced.Size = new System.Drawing.Size(653, 413);
			this.tabAdvanced.TabIndex = 4;
			this.tabAdvanced.Text = "Advanced Options";
			this.tabAdvanced.UseVisualStyleBackColor = true;
			this.tabAdvanced.VerticalScrollbarBarColor = true;
			this.tabAdvanced.VerticalScrollbarHighlightOnWheel = false;
			this.tabAdvanced.VerticalScrollbarSize = 10;
			// 
			// groupBox15
			// 
			this.groupBox15.BackColor = System.Drawing.SystemColors.ControlLightLight;
			this.groupBox15.Controls.Add(this.cbLaunchGDB);
			this.groupBox15.Controls.Add(this.cbEnableQemuGDB);
			this.groupBox15.Font = new System.Drawing.Font("Microsoft Sans Serif", 8.25F, System.Drawing.FontStyle.Bold, System.Drawing.GraphicsUnit.Point, ((byte)(0)));
			this.groupBox15.Location = new System.Drawing.Point(220, 18);
			this.groupBox15.Name = "groupBox15";
			this.groupBox15.Size = new System.Drawing.Size(206, 124);
			this.groupBox15.TabIndex = 44;
			this.groupBox15.TabStop = false;
			this.groupBox15.Text = "Debugger:";
			// 
			// cbLaunchGDB
			// 
			this.cbLaunchGDB.AutoSize = true;
			this.cbLaunchGDB.Checked = true;
			this.cbLaunchGDB.CheckState = System.Windows.Forms.CheckState.Checked;
			this.cbLaunchGDB.Location = new System.Drawing.Point(6, 51);
			this.cbLaunchGDB.Name = "cbLaunchGDB";
			this.cbLaunchGDB.Size = new System.Drawing.Size(88, 15);
			this.cbLaunchGDB.Style = MetroFramework.MetroColorStyle.Blue;
			this.cbLaunchGDB.TabIndex = 7;
			this.cbLaunchGDB.Text = "Launch GDB";
			this.cbLaunchGDB.UseCustomBackColor = true;
			this.cbLaunchGDB.UseSelectable = true;
			// 
			// cbEnableQemuGDB
			// 
			this.cbEnableQemuGDB.AutoSize = true;
			this.cbEnableQemuGDB.Checked = true;
			this.cbEnableQemuGDB.CheckState = System.Windows.Forms.CheckState.Checked;
			this.cbEnableQemuGDB.Location = new System.Drawing.Point(6, 28);
			this.cbEnableQemuGDB.Name = "cbEnableQemuGDB";
			this.cbEnableQemuGDB.Size = new System.Drawing.Size(121, 15);
			this.cbEnableQemuGDB.Style = MetroFramework.MetroColorStyle.Blue;
			this.cbEnableQemuGDB.TabIndex = 6;
			this.cbEnableQemuGDB.Text = "Enable QEMU GDB";
			this.cbEnableQemuGDB.UseCustomBackColor = true;
			this.cbEnableQemuGDB.UseSelectable = true;
			// 
			// groupBox14
			// 
			this.groupBox14.BackColor = System.Drawing.SystemColors.ControlLightLight;
			this.groupBox14.Controls.Add(this.cbEmitx86IRQMethods);
			this.groupBox14.Font = new System.Drawing.Font("Microsoft Sans Serif", 8.25F, System.Drawing.FontStyle.Bold, System.Drawing.GraphicsUnit.Point, ((byte)(0)));
			this.groupBox14.Location = new System.Drawing.Point(432, 24);
			this.groupBox14.Name = "groupBox14";
			this.groupBox14.Size = new System.Drawing.Size(206, 118);
			this.groupBox14.TabIndex = 43;
			this.groupBox14.TabStop = false;
			this.groupBox14.Text = "Other:";
			// 
			// cbEmitx86IRQMethods
			// 
			this.cbEmitx86IRQMethods.AutoSize = true;
			this.cbEmitx86IRQMethods.Checked = true;
			this.cbEmitx86IRQMethods.CheckState = System.Windows.Forms.CheckState.Checked;
			this.cbEmitx86IRQMethods.Location = new System.Drawing.Point(6, 28);
			this.cbEmitx86IRQMethods.Name = "cbEmitx86IRQMethods";
			this.cbEmitx86IRQMethods.Size = new System.Drawing.Size(197, 15);
			this.cbEmitx86IRQMethods.Style = MetroFramework.MetroColorStyle.Blue;
			this.cbEmitx86IRQMethods.TabIndex = 6;
			this.cbEmitx86IRQMethods.Text = "Emit x86 Interrupt Table Methods";
			this.cbEmitx86IRQMethods.UseCustomBackColor = true;
			this.cbEmitx86IRQMethods.UseSelectable = true;
			// 
			// groupBox13
			// 
			this.groupBox13.BackColor = System.Drawing.SystemColors.ControlLightLight;
			this.groupBox13.Controls.Add(this.label9);
			this.groupBox13.Controls.Add(this.tbBaseAddress);
			this.groupBox13.Controls.Add(this.cbRelocationTable);
			this.groupBox13.Controls.Add(this.cbEmitSymbolTable);
			this.groupBox13.Font = new System.Drawing.Font("Microsoft Sans Serif", 8.25F, System.Drawing.FontStyle.Bold, System.Drawing.GraphicsUnit.Point, ((byte)(0)));
			this.groupBox13.Location = new System.Drawing.Point(8, 18);
			this.groupBox13.Name = "groupBox13";
			this.groupBox13.Size = new System.Drawing.Size(206, 124);
			this.groupBox13.TabIndex = 23;
			this.groupBox13.TabStop = false;
			this.groupBox13.Text = "Linker Options:";
			// 
			// label9
			// 
			this.label9.AutoSize = true;
			this.label9.FontWeight = MetroFramework.MetroLabelWeight.Regular;
			this.label9.Location = new System.Drawing.Point(6, 91);
			this.label9.Name = "label9";
			this.label9.Size = new System.Drawing.Size(93, 19);
			this.label9.TabIndex = 42;
			this.label9.Text = "Base Address:";
			this.label9.UseCustomBackColor = true;
			// 
			// tbBaseAddress
			// 
			// 
			// 
			// 
			this.tbBaseAddress.CustomButton.Image = null;
			this.tbBaseAddress.CustomButton.Location = new System.Drawing.Point(71, 2);
			this.tbBaseAddress.CustomButton.Name = "";
			this.tbBaseAddress.CustomButton.Size = new System.Drawing.Size(15, 15);
			this.tbBaseAddress.CustomButton.Style = MetroFramework.MetroColorStyle.Blue;
			this.tbBaseAddress.CustomButton.TabIndex = 1;
			this.tbBaseAddress.CustomButton.Theme = MetroFramework.MetroThemeStyle.Light;
			this.tbBaseAddress.CustomButton.UseSelectable = true;
			this.tbBaseAddress.CustomButton.Visible = false;
			this.tbBaseAddress.Lines = new string[] {
        "0x00400000"};
			this.tbBaseAddress.Location = new System.Drawing.Point(102, 90);
			this.tbBaseAddress.MaxLength = 32767;
			this.tbBaseAddress.Name = "tbBaseAddress";
			this.tbBaseAddress.PasswordChar = '\0';
			this.tbBaseAddress.ScrollBars = System.Windows.Forms.ScrollBars.None;
			this.tbBaseAddress.SelectedText = "";
			this.tbBaseAddress.SelectionLength = 0;
			this.tbBaseAddress.SelectionStart = 0;
<<<<<<< HEAD
			this.tbBaseAddress.ShortcutsEnabled = true;
=======
>>>>>>> 7679e232
			this.tbBaseAddress.Size = new System.Drawing.Size(89, 20);
			this.tbBaseAddress.TabIndex = 41;
			this.tbBaseAddress.Text = "0x00400000";
			this.tbBaseAddress.TextAlign = System.Windows.Forms.HorizontalAlignment.Right;
			this.tbBaseAddress.UseSelectable = true;
			this.tbBaseAddress.WaterMarkColor = System.Drawing.Color.FromArgb(((int)(((byte)(109)))), ((int)(((byte)(109)))), ((int)(((byte)(109)))));
			this.tbBaseAddress.WaterMarkFont = new System.Drawing.Font("Segoe UI", 12F, System.Drawing.FontStyle.Italic, System.Drawing.GraphicsUnit.Pixel);
			// 
			// cbRelocationTable
			// 
			this.cbRelocationTable.AutoSize = true;
			this.cbRelocationTable.Checked = true;
			this.cbRelocationTable.CheckState = System.Windows.Forms.CheckState.Checked;
			this.cbRelocationTable.Location = new System.Drawing.Point(6, 51);
			this.cbRelocationTable.Name = "cbRelocationTable";
			this.cbRelocationTable.Size = new System.Drawing.Size(137, 15);
			this.cbRelocationTable.Style = MetroFramework.MetroColorStyle.Blue;
			this.cbRelocationTable.TabIndex = 7;
			this.cbRelocationTable.Text = "Emit Relocation Table";
			this.cbRelocationTable.UseCustomBackColor = true;
			this.cbRelocationTable.UseSelectable = true;
			// 
			// cbEmitSymbolTable
			// 
			this.cbEmitSymbolTable.AutoSize = true;
			this.cbEmitSymbolTable.Checked = true;
			this.cbEmitSymbolTable.CheckState = System.Windows.Forms.CheckState.Checked;
			this.cbEmitSymbolTable.Location = new System.Drawing.Point(6, 28);
			this.cbEmitSymbolTable.Name = "cbEmitSymbolTable";
			this.cbEmitSymbolTable.Size = new System.Drawing.Size(121, 15);
			this.cbEmitSymbolTable.Style = MetroFramework.MetroColorStyle.Blue;
			this.cbEmitSymbolTable.TabIndex = 6;
			this.cbEmitSymbolTable.Text = "Emit Symbol Table";
			this.cbEmitSymbolTable.UseCustomBackColor = true;
			this.cbEmitSymbolTable.UseSelectable = true;
			// 
			// tabApplicationLocations
			// 
			this.tabApplicationLocations.Controls.Add(this.groupBox11);
			this.tabApplicationLocations.Controls.Add(this.groupBox10);
			this.tabApplicationLocations.Controls.Add(this.groupBox9);
			this.tabApplicationLocations.Controls.Add(this.groupBox8);
			this.tabApplicationLocations.Controls.Add(this.groupBox7);
			this.tabApplicationLocations.HorizontalScrollbarBarColor = true;
			this.tabApplicationLocations.HorizontalScrollbarHighlightOnWheel = false;
			this.tabApplicationLocations.HorizontalScrollbarSize = 10;
			this.tabApplicationLocations.Location = new System.Drawing.Point(4, 22);
			this.tabApplicationLocations.Name = "tabApplicationLocations";
			this.tabApplicationLocations.Padding = new System.Windows.Forms.Padding(3);
			this.tabApplicationLocations.Size = new System.Drawing.Size(653, 413);
			this.tabApplicationLocations.TabIndex = 3;
			this.tabApplicationLocations.Text = "Application Locations";
			this.tabApplicationLocations.UseVisualStyleBackColor = true;
			this.tabApplicationLocations.VerticalScrollbarBarColor = true;
			this.tabApplicationLocations.VerticalScrollbarHighlightOnWheel = false;
			this.tabApplicationLocations.VerticalScrollbarSize = 10;
			// 
			// groupBox11
			// 
			this.groupBox11.Anchor = ((System.Windows.Forms.AnchorStyles)(((System.Windows.Forms.AnchorStyles.Top | System.Windows.Forms.AnchorStyles.Left) 
            | System.Windows.Forms.AnchorStyles.Right)));
			this.groupBox11.BackColor = System.Drawing.SystemColors.ControlLightLight;
			this.groupBox11.Controls.Add(this.button7);
			this.groupBox11.Controls.Add(this.lbmkisofsExecutable);
			this.groupBox11.Font = new System.Drawing.Font("Microsoft Sans Serif", 8.25F, System.Drawing.FontStyle.Bold, System.Drawing.GraphicsUnit.Point, ((byte)(0)));
			this.groupBox11.ForeColor = System.Drawing.SystemColors.ControlText;
			this.groupBox11.Location = new System.Drawing.Point(8, 291);
			this.groupBox11.Name = "groupBox11";
			this.groupBox11.Size = new System.Drawing.Size(564, 50);
			this.groupBox11.TabIndex = 25;
			this.groupBox11.TabStop = false;
			this.groupBox11.Text = "mkisofs:";
			// 
			// button7
			// 
			this.button7.Enabled = false;
			this.button7.Location = new System.Drawing.Point(6, 19);
			this.button7.Name = "button7";
			this.button7.Size = new System.Drawing.Size(106, 23);
			this.button7.TabIndex = 20;
			this.button7.Text = "Executable:";
			this.button7.UseSelectable = true;
			// 
			// lbmkisofsExecutable
			// 
			this.lbmkisofsExecutable.AutoSize = true;
			this.lbmkisofsExecutable.Location = new System.Drawing.Point(118, 24);
			this.lbmkisofsExecutable.Name = "lbmkisofsExecutable";
			this.lbmkisofsExecutable.Size = new System.Drawing.Size(149, 19);
			this.lbmkisofsExecutable.TabIndex = 19;
			this.lbmkisofsExecutable.Text = "{mkisofs.exe Executable}";
			this.lbmkisofsExecutable.UseCustomBackColor = true;
			// 
			// groupBox10
			// 
			this.groupBox10.Anchor = ((System.Windows.Forms.AnchorStyles)(((System.Windows.Forms.AnchorStyles.Top | System.Windows.Forms.AnchorStyles.Left) 
            | System.Windows.Forms.AnchorStyles.Right)));
			this.groupBox10.BackColor = System.Drawing.SystemColors.ControlLightLight;
			this.groupBox10.Controls.Add(this.button4);
			this.groupBox10.Controls.Add(this.lbVMwarePlayerExecutable);
			this.groupBox10.Font = new System.Drawing.Font("Microsoft Sans Serif", 8.25F, System.Drawing.FontStyle.Bold, System.Drawing.GraphicsUnit.Point, ((byte)(0)));
			this.groupBox10.ForeColor = System.Drawing.SystemColors.ControlText;
			this.groupBox10.Location = new System.Drawing.Point(8, 235);
			this.groupBox10.Name = "groupBox10";
			this.groupBox10.Size = new System.Drawing.Size(564, 50);
			this.groupBox10.TabIndex = 24;
			this.groupBox10.TabStop = false;
			this.groupBox10.Text = "VMware Player:";
			// 
			// button4
			// 
			this.button4.Enabled = false;
			this.button4.Location = new System.Drawing.Point(6, 19);
			this.button4.Name = "button4";
			this.button4.Size = new System.Drawing.Size(106, 23);
			this.button4.TabIndex = 20;
			this.button4.Text = "Executable:";
			this.button4.UseSelectable = true;
			// 
			// lbVMwarePlayerExecutable
			// 
			this.lbVMwarePlayerExecutable.AutoSize = true;
			this.lbVMwarePlayerExecutable.Location = new System.Drawing.Point(118, 24);
			this.lbVMwarePlayerExecutable.Name = "lbVMwarePlayerExecutable";
			this.lbVMwarePlayerExecutable.Size = new System.Drawing.Size(171, 19);
			this.lbVMwarePlayerExecutable.TabIndex = 19;
			this.lbVMwarePlayerExecutable.Text = "{VMware Player Executable}";
			this.lbVMwarePlayerExecutable.UseCustomBackColor = true;
			// 
			// groupBox9
			// 
			this.groupBox9.Anchor = ((System.Windows.Forms.AnchorStyles)(((System.Windows.Forms.AnchorStyles.Top | System.Windows.Forms.AnchorStyles.Left) 
            | System.Windows.Forms.AnchorStyles.Right)));
			this.groupBox9.BackColor = System.Drawing.SystemColors.ControlLightLight;
			this.groupBox9.Controls.Add(this.button6);
			this.groupBox9.Controls.Add(this.lbBOCHSExecutable);
			this.groupBox9.Font = new System.Drawing.Font("Microsoft Sans Serif", 8.25F, System.Drawing.FontStyle.Bold, System.Drawing.GraphicsUnit.Point, ((byte)(0)));
			this.groupBox9.ForeColor = System.Drawing.SystemColors.ControlText;
			this.groupBox9.Location = new System.Drawing.Point(8, 179);
			this.groupBox9.Name = "groupBox9";
			this.groupBox9.Size = new System.Drawing.Size(564, 50);
			this.groupBox9.TabIndex = 23;
			this.groupBox9.TabStop = false;
			this.groupBox9.Text = "BOCHS:";
			// 
			// button6
			// 
			this.button6.Enabled = false;
			this.button6.Location = new System.Drawing.Point(6, 19);
			this.button6.Name = "button6";
			this.button6.Size = new System.Drawing.Size(106, 23);
			this.button6.TabIndex = 20;
			this.button6.Text = "Executable:";
			this.button6.UseSelectable = true;
			// 
			// lbBOCHSExecutable
			// 
			this.lbBOCHSExecutable.AutoSize = true;
			this.lbBOCHSExecutable.Location = new System.Drawing.Point(118, 24);
			this.lbBOCHSExecutable.Name = "lbBOCHSExecutable";
			this.lbBOCHSExecutable.Size = new System.Drawing.Size(127, 19);
			this.lbBOCHSExecutable.TabIndex = 19;
			this.lbBOCHSExecutable.Text = "{BOCHS Executable}";
			this.lbBOCHSExecutable.UseCustomBackColor = true;
			// 
			// groupBox8
			// 
			this.groupBox8.Anchor = ((System.Windows.Forms.AnchorStyles)(((System.Windows.Forms.AnchorStyles.Top | System.Windows.Forms.AnchorStyles.Left) 
            | System.Windows.Forms.AnchorStyles.Right)));
			this.groupBox8.BackColor = System.Drawing.SystemColors.ControlLightLight;
			this.groupBox8.Controls.Add(this.button5);
			this.groupBox8.Controls.Add(this.lbNDISASMExecutable);
			this.groupBox8.Font = new System.Drawing.Font("Microsoft Sans Serif", 8.25F, System.Drawing.FontStyle.Bold, System.Drawing.GraphicsUnit.Point, ((byte)(0)));
			this.groupBox8.ForeColor = System.Drawing.SystemColors.ControlText;
			this.groupBox8.Location = new System.Drawing.Point(8, 17);
			this.groupBox8.Name = "groupBox8";
			this.groupBox8.Size = new System.Drawing.Size(564, 50);
			this.groupBox8.TabIndex = 1;
			this.groupBox8.TabStop = false;
			this.groupBox8.Text = "NDISASM:";
			// 
			// button5
			// 
			this.button5.Enabled = false;
			this.button5.Location = new System.Drawing.Point(6, 19);
			this.button5.Name = "button5";
			this.button5.Size = new System.Drawing.Size(106, 23);
			this.button5.TabIndex = 20;
			this.button5.Text = "Executable:";
			this.button5.UseSelectable = true;
			// 
			// lbNDISASMExecutable
			// 
			this.lbNDISASMExecutable.AutoSize = true;
			this.lbNDISASMExecutable.Location = new System.Drawing.Point(118, 24);
			this.lbNDISASMExecutable.Name = "lbNDISASMExecutable";
			this.lbNDISASMExecutable.Size = new System.Drawing.Size(140, 19);
			this.lbNDISASMExecutable.TabIndex = 19;
			this.lbNDISASMExecutable.Text = "{NDISASM Executable}";
			this.lbNDISASMExecutable.UseCustomBackColor = true;
			// 
			// groupBox7
			// 
			this.groupBox7.Anchor = ((System.Windows.Forms.AnchorStyles)(((System.Windows.Forms.AnchorStyles.Top | System.Windows.Forms.AnchorStyles.Left) 
            | System.Windows.Forms.AnchorStyles.Right)));
			this.groupBox7.BackColor = System.Drawing.SystemColors.ControlLightLight;
			this.groupBox7.Controls.Add(this.lbQEMUImgApplication);
			this.groupBox7.Controls.Add(this.button8);
			this.groupBox7.Controls.Add(this.lbQEMUBIOSDirectory);
			this.groupBox7.Controls.Add(this.button3);
			this.groupBox7.Controls.Add(this.button2);
			this.groupBox7.Controls.Add(this.lbQEMUExecutable);
			this.groupBox7.Font = new System.Drawing.Font("Microsoft Sans Serif", 8.25F, System.Drawing.FontStyle.Bold, System.Drawing.GraphicsUnit.Point, ((byte)(0)));
			this.groupBox7.ForeColor = System.Drawing.SystemColors.ControlText;
			this.groupBox7.Location = new System.Drawing.Point(8, 73);
			this.groupBox7.Name = "groupBox7";
			this.groupBox7.Size = new System.Drawing.Size(564, 100);
			this.groupBox7.TabIndex = 0;
			this.groupBox7.TabStop = false;
			this.groupBox7.Text = "QEMU:";
			// 
			// lbQEMUImgApplication
			// 
			this.lbQEMUImgApplication.AutoSize = true;
			this.lbQEMUImgApplication.Location = new System.Drawing.Point(118, 74);
			this.lbQEMUImgApplication.Name = "lbQEMUImgApplication";
			this.lbQEMUImgApplication.Size = new System.Drawing.Size(163, 19);
			this.lbQEMUImgApplication.TabIndex = 24;
			this.lbQEMUImgApplication.Text = "{QEMU Image Executable}";
			this.lbQEMUImgApplication.UseCustomBackColor = true;
			// 
			// button8
			// 
			this.button8.Enabled = false;
			this.button8.Location = new System.Drawing.Point(6, 69);
			this.button8.Name = "button8";
			this.button8.Size = new System.Drawing.Size(106, 23);
			this.button8.TabIndex = 23;
			this.button8.Text = "QEMU Image:";
			this.button8.UseSelectable = true;
			// 
			// lbQEMUBIOSDirectory
			// 
			this.lbQEMUBIOSDirectory.AutoSize = true;
			this.lbQEMUBIOSDirectory.Location = new System.Drawing.Point(118, 49);
			this.lbQEMUBIOSDirectory.Name = "lbQEMUBIOSDirectory";
			this.lbQEMUBIOSDirectory.Size = new System.Drawing.Size(147, 19);
			this.lbQEMUBIOSDirectory.TabIndex = 22;
			this.lbQEMUBIOSDirectory.Text = "{QEMU BIOS Directory}";
			this.lbQEMUBIOSDirectory.UseCustomBackColor = true;
			// 
			// button3
			// 
			this.button3.Enabled = false;
			this.button3.Location = new System.Drawing.Point(6, 44);
			this.button3.Name = "button3";
			this.button3.Size = new System.Drawing.Size(106, 23);
			this.button3.TabIndex = 21;
			this.button3.Text = "BIOS Directory:";
			this.button3.UseSelectable = true;
			// 
			// button2
			// 
			this.button2.Enabled = false;
			this.button2.Location = new System.Drawing.Point(6, 19);
			this.button2.Name = "button2";
			this.button2.Size = new System.Drawing.Size(106, 23);
			this.button2.TabIndex = 20;
			this.button2.Text = "Executable:";
			this.button2.UseSelectable = true;
			// 
			// lbQEMUExecutable
			// 
			this.lbQEMUExecutable.AutoSize = true;
			this.lbQEMUExecutable.Location = new System.Drawing.Point(118, 24);
			this.lbQEMUExecutable.Name = "lbQEMUExecutable";
			this.lbQEMUExecutable.Size = new System.Drawing.Size(122, 19);
			this.lbQEMUExecutable.TabIndex = 19;
			this.lbQEMUExecutable.Text = "{QEMU Executable}";
			this.lbQEMUExecutable.UseCustomBackColor = true;
			// 
			// tabOutput
			// 
			this.tabOutput.Controls.Add(this.rtbOutput);
			this.tabOutput.HorizontalScrollbarBarColor = true;
			this.tabOutput.HorizontalScrollbarHighlightOnWheel = false;
			this.tabOutput.HorizontalScrollbarSize = 10;
			this.tabOutput.Location = new System.Drawing.Point(4, 22);
			this.tabOutput.Name = "tabOutput";
			this.tabOutput.Padding = new System.Windows.Forms.Padding(3);
			this.tabOutput.Size = new System.Drawing.Size(653, 413);
			this.tabOutput.TabIndex = 1;
			this.tabOutput.Text = "Output";
			this.tabOutput.UseVisualStyleBackColor = true;
			this.tabOutput.VerticalScrollbarBarColor = true;
			this.tabOutput.VerticalScrollbarHighlightOnWheel = false;
			this.tabOutput.VerticalScrollbarSize = 10;
			// 
			// rtbOutput
			// 
			this.rtbOutput.Anchor = ((System.Windows.Forms.AnchorStyles)((((System.Windows.Forms.AnchorStyles.Top | System.Windows.Forms.AnchorStyles.Bottom) 
            | System.Windows.Forms.AnchorStyles.Left) 
            | System.Windows.Forms.AnchorStyles.Right)));
			this.rtbOutput.Font = new System.Drawing.Font("Consolas", 8F);
			this.rtbOutput.Location = new System.Drawing.Point(0, 0);
			this.rtbOutput.Name = "rtbOutput";
			this.rtbOutput.ScrollBars = System.Windows.Forms.RichTextBoxScrollBars.ForcedBoth;
<<<<<<< HEAD
			this.rtbOutput.Size = new System.Drawing.Size(653, 409);
=======
			this.rtbOutput.Size = new System.Drawing.Size(582, 409);
>>>>>>> 7679e232
			this.rtbOutput.TabIndex = 0;
			this.rtbOutput.Text = "";
			this.rtbOutput.WordWrap = false;
			// 
			// tabCounters
			// 
			this.tabCounters.Controls.Add(this.rtbCounters);
			this.tabCounters.HorizontalScrollbarBarColor = true;
			this.tabCounters.HorizontalScrollbarHighlightOnWheel = false;
			this.tabCounters.HorizontalScrollbarSize = 10;
			this.tabCounters.Location = new System.Drawing.Point(4, 22);
			this.tabCounters.Name = "tabCounters";
			this.tabCounters.Padding = new System.Windows.Forms.Padding(3);
			this.tabCounters.Size = new System.Drawing.Size(653, 413);
			this.tabCounters.TabIndex = 2;
			this.tabCounters.Text = "Counters";
			this.tabCounters.UseVisualStyleBackColor = true;
			this.tabCounters.VerticalScrollbarBarColor = true;
			this.tabCounters.VerticalScrollbarHighlightOnWheel = false;
			this.tabCounters.VerticalScrollbarSize = 10;
			// 
			// rtbCounters
			// 
			this.rtbCounters.Anchor = ((System.Windows.Forms.AnchorStyles)((((System.Windows.Forms.AnchorStyles.Top | System.Windows.Forms.AnchorStyles.Bottom) 
            | System.Windows.Forms.AnchorStyles.Left) 
            | System.Windows.Forms.AnchorStyles.Right)));
			this.rtbCounters.Font = new System.Drawing.Font("Consolas", 8F);
<<<<<<< HEAD
			this.rtbCounters.Location = new System.Drawing.Point(0, 0);
			this.rtbCounters.Name = "rtbCounters";
			this.rtbCounters.ScrollBars = System.Windows.Forms.RichTextBoxScrollBars.ForcedBoth;
			this.rtbCounters.Size = new System.Drawing.Size(653, 412);
=======
			this.rtbCounters.Location = new System.Drawing.Point(0, 1);
			this.rtbCounters.Name = "rtbCounters";
			this.rtbCounters.ScrollBars = System.Windows.Forms.RichTextBoxScrollBars.ForcedBoth;
			this.rtbCounters.Size = new System.Drawing.Size(582, 411);
>>>>>>> 7679e232
			this.rtbCounters.TabIndex = 1;
			this.rtbCounters.Text = "";
			this.rtbCounters.WordWrap = false;
			// 
			// openFileDialog2
			// 
			this.openFileDialog2.DefaultExt = "*.exe";
			this.openFileDialog2.Filter = "Executable|*.exe";
			this.openFileDialog2.Title = "Select Assembly";
			// 
			// MainForm
			// 
			this.AutoScaleDimensions = new System.Drawing.SizeF(6F, 13F);
			this.AutoScaleMode = System.Windows.Forms.AutoScaleMode.Font;
			this.ClientSize = new System.Drawing.Size(659, 524);
			this.Controls.Add(this.progressBar1);
			this.Controls.Add(this.tbApplicationLocations);
			this.Icon = ((System.Drawing.Icon)(resources.GetObject("$this.Icon")));
			this.Name = "MainForm";
			this.Resizable = false;
			this.ShadowType = MetroFramework.Forms.MetroFormShadowType.AeroShadow;
			this.SizeGripStyle = System.Windows.Forms.SizeGripStyle.Hide;
<<<<<<< HEAD
			this.Text = "MOSA Launcher v1.7";
=======
			this.Text = "MOSA Launcher v1.6";
>>>>>>> 7679e232
			this.Theme = MetroFramework.MetroThemeStyle.Dark;
			this.Load += new System.EventHandler(this.MainForm_Load);
			this.Shown += new System.EventHandler(this.MainForm_Shown);
			this.tbApplicationLocations.ResumeLayout(false);
			this.tabOptions.ResumeLayout(false);
			this.tabOptions.PerformLayout();
			this.groupBox12.ResumeLayout(false);
			this.groupBox12.PerformLayout();
			this.statusStrip1.ResumeLayout(false);
			this.statusStrip1.PerformLayout();
			this.groupBox5.ResumeLayout(false);
			this.groupBox5.PerformLayout();
			this.groupBox2.ResumeLayout(false);
			this.groupBox2.PerformLayout();
			this.groupBox6.ResumeLayout(false);
			this.groupBox6.PerformLayout();
			((System.ComponentModel.ISupportInitialize)(this.nmMemory)).EndInit();
			this.groupBox4.ResumeLayout(false);
			this.groupBox4.PerformLayout();
			this.groupBox3.ResumeLayout(false);
			this.groupBox3.PerformLayout();
			this.groupBox1.ResumeLayout(false);
			this.groupBox1.PerformLayout();
			this.tabAdvanced.ResumeLayout(false);
			this.groupBox15.ResumeLayout(false);
			this.groupBox15.PerformLayout();
			this.groupBox14.ResumeLayout(false);
			this.groupBox14.PerformLayout();
			this.groupBox13.ResumeLayout(false);
			this.groupBox13.PerformLayout();
			this.tabApplicationLocations.ResumeLayout(false);
			this.groupBox11.ResumeLayout(false);
			this.groupBox11.PerformLayout();
			this.groupBox10.ResumeLayout(false);
			this.groupBox10.PerformLayout();
			this.groupBox9.ResumeLayout(false);
			this.groupBox9.PerformLayout();
			this.groupBox8.ResumeLayout(false);
			this.groupBox8.PerformLayout();
			this.groupBox7.ResumeLayout(false);
			this.groupBox7.PerformLayout();
			this.tabOutput.ResumeLayout(false);
			this.tabCounters.ResumeLayout(false);
			this.ResumeLayout(false);

		}

		#endregion

		private System.Windows.Forms.OpenFileDialog openFileDialog1;
		private MetroFramework.Controls.MetroProgressBar progressBar1;
		private System.Windows.Forms.FolderBrowserDialog folderBrowserDialog1;
		private MetroFramework.Controls.MetroTabControl tbApplicationLocations;
		private MetroFramework.Controls.MetroTabPage tabOutput;
		private System.Windows.Forms.GroupBox groupBox6;
		private MetroFramework.Controls.MetroComboBox cbEmulator;
		private System.Windows.Forms.GroupBox groupBox4;
		private MetroFramework.Controls.MetroLabel lbSourceDirectory;
		private MetroFramework.Controls.MetroLabel label7;
		private MetroFramework.Controls.MetroButton btnSource;
		private MetroFramework.Controls.MetroLabel lbSource;
		private System.Windows.Forms.GroupBox groupBox3;
		private MetroFramework.Controls.MetroLabel label2;
		private MetroFramework.Controls.MetroComboBox cbBootFormat;
		private MetroFramework.Controls.MetroLabel label5;
		private MetroFramework.Controls.MetroComboBox cbPlatform;
		private MetroFramework.Controls.MetroButton btnDestination;
		private MetroFramework.Controls.MetroComboBox cbImageFormat;
		private MetroFramework.Controls.MetroLabel label3;
		private System.Windows.Forms.GroupBox groupBox1;
		private MetroFramework.Controls.MetroCheckBox cbEnableIROptimizations;
		private MetroFramework.Controls.MetroCheckBox cbEnableSSA;
		private MetroFramework.Controls.MetroTabPage tabOptions;
		private MetroFramework.Controls.MetroLabel label4;
		private MetroFramework.Controls.MetroComboBox cbBootFileSystem;
		private System.Windows.Forms.RichTextBox rtbOutput;
		private MetroFramework.Controls.MetroTabPage tabCounters;
		private System.Windows.Forms.RichTextBox rtbCounters;
		private MetroFramework.Controls.MetroTabPage tabApplicationLocations;
		private System.Windows.Forms.GroupBox groupBox7;
		private MetroFramework.Controls.MetroLabel lbQEMUBIOSDirectory;
		private MetroFramework.Controls.MetroButton button3;
		private MetroFramework.Controls.MetroButton button2;
		private MetroFramework.Controls.MetroLabel lbQEMUExecutable;
		private System.Windows.Forms.OpenFileDialog openFileDialog2;
		private System.Windows.Forms.GroupBox groupBox8;
		private MetroFramework.Controls.MetroButton button5;
		private MetroFramework.Controls.MetroLabel lbNDISASMExecutable;
		private MetroFramework.Controls.MetroCheckBox cbExitOnLaunch;
		private System.Windows.Forms.GroupBox groupBox9;
		private MetroFramework.Controls.MetroButton button6;
		private MetroFramework.Controls.MetroLabel lbBOCHSExecutable;
		private MetroFramework.Controls.MetroLabel label6;
		private System.Windows.Forms.NumericUpDown nmMemory;
		private System.Windows.Forms.GroupBox groupBox10;
		private MetroFramework.Controls.MetroButton button4;
		private MetroFramework.Controls.MetroLabel lbVMwarePlayerExecutable;
		private System.Windows.Forms.GroupBox groupBox11;
		private MetroFramework.Controls.MetroButton button7;
		private MetroFramework.Controls.MetroLabel lbmkisofsExecutable;
		private MetroFramework.Controls.MetroLabel lbQEMUImgApplication;
		private MetroFramework.Controls.MetroButton button8;
		private System.Windows.Forms.GroupBox groupBox5;
		private MetroFramework.Controls.MetroCheckBox checkBox1;
		private System.Windows.Forms.GroupBox groupBox2;
		private MetroFramework.Controls.MetroCheckBox cbGenerateMapFile;
		private MetroFramework.Controls.MetroCheckBox cbEnableSparseConditionalConstantPropagation;
		private MetroFramework.Controls.MetroComboBox cbDebugConnectionOption;
		private MetroFramework.Controls.MetroLabel label8;
		private MetroFramework.Controls.MetroButton button1;
		private System.Windows.Forms.StatusStrip statusStrip1;
		private System.Windows.Forms.ToolStripStatusLabel tsStatusLabel;
		private System.Windows.Forms.GroupBox groupBox12;
		private MetroFramework.Controls.MetroCheckBox cbCompilerUsesMultipleThreads;
		private MetroFramework.Controls.MetroCheckBox cbInlinedMethods;
		private MetroFramework.Controls.MetroLabel label1;
		private MetroFramework.Controls.MetroComboBox cbBootLoader;
		private MetroFramework.Controls.MetroCheckBox cbVBEVideo;
		private MetroFramework.Controls.MetroTextBox tbMode;
		private MetroFramework.Controls.MetroTabPage tabAdvanced;
		private System.Windows.Forms.GroupBox groupBox13;
		private MetroFramework.Controls.MetroCheckBox cbRelocationTable;
		private MetroFramework.Controls.MetroCheckBox cbEmitSymbolTable;
		private MetroFramework.Controls.MetroTextBox tbBaseAddress;
		private MetroFramework.Controls.MetroLabel label9;
		private System.Windows.Forms.GroupBox groupBox14;
		private MetroFramework.Controls.MetroCheckBox cbEmitx86IRQMethods;
        private MetroFramework.Controls.MetroLabel lbDestinationDirectory;
		private MetroFramework.Controls.MetroCheckBox cbGenerateASMFile;
		private System.Windows.Forms.GroupBox groupBox15;
		private MetroFramework.Controls.MetroCheckBox cbEnableQemuGDB;
		private MetroFramework.Controls.MetroCheckBox cbLaunchGDB;
		private MetroFramework.Controls.MetroCheckBox cbGenerateNASMFile;
	}
}<|MERGE_RESOLUTION|>--- conflicted
+++ resolved
@@ -554,10 +554,7 @@
 			this.tbMode.SelectedText = "";
 			this.tbMode.SelectionLength = 0;
 			this.tbMode.SelectionStart = 0;
-<<<<<<< HEAD
 			this.tbMode.ShortcutsEnabled = true;
-=======
->>>>>>> 7679e232
 			this.tbMode.Size = new System.Drawing.Size(89, 20);
 			this.tbMode.TabIndex = 38;
 			this.tbMode.Text = "{Mode}";
@@ -943,10 +940,7 @@
 			this.tbBaseAddress.SelectedText = "";
 			this.tbBaseAddress.SelectionLength = 0;
 			this.tbBaseAddress.SelectionStart = 0;
-<<<<<<< HEAD
 			this.tbBaseAddress.ShortcutsEnabled = true;
-=======
->>>>>>> 7679e232
 			this.tbBaseAddress.Size = new System.Drawing.Size(89, 20);
 			this.tbBaseAddress.TabIndex = 41;
 			this.tbBaseAddress.Text = "0x00400000";
@@ -1254,11 +1248,7 @@
 			this.rtbOutput.Location = new System.Drawing.Point(0, 0);
 			this.rtbOutput.Name = "rtbOutput";
 			this.rtbOutput.ScrollBars = System.Windows.Forms.RichTextBoxScrollBars.ForcedBoth;
-<<<<<<< HEAD
-			this.rtbOutput.Size = new System.Drawing.Size(653, 409);
-=======
 			this.rtbOutput.Size = new System.Drawing.Size(582, 409);
->>>>>>> 7679e232
 			this.rtbOutput.TabIndex = 0;
 			this.rtbOutput.Text = "";
 			this.rtbOutput.WordWrap = false;
@@ -1286,17 +1276,10 @@
             | System.Windows.Forms.AnchorStyles.Left) 
             | System.Windows.Forms.AnchorStyles.Right)));
 			this.rtbCounters.Font = new System.Drawing.Font("Consolas", 8F);
-<<<<<<< HEAD
-			this.rtbCounters.Location = new System.Drawing.Point(0, 0);
-			this.rtbCounters.Name = "rtbCounters";
-			this.rtbCounters.ScrollBars = System.Windows.Forms.RichTextBoxScrollBars.ForcedBoth;
-			this.rtbCounters.Size = new System.Drawing.Size(653, 412);
-=======
 			this.rtbCounters.Location = new System.Drawing.Point(0, 1);
 			this.rtbCounters.Name = "rtbCounters";
 			this.rtbCounters.ScrollBars = System.Windows.Forms.RichTextBoxScrollBars.ForcedBoth;
 			this.rtbCounters.Size = new System.Drawing.Size(582, 411);
->>>>>>> 7679e232
 			this.rtbCounters.TabIndex = 1;
 			this.rtbCounters.Text = "";
 			this.rtbCounters.WordWrap = false;
@@ -1319,11 +1302,7 @@
 			this.Resizable = false;
 			this.ShadowType = MetroFramework.Forms.MetroFormShadowType.AeroShadow;
 			this.SizeGripStyle = System.Windows.Forms.SizeGripStyle.Hide;
-<<<<<<< HEAD
 			this.Text = "MOSA Launcher v1.7";
-=======
-			this.Text = "MOSA Launcher v1.6";
->>>>>>> 7679e232
 			this.Theme = MetroFramework.MetroThemeStyle.Dark;
 			this.Load += new System.EventHandler(this.MainForm_Load);
 			this.Shown += new System.EventHandler(this.MainForm_Shown);
