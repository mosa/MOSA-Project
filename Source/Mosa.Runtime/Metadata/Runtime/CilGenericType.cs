--- conflicted
+++ resolved
@@ -167,15 +167,11 @@
 				// find the enclosed type
 				foreach (RuntimeType runtimetype in ModuleTypeSystem.GetAllTypes())
 				{
-<<<<<<< HEAD
-					if (runtimetype.IsInterface)
-=======
 					RuntimeType basegeneric = (type as CilGenericType).genericType;
 
 					// find the enclosed type 
 					// -- only needs to search generic type interfaces
 					foreach (RuntimeType runtimetype in ModuleTypeSystem.GetAllTypes())
->>>>>>> deb4201c
 					{
 						CilGenericType runtimetypegeneric = runtimetype as CilGenericType;
 						if (runtimetypegeneric == null)
@@ -185,10 +181,6 @@
 						// FIXME
 						if (signature == runtimetypegeneric.signature)
 						{
-<<<<<<< HEAD
-							result.Add(runtimetype);
-							break;
-=======
 							CilGenericType runtimetypegeneric = runtimetype as CilGenericType;
 							if (runtimetypegeneric != null)
 							{
@@ -201,7 +193,6 @@
 									}
 								}
 							}
->>>>>>> deb4201c
 						}
 					}
 				}
