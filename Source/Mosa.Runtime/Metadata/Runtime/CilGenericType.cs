--- conflicted
+++ resolved
@@ -34,18 +34,7 @@
 
 		public SigType[] GenericArguments
 		{
-<<<<<<< HEAD
-			get
-			{
-				return genericArguments;
-			}
-			internal set
-			{
-				this.genericArguments = value;
-			}
-=======
 			get { return genericArguments; }
->>>>>>> 0648f66d
 		}
 
 		protected override string GetName()
