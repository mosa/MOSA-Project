--- conflicted
+++ resolved
@@ -41,13 +41,9 @@
 
 		public CustomAttributeTable CustomAttributes => new CustomAttributeTable(Intrinsic.LoadPointer(Ptr, IntPtr.Size));
 
-<<<<<<< HEAD
-		public TypeCode TypeCode => (TypeCode)(Intrinsic.Load32(Ptr, UIntPtr.Size * 2) >> 24);
+		public TypeCode TypeCode => (TypeCode)(Intrinsic.Load32(Ptr, IntPtr.Size * 2) >> 24);
 
-		public TypeAttributes Attributes => (TypeAttributes)(Intrinsic.Load32(Ptr, UIntPtr.Size * 2) & 0x00FFFFFF);
-=======
-		public TypeAttributes OffsetOrSize => (TypeAttributes)(Intrinsic.Load32(Ptr, IntPtr.Size * 2) & 0x00FFFFFF);
->>>>>>> 8b22fd1b
+		public TypeAttributes Attributes => (TypeAttributes)(Intrinsic.Load32(Ptr, IntPtr.Size * 2) & 0x00FFFFFF);
 
 		public uint Size => Intrinsic.Load32(Ptr, IntPtr.Size * 3);
 
@@ -59,11 +55,7 @@
 
 		public TypeDefinition ElementType => new TypeDefinition(Intrinsic.LoadPointer(Ptr, IntPtr.Size * 7));
 
-<<<<<<< HEAD
-		public MethodDefinition DefaultConstructor => new MethodDefinition(Intrinsic.LoadPointer(Ptr, UIntPtr.Size * 8));
-=======
-		public CustomAttributeTable DefaultConstructor => new CustomAttributeTable(Intrinsic.LoadPointer(Ptr, IntPtr.Size * 8));
->>>>>>> 8b22fd1b
+		public MethodDefinition DefaultConstructor => new MethodDefinition(Intrinsic.LoadPointer(Ptr, IntPtr.Size * 8));
 
 		public IntPtr Properties => Intrinsic.LoadPointer(Ptr, IntPtr.Size * 9);
 
