--- conflicted
+++ resolved
@@ -24,16 +24,7 @@
 			Ptr = ptr;
 		}
 
-<<<<<<< HEAD
-		public unsafe FieldDefinition(IntPtr ptr)
-		{
-			Ptr = new UIntPtr((void*)ptr.ToPointer());
-		}
-
-		public bool IsNull => Ptr == UIntPtr.Zero;
-=======
 		public bool IsNull => Ptr == IntPtr.Zero;
->>>>>>> 8b22fd1b
 
 		public string Name => (string)Intrinsic.GetObjectFromAddress(Intrinsic.LoadPointer(Ptr));
 
