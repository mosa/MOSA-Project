--- conflicted
+++ resolved
@@ -181,11 +181,7 @@
 		public extern static object CreateInstanceSimple(void* ctor, void* thisObject);
 
 		[MethodImpl(MethodImplOptions.InternalCall)]
-<<<<<<< HEAD
-		public extern static object CreateInstanceSimple(UIntPtr ctor, void* thisObject);
-=======
 		public extern static object CreateInstanceSimple(UIntPtr ctor, UIntPtr thisObject);
->>>>>>> 3e70b374
 
 		[MethodImpl(MethodImplOptions.InternalCall)]
 		public extern static UIntPtr GetAssemblyListTable();
