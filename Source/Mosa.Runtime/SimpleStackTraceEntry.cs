﻿// Copyright (c) MOSA Project. Licensed under the New BSD License.

using Mosa.Runtime.Metadata;

namespace Mosa.Runtime
{
	/// <summary>
	/// Holds information about a single stacktrace entry
	/// </summary>
	public struct SimpleStackTraceEntry
	{
		public unsafe string MethodName { get { return MethodDefinition.Name; } }

		public MethodDefinition MethodDefinition;

		public uint Offset;

		/// <summary>
		/// Returns a human readable text of this entry
		/// </summary>
		/// <returns></returns>
		public override string ToString()
		{
<<<<<<< HEAD
			return "0x" +
				MethodDefinition.Method.ToInt32().ToString("x") +
				"+0x" +
				Offset.ToString("x") +
				" " +
				MethodName.Substring(MethodName.IndexOf(' ') + 1);
=======
			string methodAddress = MethodDefinition.IsNull ? "[NULL]" : MethodDefinition.Method.ToInt32().ToString("x");
			string methodName = MethodName == null ? "(unknown method)" : MethodName.Substring(MethodName.IndexOf(' ') + 1);

			return "0x" + methodAddress + "+0x" + Offset.ToString("x") + " " + methodName;
>>>>>>> 07567690
		}

		/// <summary>
		/// Skip defines, if this entry should be displayed, or not.
		/// </summary>
		public bool Skip
		{
			get
			{
				if (!Valid)
					return true;

				return MethodName.IndexOf("System.Void Mosa.Kernel.x86.Panic::") >= 0;
			}
		}

		public bool Valid
		{
			get { return !MethodDefinition.IsNull && MethodName != null; }
		}
	}
}<|MERGE_RESOLUTION|>--- conflicted
+++ resolved
@@ -21,19 +21,10 @@
 		/// <returns></returns>
 		public override string ToString()
 		{
-<<<<<<< HEAD
-			return "0x" +
-				MethodDefinition.Method.ToInt32().ToString("x") +
-				"+0x" +
-				Offset.ToString("x") +
-				" " +
-				MethodName.Substring(MethodName.IndexOf(' ') + 1);
-=======
 			string methodAddress = MethodDefinition.IsNull ? "[NULL]" : MethodDefinition.Method.ToInt32().ToString("x");
 			string methodName = MethodName == null ? "(unknown method)" : MethodName.Substring(MethodName.IndexOf(' ') + 1);
 
 			return "0x" + methodAddress + "+0x" + Offset.ToString("x") + " " + methodName;
->>>>>>> 07567690
 		}
 
 		/// <summary>
