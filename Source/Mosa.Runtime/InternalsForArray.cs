--- conflicted
+++ resolved
@@ -35,13 +35,8 @@
 			var size = (typeCode == TypeCode.ReferenceType) ? UIntPtr.Size : (int)typeStruct->Size;
 
 			Internal.MemoryCopy(
-<<<<<<< HEAD
-				new UIntPtr(destinationArray) + (UIntPtr.Size * 2) + (destinationIndex * size),
-				new UIntPtr(sourceArray) + (UIntPtr.Size * 2) + (sourceIndex * size),
-=======
 				destinationArray + (UIntPtr.Size * 2) + (destinationIndex * size),
 				sourceArray + (UIntPtr.Size * 2) + (sourceIndex * size),
->>>>>>> 3e70b374
 				(uint)(length * size)
 			);
 		}
