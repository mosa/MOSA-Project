<<<<<<< HEAD
﻿<?xml version="1.0" encoding="utf-8"?>
<Project DefaultTargets="Build" xmlns="http://schemas.microsoft.com/developer/msbuild/2003" ToolsVersion="4.0">
  <PropertyGroup>
    <ProjectType>Local</ProjectType>
    <ProductVersion>9.0.30729</ProductVersion>
    <SchemaVersion>2.0</SchemaVersion>
    <ProjectGuid>{75A12A8A-8C8F-4D1E-801B-689D8F781BF4}</ProjectGuid>
    <Configuration Condition=" '$(Configuration)' == '' ">Debug</Configuration>
    <Platform Condition=" '$(Platform)' == '' ">AnyCPU</Platform>
    <AssemblyKeyContainerName>
    </AssemblyKeyContainerName>
    <AssemblyName>Mosa.Runtime</AssemblyName>
    <DefaultClientScript>JScript</DefaultClientScript>
    <DefaultHTMLPageLayout>Grid</DefaultHTMLPageLayout>
    <DefaultTargetSchema>IE50</DefaultTargetSchema>
    <DelaySign>false</DelaySign>
    <TargetFrameworkVersion>v4.0</TargetFrameworkVersion>
    <OutputType>Library</OutputType>
    <RootNamespace>Mosa.Runtime</RootNamespace>
    <FileUpgradeFlags>
    </FileUpgradeFlags>
    <OldToolsVersion>3.5</OldToolsVersion>
    <UpgradeBackupLocation />
  </PropertyGroup>
  <PropertyGroup Condition=" '$(Configuration)|$(Platform)' == 'Debug|AnyCPU' ">
    <AllowUnsafeBlocks>true</AllowUnsafeBlocks>
    <BaseAddress>285212672</BaseAddress>
    <ConfigurationOverrideFile>
    </ConfigurationOverrideFile>
    <DefineConstants>DEBUG;TRACE</DefineConstants>
    <DocumentationFile>
    </DocumentationFile>
    <DebugSymbols>true</DebugSymbols>
    <FileAlignment>4096</FileAlignment>
    <Optimize>false</Optimize>
    <OutputPath>..\..\bin\</OutputPath>
    <RegisterForComInterop>False</RegisterForComInterop>
    <RemoveIntegerChecks>False</RemoveIntegerChecks>
    <TreatWarningsAsErrors>true</TreatWarningsAsErrors>
    <WarningLevel>4</WarningLevel>
    <DebugType>full</DebugType>
  </PropertyGroup>
  <PropertyGroup Condition=" '$(Configuration)|$(Platform)' == 'Release|AnyCPU' ">
    <AllowUnsafeBlocks>true</AllowUnsafeBlocks>
    <BaseAddress>285212672</BaseAddress>
    <ConfigurationOverrideFile>
    </ConfigurationOverrideFile>
    <DefineConstants>TRACE</DefineConstants>
    <DocumentationFile>..\..\bin\Mosa.Runtime.xml</DocumentationFile>
    <FileAlignment>4096</FileAlignment>
    <Optimize>true</Optimize>
    <OutputPath>..\..\bin\</OutputPath>
    <RegisterForComInterop>False</RegisterForComInterop>
    <RemoveIntegerChecks>False</RemoveIntegerChecks>
    <TreatWarningsAsErrors>true</TreatWarningsAsErrors>
    <WarningLevel>2</WarningLevel>
    <DebugType>none</DebugType>
  </PropertyGroup>
  <ItemGroup>
    <Reference Include="System" />
    <Reference Include="System.Data" />
    <Reference Include="System.Xml" />
  </ItemGroup>
  <ItemGroup>
    <Compile Include="CompilerFramework\AssemblyMemberCompilationSchedulerStage.cs" />
    <Compile Include="CompilerFramework\BaseInstruction.cs" />
    <Compile Include="CompilerFramework\BasicBlockBuilderStage.cs" />
    <Compile Include="CompilerFramework\CIL\AddInstruction.cs" />
    <Compile Include="CompilerFramework\CIL\ArglistInstruction.cs" />
    <Compile Include="CompilerFramework\CIL\ArithmeticInstruction.cs" />
    <Compile Include="CompilerFramework\CIL\ArithmeticOverflowInstruction.cs" />
    <Compile Include="CompilerFramework\CIL\BinaryBranchInstruction.cs" />
    <Compile Include="CompilerFramework\CIL\BinaryComparisonInstruction.cs" />
    <Compile Include="CompilerFramework\CIL\BinaryInstruction.cs" />
    <Compile Include="CompilerFramework\CIL\BinaryLogicInstruction.cs" />
    <Compile Include="CompilerFramework\CIL\BoxingInstruction.cs" />
    <Compile Include="CompilerFramework\CIL\BoxInstruction.cs" />
    <Compile Include="CompilerFramework\CIL\BranchInstruction.cs" />
    <Compile Include="CompilerFramework\CIL\CalliInstruction.cs" />
    <Compile Include="CompilerFramework\CIL\CallInstruction.cs" />
    <Compile Include="CompilerFramework\CIL\CallvirtInstruction.cs" />
    <Compile Include="CompilerFramework\CIL\CastclassInstruction.cs" />
    <Compile Include="CompilerFramework\CIL\CILLeakGuardStage.cs" />
    <Compile Include="CompilerFramework\CIL\DecodingStage.cs" />
    <Compile Include="CompilerFramework\CIL\BreakInstruction.cs" />
    <Compile Include="CompilerFramework\GenericsResolverStage.cs" />
    <Compile Include="CompilerFramework\ICompilationSchedulerStage.cs" />
    <Compile Include="CompilerFramework\IR\AddFInstruction.cs" />
    <Compile Include="CompilerFramework\IR\AddressOfInstruction.cs" />
    <Compile Include="CompilerFramework\IR\AddSInstruction.cs" />
    <Compile Include="CompilerFramework\IR\AddUInstruction.cs" />
    <Compile Include="CompilerFramework\IR\ArithmeticShiftRightInstruction.cs" />
    <Compile Include="CompilerFramework\IR\BaseInstruction.cs" />
    <Compile Include="CompilerFramework\IR\BranchInstruction.cs" />
    <Compile Include="CompilerFramework\IR\BreakInstruction.cs" />
    <Compile Include="CompilerFramework\IR\CallInstruction.cs" />
    <Compile Include="CompilerFramework\IR\CILTransformationStage.cs" />
    <Compile Include="CompilerFramework\IR\ConditionCode.cs" />
    <Compile Include="CompilerFramework\IR\ConstantFoldingStage.cs" />
    <Compile Include="CompilerFramework\IR\DivFInstruction.cs" />
    <Compile Include="CompilerFramework\IR\DivSInstruction.cs" />
    <Compile Include="CompilerFramework\IR\DivUInstruction.cs" />
    <Compile Include="CompilerFramework\IR\EpilogueInstruction.cs" />
    <Compile Include="CompilerFramework\IR\FloatingPointCompareInstruction.cs" />
    <Compile Include="CompilerFramework\IR\FloatingPointToIntegerConversionInstruction.cs" />
    <Compile Include="CompilerFramework\IR\IConditionalInstruction.cs" />
    <Compile Include="CompilerFramework\IR\IIRInstruction.cs" />
    <Compile Include="CompilerFramework\IR\IIRVisitor.cs" />
    <Compile Include="CompilerFramework\IR\Instruction.cs" />
    <Compile Include="CompilerFramework\IR\IntegerCompareInstruction.cs" />
    <Compile Include="CompilerFramework\IR\IntegerToFloatingPointConversionInstruction.cs" />
    <Compile Include="CompilerFramework\IR\JmpInstruction.cs" />
    <Compile Include="CompilerFramework\IR\LiteralData.cs" />
    <Compile Include="CompilerFramework\IR\LiteralInstruction.cs" />
    <Compile Include="CompilerFramework\IR\LoadInstruction.cs" />
    <Compile Include="CompilerFramework\IR\LogicalAndInstruction.cs" />
    <Compile Include="CompilerFramework\IR\LogicalNotInstruction.cs" />
    <Compile Include="CompilerFramework\IR\LogicalOrInstruction.cs" />
    <Compile Include="CompilerFramework\IR\LogicalXorInstruction.cs" />
    <Compile Include="CompilerFramework\IR\MoveInstruction.cs" />
    <Compile Include="CompilerFramework\IR\MulFInstruction.cs" />
    <Compile Include="CompilerFramework\IR\MulSInstruction.cs" />
    <Compile Include="CompilerFramework\IR\MulUInstruction.cs" />
    <Compile Include="CompilerFramework\IR\NopInstruction.cs" />
    <Compile Include="CompilerFramework\IR\OneOperandInstruction.cs" />
    <Compile Include="CompilerFramework\IR\PhiData.cs" />
    <Compile Include="CompilerFramework\IR\PhiInstruction.cs" />
    <Compile Include="CompilerFramework\IR\PopInstruction.cs" />
    <Compile Include="CompilerFramework\IR\PrologueInstruction.cs" />
    <Compile Include="CompilerFramework\IR\PushInstruction.cs" />
    <Compile Include="CompilerFramework\IR\RemFInstruction.cs" />
    <Compile Include="CompilerFramework\IR\RemSInstruction.cs" />
    <Compile Include="CompilerFramework\IR\RemUInstruction.cs" />
    <Compile Include="CompilerFramework\IR\ReturnInstruction.cs" />
    <Compile Include="CompilerFramework\IR\ShiftLeftInstruction.cs" />
    <Compile Include="CompilerFramework\IR\ShiftRightInstruction.cs" />
    <Compile Include="CompilerFramework\IR\SignExtendedMoveInstruction.cs" />
    <Compile Include="CompilerFramework\IR\StoreInstruction.cs" />
    <Compile Include="CompilerFramework\IR\SubFInstruction.cs" />
    <Compile Include="CompilerFramework\IR\SubSInstruction.cs" />
    <Compile Include="CompilerFramework\IR\SubUInstruction.cs" />
    <Compile Include="CompilerFramework\IR\SwitchInstruction.cs" />
    <Compile Include="CompilerFramework\IR\ThreeOperandInstruction.cs" />
    <Compile Include="CompilerFramework\IR\TwoOperandInstruction.cs" />
    <Compile Include="CompilerFramework\IR\ZeroExtendedMoveInstruction.cs" />
    <Compile Include="CompilerFramework\MethodCompilerSchedulerStage.cs" />
    <Compile Include="CompilerFramework\ObjectModelUtility.cs" />
    <Compile Include="CompilerFramework\Operands\VirtualRegisterOperand.cs" />
    <Compile Include="CompilerFramework\Operands\SymbolOperand.cs" />
    <Compile Include="CompilerFramework\PlatformStubStage.cs" />
    <Compile Include="CompilerFramework\IIntrinsicInstruction.cs" />
    <Compile Include="CompilerFramework\IBlockOrderStage.cs" />
    <Compile Include="CompilerFramework\IPipelineStage.cs" />
    <Compile Include="CompilerFramework\CIL\ConstrainedPrefixInstruction.cs" />
    <Compile Include="CompilerFramework\CIL\ConversionInstruction.cs" />
    <Compile Include="CompilerFramework\CIL\Instruction.cs" />
    <Compile Include="CompilerFramework\CIL\MethodFlags.cs" />
    <Compile Include="CompilerFramework\CIL\MethodHeader.cs" />
    <Compile Include="CompilerFramework\CIL\StoreInstruction.cs" />
    <Compile Include="CompilerFramework\CIL\ICILVisitor.cs" />
    <Compile Include="CompilerFramework\CIL\Prefix.cs" />
    <Compile Include="CompilerFramework\CIL\CpblkInstruction.cs" />
    <Compile Include="CompilerFramework\CIL\CpobjInstruction.cs" />
    <Compile Include="CompilerFramework\CIL\DivInstruction.cs" />
    <Compile Include="CompilerFramework\CIL\DupInstruction.cs" />
    <Compile Include="CompilerFramework\CIL\EhClause.cs" />
    <Compile Include="CompilerFramework\CIL\EndfilterInstruction.cs" />
    <Compile Include="CompilerFramework\CIL\EndfinallyInstruction.cs" />
    <Compile Include="CompilerFramework\CIL\IBranchInstruction.cs" />
    <Compile Include="CompilerFramework\CIL\InitblkInstruction.cs" />
    <Compile Include="CompilerFramework\CIL\InitObjInstruction.cs" />
    <Compile Include="CompilerFramework\CIL\InvokeInstruction.cs" />
    <Compile Include="CompilerFramework\CIL\IsInstInstruction.cs" />
    <Compile Include="CompilerFramework\CIL\JumpInstruction.cs" />
    <Compile Include="CompilerFramework\CIL\LdargaInstruction.cs" />
    <Compile Include="CompilerFramework\CIL\LdargInstruction.cs" />
    <Compile Include="CompilerFramework\CIL\LdcInstruction.cs" />
    <Compile Include="CompilerFramework\CIL\LdelemaInstruction.cs" />
    <Compile Include="CompilerFramework\CIL\LdelemInstruction.cs" />
    <Compile Include="CompilerFramework\CIL\LdfldaInstruction.cs" />
    <Compile Include="CompilerFramework\CIL\LdfldInstruction.cs" />
    <Compile Include="CompilerFramework\CIL\LdftnInstruction.cs" />
    <Compile Include="CompilerFramework\CIL\LdlenInstruction.cs" />
    <Compile Include="CompilerFramework\CIL\LdlocaInstruction.cs" />
    <Compile Include="CompilerFramework\CIL\LdlocInstruction.cs" />
    <Compile Include="CompilerFramework\CIL\LdobjInstruction.cs" />
    <Compile Include="CompilerFramework\CIL\LdsfldaInstruction.cs" />
    <Compile Include="CompilerFramework\CIL\LdsfldInstruction.cs" />
    <Compile Include="CompilerFramework\CIL\LdstrInstruction.cs" />
    <Compile Include="CompilerFramework\CIL\LdtokenInstruction.cs" />
    <Compile Include="CompilerFramework\CIL\LdvirtftnInstruction.cs" />
    <Compile Include="CompilerFramework\CIL\LeaveInstruction.cs" />
    <Compile Include="CompilerFramework\CIL\LoadInstruction.cs" />
    <Compile Include="CompilerFramework\CIL\LocalallocInstruction.cs" />
    <Compile Include="CompilerFramework\CIL\MkrefanyInstruction.cs" />
    <Compile Include="CompilerFramework\CIL\MulInstruction.cs" />
    <Compile Include="CompilerFramework\CIL\NaryInstruction.cs" />
    <Compile Include="CompilerFramework\CIL\NegInstruction.cs" />
    <Compile Include="CompilerFramework\CIL\NewarrInstruction.cs" />
    <Compile Include="CompilerFramework\CIL\NewobjInstruction.cs" />
    <Compile Include="CompilerFramework\CIL\NoPrefixInstruction.cs" />
    <Compile Include="CompilerFramework\CIL\NotInstruction.cs" />
    <Compile Include="CompilerFramework\CIL\OpCode.cs" />
    <Compile Include="CompilerFramework\CIL\PopInstruction.cs" />
    <Compile Include="CompilerFramework\CIL\PrefixInstruction.cs" />
    <Compile Include="CompilerFramework\CIL\RefanytypeInstruction.cs" />
    <Compile Include="CompilerFramework\CIL\RefanyvalInstruction.cs" />
    <Compile Include="CompilerFramework\CIL\RemInstruction.cs" />
    <Compile Include="CompilerFramework\CIL\RethrowInstruction.cs" />
    <Compile Include="CompilerFramework\CIL\ReturnInstruction.cs" />
    <Compile Include="CompilerFramework\CIL\ShiftInstruction.cs" />
    <Compile Include="CompilerFramework\CIL\SizeofInstruction.cs" />
    <Compile Include="CompilerFramework\CIL\StargInstruction.cs" />
    <Compile Include="CompilerFramework\CIL\StelemInstruction.cs" />
    <Compile Include="CompilerFramework\CIL\StfldInstruction.cs" />
    <Compile Include="CompilerFramework\CIL\StlocInstruction.cs" />
    <Compile Include="CompilerFramework\CIL\StobjInstruction.cs" />
    <Compile Include="CompilerFramework\CIL\StsfldInstruction.cs" />
    <Compile Include="CompilerFramework\CIL\SubInstruction.cs" />
    <Compile Include="CompilerFramework\CIL\SwitchInstruction.cs" />
    <Compile Include="CompilerFramework\CIL\ThrowInstruction.cs" />
    <Compile Include="CompilerFramework\CIL\UnalignedPrefixInstruction.cs" />
    <Compile Include="CompilerFramework\CIL\UnaryArithmeticInstruction.cs" />
    <Compile Include="CompilerFramework\CIL\UnaryBranchInstruction.cs" />
    <Compile Include="CompilerFramework\CIL\UnaryInstruction.cs" />
    <Compile Include="CompilerFramework\CIL\UnboxAnyInstruction.cs" />
    <Compile Include="CompilerFramework\CIL\UnboxInstruction.cs" />
    <Compile Include="CompilerFramework\Branch.cs" />
    <Compile Include="CompilerFramework\Context.cs" />
    <Compile Include="CompilerFramework\BaseStage.cs" />
    <Compile Include="CompilerFramework\ICodeEmitter.cs" />
    <Compile Include="CompilerFramework\IVisitor.cs" />
    <Compile Include="CompilerFramework\IBranch.cs" />
    <Compile Include="CompilerFramework\IIRnstruction.cs" />
    <Compile Include="CompilerFramework\IPlatformInstruction.cs" />
    <Compile Include="CompilerFramework\CIL\ICILInstruction.cs" />
    <Compile Include="CompilerFramework\IInstruction.cs" />
    <Compile Include="CompilerFramework\FlowGraphVisualizationStage.cs" />
    <Compile Include="CompilerFramework\CIL\NopInstruction.cs" />
    <Compile Include="CompilerFramework\InstructionSet.cs" />
    <Compile Include="CompilerFramework\InstructionData.cs" />
    <Compile Include="CompilerFramework\CIL\BaseInstruction.cs" />
    <Compile Include="CompilerFramework\Operands\StringOperand.cs" />
    <Compile Include="CompilerFramework\ReverseBlockOrderStage.cs" />
    <Compile Include="CompilerFramework\OperandDeterminationStage.cs" />
    <Compile Include="CompilerFramework\RuntimeMethodData.cs" />
    <Compile Include="CompilerFramework\StackRegisterAllocator.cs" />
    <Compile Include="CompilerFramework\StrengthReductionStage.cs" />
    <Compile Include="CompilerFramework\SimpleTraceBlockOrderStage.cs" />
    <Compile Include="CompilerFramework\LoopAwareBlockOrderStage.cs" />
    <Compile Include="CompilerFramework\LocalCSE.cs" />
    <Compile Include="CompilerFramework\IMethodCompiler.cs" />
    <Compile Include="Loader\PE\StreamHeader.cs" />
    <Compile Include="Memory\IMemoryPageManager.cs" />
    <Compile Include="Memory\PageAccessFlags.cs" />
    <Compile Include="Metadata\Runtime\CilGenericField.cs" />
    <Compile Include="Metadata\Runtime\CilGenericMethod.cs" />
    <Compile Include="Metadata\Runtime\CilGenericType.cs" />
    <Compile Include="Metadata\Signatures\BuiltInSigType.cs" />
    <Compile Include="Metadata\Signatures\DefaultSignatureContext.cs" />
    <Compile Include="Metadata\Signatures\ISignatureContext.cs" />
    <Compile Include="Metadata\Signatures\TypeSigType.cs" />
    <Compile Include="Metadata\Symbol.cs" />
    <Compile Include="IJitService.cs">
      <SubType>Code</SubType>
    </Compile>
    <Compile Include="MethodCompilationStageComposite.cs">
      <SubType>Code</SubType>
    </Compile>
    <Compile Include="RuntimeBase.cs">
      <SubType>Code</SubType>
    </Compile>
    <Compile Include="CompilerFramework\ArchitectureSpecificAttribute.cs">
      <SubType>Code</SubType>
    </Compile>
    <Compile Include="CompilerFramework\AssemblyCompiler.cs">
      <SubType>Code</SubType>
    </Compile>
    <Compile Include="CompilerFramework\BasicArchitecture.cs">
      <SubType>Code</SubType>
    </Compile>
    <Compile Include="CompilerFramework\BasicBlock.cs">
      <SubType>Code</SubType>
    </Compile>
    <Compile Include="CompilerFramework\BlockReductionStage.cs">
      <SubType>Code</SubType>
    </Compile>
    <Compile Include="CompilerFramework\BlockOrderFlags.cs">
      <SubType>Code</SubType>
    </Compile>
    <Compile Include="CompilerFramework\CodeGenerationStage.cs">
      <SubType>Code</SubType>
    </Compile>
    <Compile Include="CompilerFramework\CodeTransformationStage.cs">
      <SubType>Code</SubType>
    </Compile>
    <Compile Include="CompilerFramework\CompilationException.cs">
      <SubType>Code</SubType>
    </Compile>
    <Compile Include="CompilerFramework\CompilerBase.cs">
      <SubType>Code</SubType>
    </Compile>
    <Compile Include="CompilerFramework\CompilerPipeline.cs">
      <SubType>Code</SubType>
    </Compile>
    <Compile Include="CompilerFramework\CompilerSupport.cs">
      <SubType>Code</SubType>
    </Compile>
    <Compile Include="CompilerFramework\CompilerSupportAttribute.cs">
      <SubType>Code</SubType>
    </Compile>
    <Compile Include="CompilerFramework\CompilerSupportFunction.cs">
      <SubType>Code</SubType>
    </Compile>
    <Compile Include="CompilerFramework\CIL\ConstantFoldingStage.cs">
      <SubType>Code</SubType>
    </Compile>
    <Compile Include="CompilerFramework\Operands\ConstantOperand.cs">
      <SubType>Code</SubType>
    </Compile>
    <Compile Include="CompilerFramework\ConstantPropagationStage.cs">
      <SubType>Code</SubType>
    </Compile>
    <Compile Include="CompilerFramework\DominanceCalculationStage.cs">
      <SubType>Code</SubType>
    </Compile>
    <Compile Include="CompilerFramework\EnterSSA.cs">
      <SubType>Code</SubType>
    </Compile>
    <Compile Include="CompilerFramework\FlowControl.cs">
      <SubType>Code</SubType>
    </Compile>
    <Compile Include="CompilerFramework\FunctionCallInliningProcessor.cs">
      <SubType>Code</SubType>
    </Compile>
    <Compile Include="CompilerFramework\IArchitecture.cs">
      <SubType>Code</SubType>
    </Compile>
    <Compile Include="CompilerFramework\IAssemblyCompilerStage.cs">
      <SubType>Code</SubType>
    </Compile>
    <Compile Include="CompilerFramework\ICallingConvention.cs">
      <SubType>Code</SubType>
    </Compile>
    <Compile Include="CompilerFramework\ICodeGenerationStage.cs">
      <SubType>Code</SubType>
    </Compile>
    <Compile Include="CompilerFramework\IDominanceProvider.cs">
      <SubType>Code</SubType>
    </Compile>
    <Compile Include="CompilerFramework\CIL\IInstructionDecoder.cs">
      <SubType>Code</SubType>
    </Compile>
    <Compile Include="CompilerFramework\IMethodCompilerBuilder.cs">
      <SubType>Code</SubType>
    </Compile>
    <Compile Include="CompilerFramework\IMethodCompilerStage.cs">
      <SubType>Code</SubType>
    </Compile>
    <Compile Include="CompilerFramework\InstructionLogger.cs">
      <SubType>Code</SubType>
    </Compile>
    <Compile Include="CompilerFramework\InstructionStream.cs">
      <SubType>Code</SubType>
    </Compile>
    <Compile Include="CompilerFramework\IntrinsicAttribute.cs">
      <SubType>Code</SubType>
    </Compile>
    <Compile Include="CompilerFramework\IPlatformStage.cs">
      <SubType>Code</SubType>
    </Compile>
    <Compile Include="CompilerFramework\IRegisterConstraint.cs">
      <SubType>Code</SubType>
    </Compile>
    <Compile Include="CompilerFramework\IStackLayoutProvider.cs">
      <SubType>Code</SubType>
    </Compile>
    <Compile Include="CompilerFramework\JitTrampolineAttribute.cs">
      <SubType>Code</SubType>
    </Compile>
    <Compile Include="CompilerFramework\Operands\LabelOperand.cs">
      <SubType>Code</SubType>
    </Compile>
    <Compile Include="CompilerFramework\LeaveSSA.cs">
      <SubType>Code</SubType>
    </Compile>
    <Compile Include="CompilerFramework\LinearRegisterAllocator.cs">
      <SubType>Code</SubType>
    </Compile>
    <Compile Include="CompilerFramework\Operands\MemberOperand.cs">
      <SubType>Code</SubType>
    </Compile>
    <Compile Include="CompilerFramework\Operands\MemoryOperand.cs">
      <SubType>Code</SubType>
    </Compile>
    <Compile Include="CompilerFramework\MethodCompilerBase.cs">
      <SubType>Code</SubType>
    </Compile>
    <Compile Include="CompilerFramework\NakedAttribute.cs">
      <SubType>Code</SubType>
    </Compile>
    <Compile Include="CompilerFramework\Operands\ObjectFieldOperand.cs">
      <SubType>Code</SubType>
    </Compile>
    <Compile Include="CompilerFramework\ObjectFileBuilderBase.cs">
      <SubType>Code</SubType>
    </Compile>
    <Compile Include="CompilerFramework\Operands\Operand.cs">
      <SubType>Code</SubType>
    </Compile>
    <Compile Include="CompilerFramework\Operands\ParameterOperand.cs">
      <SubType>Code</SubType>
    </Compile>
    <Compile Include="CompilerFramework\Register.cs">
      <SubType>Code</SubType>
    </Compile>
    <Compile Include="CompilerFramework\Operands\RegisterOperand.cs">
      <SubType>Code</SubType>
    </Compile>
    <Compile Include="CompilerFramework\RuntimeSupportAttribute.cs">
      <SubType>Code</SubType>
    </Compile>
    <Compile Include="CompilerFramework\SimpleRegisterAllocator.cs">
      <SubType>Code</SubType>
    </Compile>
    <Compile Include="CompilerFramework\StackLayoutStage.cs">
      <SubType>Code</SubType>
    </Compile>
    <Compile Include="CompilerFramework\Operands\StackOperand.cs">
      <SubType>Code</SubType>
    </Compile>
    <Compile Include="CompilerFramework\StackTypeCode.cs">
      <SubType>Code</SubType>
    </Compile>
    <Compile Include="CompilerFramework\Operands\StaticFieldOperand.cs">
      <SubType>Code</SubType>
    </Compile>
    <Compile Include="CompilerFramework\Operands\TemporaryOperand.cs">
      <SubType>Code</SubType>
    </Compile>
    <Compile Include="CompilerFramework\TypeLayoutStage.cs">
      <SubType>Code</SubType>
    </Compile>
    <Compile Include="CompilerFramework\LocalVariableOperand.cs">
      <SubType>Code</SubType>
    </Compile>
    <Compile Include="Linker\AssemblyLinkerStage.cs">
      <SubType>Code</SubType>
    </Compile>
    <Compile Include="Linker\IAssemblyLinker.cs">
      <SubType>Code</SubType>
    </Compile>
    <Compile Include="Linker\LinkerException.cs">
      <SubType>Code</SubType>
    </Compile>
    <Compile Include="Linker\LinkerSection.cs">
      <SubType>Code</SubType>
    </Compile>
    <Compile Include="Linker\LinkerStream.cs">
      <SubType>Code</SubType>
    </Compile>
    <Compile Include="Linker\LinkerSymbol.cs">
      <SubType>Code</SubType>
    </Compile>
    <Compile Include="Linker\LinkRequest.cs">
      <SubType>Code</SubType>
    </Compile>
    <Compile Include="Linker\LinkType.cs">
      <SubType>Code</SubType>
    </Compile>
    <Compile Include="Linker\MapFileGenerationStage.cs">
      <SubType>Code</SubType>
    </Compile>
    <Compile Include="Linker\ObjectFileLayoutStage.cs">
      <SubType>Code</SubType>
    </Compile>
    <Compile Include="Linker\SectionKind.cs">
      <SubType>Code</SubType>
    </Compile>
    <Compile Include="Linker\Elf32\Elf32FileType.cs">
      <SubType>Code</SubType>
    </Compile>
    <Compile Include="Linker\Elf32\Elf32Header.cs">
      <SubType>Code</SubType>
    </Compile>
    <Compile Include="Linker\Elf32\Elf32IdentClass.cs">
      <SubType>Code</SubType>
    </Compile>
    <Compile Include="Linker\Elf32\Elf32IdentData.cs">
      <SubType>Code</SubType>
    </Compile>
    <Compile Include="Linker\Elf32\Elf32IdentIndex.cs">
      <SubType>Code</SubType>
    </Compile>
    <Compile Include="Linker\Elf32\Elf32Linker.cs">
      <SubType>Code</SubType>
    </Compile>
    <Compile Include="Linker\Elf32\Elf32MachineType.cs">
      <SubType>Code</SubType>
    </Compile>
    <Compile Include="Linker\Elf32\Elf32ProgramHeader.cs">
      <SubType>Code</SubType>
    </Compile>
    <Compile Include="Linker\Elf32\Elf32ProgramHeaderFlags.cs">
      <SubType>Code</SubType>
    </Compile>
    <Compile Include="Linker\Elf32\Elf32ProgramHeaderType.cs">
      <SubType>Code</SubType>
    </Compile>
    <Compile Include="Linker\Elf32\Elf32SymbolTableEntry.cs">
      <SubType>Code</SubType>
    </Compile>
    <Compile Include="Linker\Elf32\Elf32Version.cs">
      <SubType>Code</SubType>
    </Compile>
    <Compile Include="Linker\Elf32\Sections\Elf32BssSection.cs">
      <SubType>Code</SubType>
    </Compile>
    <Compile Include="Linker\Elf32\Sections\Elf32CodeSection.cs">
      <SubType>Code</SubType>
    </Compile>
    <Compile Include="Linker\Elf32\Sections\Elf32DataSection.cs">
      <SubType>Code</SubType>
    </Compile>
    <Compile Include="Linker\Elf32\Sections\Elf32NullSection.cs">
      <SubType>Code</SubType>
    </Compile>
    <Compile Include="Linker\Elf32\Sections\Elf32RoDataSection.cs">
      <SubType>Code</SubType>
    </Compile>
    <Compile Include="Linker\Elf32\Sections\Elf32Section.cs">
      <SubType>Code</SubType>
    </Compile>
    <Compile Include="Linker\Elf32\Sections\Elf32SectionAttribute.cs">
      <SubType>Code</SubType>
    </Compile>
    <Compile Include="Linker\Elf32\Sections\Elf32SectionHeader.cs">
      <SubType>Code</SubType>
    </Compile>
    <Compile Include="Linker\Elf32\Sections\Elf32SectionType.cs">
      <SubType>Code</SubType>
    </Compile>
    <Compile Include="Linker\Elf32\Sections\Elf32StringTableSection.cs">
      <SubType>Code</SubType>
    </Compile>
    <Compile Include="Linker\Elf64\Elf64FileType.cs">
      <SubType>Code</SubType>
    </Compile>
    <Compile Include="Linker\Elf64\Elf64Header.cs">
      <SubType>Code</SubType>
    </Compile>
    <Compile Include="Linker\Elf64\Elf64IdentClass.cs">
      <SubType>Code</SubType>
    </Compile>
    <Compile Include="Linker\Elf64\Elf64IdentData.cs">
      <SubType>Code</SubType>
    </Compile>
    <Compile Include="Linker\Elf64\Elf64IdentIndex.cs">
      <SubType>Code</SubType>
    </Compile>
    <Compile Include="Linker\Elf64\Elf64Linker.cs">
      <SubType>Code</SubType>
    </Compile>
    <Compile Include="Linker\Elf64\Elf64MachineType.cs">
      <SubType>Code</SubType>
    </Compile>
    <Compile Include="Linker\Elf64\Elf64ProgramHeader.cs">
      <SubType>Code</SubType>
    </Compile>
    <Compile Include="Linker\Elf64\Elf64SymbolTableEntry.cs">
      <SubType>Code</SubType>
    </Compile>
    <Compile Include="Linker\Elf64\Elf64Version.cs">
      <SubType>Code</SubType>
    </Compile>
    <Compile Include="Linker\Elf64\Sections\Elf64BssSection.cs">
      <SubType>Code</SubType>
    </Compile>
    <Compile Include="Linker\Elf64\Sections\Elf64CodeSection.cs">
      <SubType>Code</SubType>
    </Compile>
    <Compile Include="Linker\Elf64\Sections\Elf64DataSection.cs">
      <SubType>Code</SubType>
    </Compile>
    <Compile Include="Linker\Elf64\Sections\Elf64NullSection.cs">
      <SubType>Code</SubType>
    </Compile>
    <Compile Include="Linker\Elf64\Sections\Elf64RoDataSection.cs">
      <SubType>Code</SubType>
    </Compile>
    <Compile Include="Linker\Elf64\Sections\Elf64Section.cs">
      <SubType>Code</SubType>
    </Compile>
    <Compile Include="Linker\Elf64\Sections\Elf64SectionAttribute.cs">
      <SubType>Code</SubType>
    </Compile>
    <Compile Include="Linker\Elf64\Sections\Elf64SectionHeader.cs">
      <SubType>Code</SubType>
    </Compile>
    <Compile Include="Linker\Elf64\Sections\Elf64SectionType.cs">
      <SubType>Code</SubType>
    </Compile>
    <Compile Include="Linker\Elf64\Sections\Elf64StringTableSection.cs">
      <SubType>Code</SubType>
    </Compile>
    <Compile Include="Linker\PE\CLI_HEADER.cs">
      <SubType>Code</SubType>
    </Compile>
    <Compile Include="Linker\PE\IMAGE_DATA_DIRECTORY.cs">
      <SubType>Code</SubType>
    </Compile>
    <Compile Include="Linker\PE\IMAGE_DOS_HEADER.cs">
      <SubType>Code</SubType>
    </Compile>
    <Compile Include="Linker\PE\IMAGE_FILE_HEADER.cs">
      <SubType>Code</SubType>
    </Compile>
    <Compile Include="Linker\PE\IMAGE_NT_HEADERS.cs">
      <SubType>Code</SubType>
    </Compile>
    <Compile Include="Linker\PE\IMAGE_OPTIONAL_HEADER.cs">
      <SubType>Code</SubType>
    </Compile>
    <Compile Include="Linker\PE\IMAGE_SECTION_HEADER.cs">
      <SubType>Code</SubType>
    </Compile>
    <Compile Include="Linker\PE\PortableExecutableLinker.cs">
      <SubType>Code</SubType>
    </Compile>
    <Compile Include="Linker\PE\PortableExecutableLinkerSection.cs">
      <SubType>Code</SubType>
    </Compile>
    <Compile Include="Linker\PE\RuntimeImageFlags.cs">
      <SubType>Code</SubType>
    </Compile>
    <Compile Include="Loader\AssemblyLoader.cs">
      <SubType>Code</SubType>
    </Compile>
    <Compile Include="Loader\GenericArgument.cs">
      <SubType>Code</SubType>
    </Compile>
    <Compile Include="Loader\IAssemblyImage.cs">
      <SubType>Code</SubType>
    </Compile>
    <Compile Include="Loader\IAssemblyLoader.cs">
      <SubType>Code</SubType>
    </Compile>
    <Compile Include="Loader\ModuleType.cs">
      <SubType>Code</SubType>
    </Compile>
    <Compile Include="Loader\PE\MetadataRoot.cs">
      <SubType>Code</SubType>
    </Compile>
    <Compile Include="Loader\PE\PortableExecutableImage.cs">
      <SubType>Code</SubType>
    </Compile>
    <Compile Include="Metadata\AssemblyFlags.cs">
      <SubType>Code</SubType>
    </Compile>
    <Compile Include="Metadata\AssemblyHashAlgorithm.cs">
      <SubType>Code</SubType>
    </Compile>
    <Compile Include="Metadata\BlobHeap.cs">
      <SubType>Code</SubType>
    </Compile>
    <Compile Include="Metadata\CallingConvention.cs">
      <SubType>Code</SubType>
    </Compile>
    <Compile Include="Metadata\CilElementType.cs">
      <SubType>Code</SubType>
    </Compile>
    <Compile Include="Metadata\EventAttributes.cs">
      <SubType>Code</SubType>
    </Compile>
    <Compile Include="Metadata\FieldAttributes.cs">
      <SubType>Code</SubType>
    </Compile>
    <Compile Include="Metadata\FileAttributes.cs">
      <SubType>Code</SubType>
    </Compile>
    <Compile Include="Metadata\GenericParamAttributes.cs">
      <SubType>Code</SubType>
    </Compile>
    <Compile Include="Metadata\GuidHeap.cs">
      <SubType>Code</SubType>
    </Compile>
    <Compile Include="Metadata\Heap.cs">
      <SubType>Code</SubType>
    </Compile>
    <Compile Include="Metadata\HeapType.cs">
      <SubType>Code</SubType>
    </Compile>
    <Compile Include="Metadata\IMetadataProvider.cs">
      <SubType>Code</SubType>
    </Compile>
    <Compile Include="Metadata\IndexType.cs">
      <SubType>Code</SubType>
    </Compile>
    <Compile Include="Metadata\ManifestResourceAttributes.cs">
      <SubType>Code</SubType>
    </Compile>
    <Compile Include="Metadata\MethodAttributes.cs">
      <SubType>Code</SubType>
    </Compile>
    <Compile Include="Metadata\MethodImplAttributes.cs">
      <SubType>Code</SubType>
    </Compile>
    <Compile Include="Metadata\MethodSemanticsAttributes.cs">
      <SubType>Code</SubType>
    </Compile>
    <Compile Include="Metadata\ParameterAttributes.cs">
      <SubType>Code</SubType>
    </Compile>
    <Compile Include="Metadata\PInvokeAttributes.cs">
      <SubType>Code</SubType>
    </Compile>
    <Compile Include="Metadata\PropertyAttributes.cs">
      <SubType>Code</SubType>
    </Compile>
    <Compile Include="Metadata\StringHeap.cs">
      <SubType>Code</SubType>
    </Compile>
    <Compile Include="Metadata\TableHeap.cs">
      <SubType>Code</SubType>
    </Compile>
    <Compile Include="Metadata\TokenTypes.cs">
      <SubType>Code</SubType>
    </Compile>
    <Compile Include="Metadata\TypeAttributes.cs">
      <SubType>Code</SubType>
    </Compile>
    <Compile Include="Metadata\UserStringHeap.cs">
      <SubType>Code</SubType>
    </Compile>
    <Compile Include="Metadata\Utilities.cs">
      <SubType>Code</SubType>
    </Compile>
    <Compile Include="Metadata\Blobs\CustomAttributeParser.cs">
      <SubType>Code</SubType>
    </Compile>
    <Compile Include="Metadata\Runtime\CilRuntimeField.cs">
      <SubType>Code</SubType>
    </Compile>
    <Compile Include="Metadata\Runtime\CilRuntimeMethod.cs">
      <SubType>Code</SubType>
    </Compile>
    <Compile Include="Metadata\Runtime\CilRuntimeType.cs">
      <SubType>Code</SubType>
    </Compile>
    <Compile Include="Metadata\Signatures\ArraySigType.cs">
      <SubType>Code</SubType>
    </Compile>
    <Compile Include="Metadata\Signatures\ClassSigType.cs">
      <SubType>Code</SubType>
    </Compile>
    <Compile Include="Metadata\Signatures\CustomMod.cs">
      <SubType>Code</SubType>
    </Compile>
    <Compile Include="Metadata\Signatures\FieldSignature.cs">
      <SubType>Code</SubType>
    </Compile>
    <Compile Include="Metadata\Signatures\FnptrSigType.cs">
      <SubType>Code</SubType>
    </Compile>
    <Compile Include="Metadata\Signatures\GenericInstSigType.cs">
      <SubType>Code</SubType>
    </Compile>
    <Compile Include="Metadata\Signatures\LocalVariableSignature.cs">
      <SubType>Code</SubType>
    </Compile>
    <Compile Include="Metadata\Signatures\MethodReferenceSignature.cs">
      <SubType>Code</SubType>
    </Compile>
    <Compile Include="Metadata\Signatures\MethodSignature.cs">
      <SubType>Code</SubType>
    </Compile>
    <Compile Include="Metadata\Signatures\MethodSpecSignature.cs">
      <SubType>Code</SubType>
    </Compile>
    <Compile Include="Metadata\Signatures\MVarSigType.cs">
      <SubType>Code</SubType>
    </Compile>
    <Compile Include="Metadata\Signatures\PropertySignature.cs">
      <SubType>Code</SubType>
    </Compile>
    <Compile Include="Metadata\Signatures\PtrSigType.cs">
      <SubType>Code</SubType>
    </Compile>
    <Compile Include="Metadata\Signatures\RefSigType.cs">
      <SubType>Code</SubType>
    </Compile>
    <Compile Include="Metadata\Signatures\Signature.cs">
      <SubType>Code</SubType>
    </Compile>
    <Compile Include="Metadata\Signatures\SigType.cs">
      <SubType>Code</SubType>
    </Compile>
    <Compile Include="Metadata\Signatures\StandaloneMethodSignature.cs">
      <SubType>Code</SubType>
    </Compile>
    <Compile Include="Metadata\Signatures\SZArraySigType.cs">
      <SubType>Code</SubType>
    </Compile>
    <Compile Include="Metadata\Signatures\TypeSpecSignature.cs">
      <SubType>Code</SubType>
    </Compile>
    <Compile Include="Metadata\Signatures\ValueTypeSigType.cs">
      <SubType>Code</SubType>
    </Compile>
    <Compile Include="Metadata\Signatures\VarSigType.cs">
      <SubType>Code</SubType>
    </Compile>
    <Compile Include="Metadata\Tables\AssemblyOSRow.cs">
      <SubType>Code</SubType>
    </Compile>
    <Compile Include="Metadata\Tables\AssemblyProcessorRow.cs">
      <SubType>Code</SubType>
    </Compile>
    <Compile Include="Metadata\Tables\AssemblyRefOSRow.cs">
      <SubType>Code</SubType>
    </Compile>
    <Compile Include="Metadata\Tables\AssemblyRefProcessorRow.cs">
      <SubType>Code</SubType>
    </Compile>
    <Compile Include="Metadata\Tables\AssemblyRefRow.cs">
      <SubType>Code</SubType>
    </Compile>
    <Compile Include="Metadata\Tables\AssemblyRow.cs">
      <SubType>Code</SubType>
    </Compile>
    <Compile Include="Metadata\Tables\ClassLayoutRow.cs">
      <SubType>Code</SubType>
    </Compile>
    <Compile Include="Metadata\Tables\ConstantRow.cs">
      <SubType>Code</SubType>
    </Compile>
    <Compile Include="Metadata\Tables\CustomAttributeRow.cs">
      <SubType>Code</SubType>
    </Compile>
    <Compile Include="Metadata\Tables\DeclSecurityRow.cs">
      <SubType>Code</SubType>
    </Compile>
    <Compile Include="Metadata\Tables\EventMapRow.cs">
      <SubType>Code</SubType>
    </Compile>
    <Compile Include="Metadata\Tables\EventRow.cs">
      <SubType>Code</SubType>
    </Compile>
    <Compile Include="Metadata\Tables\ExportedTypeRow.cs">
      <SubType>Code</SubType>
    </Compile>
    <Compile Include="Metadata\Tables\FieldLayoutRow.cs">
      <SubType>Code</SubType>
    </Compile>
    <Compile Include="Metadata\Tables\FieldMarshalRow.cs">
      <SubType>Code</SubType>
    </Compile>
    <Compile Include="Metadata\Tables\FieldRow.cs">
      <SubType>Code</SubType>
    </Compile>
    <Compile Include="Metadata\Tables\FieldRVARow.cs">
      <SubType>Code</SubType>
    </Compile>
    <Compile Include="Metadata\Tables\FileRow.cs">
      <SubType>Code</SubType>
    </Compile>
    <Compile Include="Metadata\Tables\GenericParamConstraintRow.cs">
      <SubType>Code</SubType>
    </Compile>
    <Compile Include="Metadata\Tables\GenericParamRow.cs">
      <SubType>Code</SubType>
    </Compile>
    <Compile Include="Metadata\Tables\ImplMapRow.cs">
      <SubType>Code</SubType>
    </Compile>
    <Compile Include="Metadata\Tables\InterfaceImplRow.cs">
      <SubType>Code</SubType>
    </Compile>
    <Compile Include="Metadata\Tables\ManifestResourceRow.cs">
      <SubType>Code</SubType>
    </Compile>
    <Compile Include="Metadata\Tables\MemberRefRow.cs">
      <SubType>Code</SubType>
    </Compile>
    <Compile Include="Metadata\Tables\MethodDefRow.cs">
      <SubType>Code</SubType>
    </Compile>
    <Compile Include="Metadata\Tables\MethodImplRow.cs">
      <SubType>Code</SubType>
    </Compile>
    <Compile Include="Metadata\Tables\MethodSemanticsRow.cs">
      <SubType>Code</SubType>
    </Compile>
    <Compile Include="Metadata\Tables\MethodSpecRow.cs">
      <SubType>Code</SubType>
    </Compile>
    <Compile Include="Metadata\Tables\ModuleRefRow.cs">
      <SubType>Code</SubType>
    </Compile>
    <Compile Include="Metadata\Tables\ModuleRow.cs">
      <SubType>Code</SubType>
    </Compile>
    <Compile Include="Metadata\Tables\NestedClassRow.cs">
      <SubType>Code</SubType>
    </Compile>
    <Compile Include="Metadata\Tables\ParamRow.cs">
      <SubType>Code</SubType>
    </Compile>
    <Compile Include="Metadata\Tables\PropertyMapRow.cs">
      <SubType>Code</SubType>
    </Compile>
    <Compile Include="Metadata\Tables\PropertyRow.cs">
      <SubType>Code</SubType>
    </Compile>
    <Compile Include="Metadata\Tables\StandaloneSigRow.cs">
      <SubType>Code</SubType>
    </Compile>
    <Compile Include="Metadata\Tables\TypeDefRow.cs">
      <SubType>Code</SubType>
    </Compile>
    <Compile Include="Metadata\Tables\TypeRefRow.cs">
      <SubType>Code</SubType>
    </Compile>
    <Compile Include="Metadata\Tables\TypeSpecRow.cs">
      <SubType>Code</SubType>
    </Compile>
    <Compile Include="System\DataConverter.cs" />
    <Compile Include="System\IO\EndianAwareBinaryReader.cs" />
    <Compile Include="System\IO\EndianAwareBinaryWriter.cs" />
    <Compile Include="Vm\DefaultTypeSystem.cs">
      <SubType>Code</SubType>
    </Compile>
    <Compile Include="Vm\InternalCallImplAttribute.cs">
      <SubType>Code</SubType>
    </Compile>
    <Compile Include="Vm\InternalCallTypeAttribute.cs">
      <SubType>Code</SubType>
    </Compile>
    <Compile Include="Vm\IRuntimeAttributable.cs">
      <SubType>Code</SubType>
    </Compile>
    <Compile Include="Vm\ITypeSystem.cs">
      <SubType>Code</SubType>
    </Compile>
    <Compile Include="Vm\MethodTable.cs">
      <SubType>Code</SubType>
    </Compile>
    <Compile Include="Vm\ModuleOffsets.cs">
      <SubType>Code</SubType>
    </Compile>
    <Compile Include="Vm\Object.cs">
      <SubType>Code</SubType>
    </Compile>
    <Compile Include="Vm\ReadOnlyRuntimeFieldListView.cs">
      <SubType>Code</SubType>
    </Compile>
    <Compile Include="Vm\ReadOnlyRuntimeListView.cs">
      <SubType>Code</SubType>
    </Compile>
    <Compile Include="Vm\ReadOnlyRuntimeMethodListView.cs">
      <SubType>Code</SubType>
    </Compile>
    <Compile Include="Vm\ReadOnlyRuntimeParameterListView.cs">
      <SubType>Code</SubType>
    </Compile>
    <Compile Include="Vm\ReadOnlyRuntimeTypeListView.cs">
      <SubType>Code</SubType>
    </Compile>
    <Compile Include="Vm\RuntimeAttribute.cs">
      <SubType>Code</SubType>
    </Compile>
    <Compile Include="Vm\RuntimeField.cs">
      <SubType>Code</SubType>
    </Compile>
    <Compile Include="Vm\RuntimeMember.cs">
      <SubType>Code</SubType>
    </Compile>
    <Compile Include="Vm\RuntimeMethod.cs">
      <SubType>Code</SubType>
    </Compile>
    <Compile Include="Vm\RuntimeObject.cs">
      <SubType>Code</SubType>
    </Compile>
    <Compile Include="Vm\RuntimeParameter.cs">
      <SubType>Code</SubType>
    </Compile>
    <Compile Include="Vm\RuntimeSupport.cs">
      <SubType>Code</SubType>
    </Compile>
    <Compile Include="Vm\RuntimeType.cs">
      <SubType>Code</SubType>
    </Compile>
    <Compile Include="Vm\VmCall.cs">
      <SubType>Code</SubType>
    </Compile>
    <Compile Include="Vm\VmCallAttribute.cs">
      <SubType>Code</SubType>
    </Compile>
  </ItemGroup>
  <Import Project="$(MSBuildBinPath)\Microsoft.CSharp.targets" />
  <PropertyGroup>
    <PreBuildEvent>
    </PreBuildEvent>
    <PostBuildEvent>
    </PostBuildEvent>
  </PropertyGroup>
=======
﻿<?xml version="1.0" encoding="utf-8"?>
<Project DefaultTargets="Build" xmlns="http://schemas.microsoft.com/developer/msbuild/2003" ToolsVersion="4.0">
  <PropertyGroup>
    <ProjectType>Local</ProjectType>
    <ProductVersion>9.0.21022</ProductVersion>
    <SchemaVersion>2.0</SchemaVersion>
    <ProjectGuid>{75A12A8A-8C8F-4D1E-801B-689D8F781BF4}</ProjectGuid>
    <Configuration Condition=" '$(Configuration)' == '' ">Debug</Configuration>
    <Platform Condition=" '$(Platform)' == '' ">AnyCPU</Platform>
    <AssemblyKeyContainerName>
    </AssemblyKeyContainerName>
    <AssemblyName>Mosa.Runtime</AssemblyName>
    <DefaultClientScript>JScript</DefaultClientScript>
    <DefaultHTMLPageLayout>Grid</DefaultHTMLPageLayout>
    <DefaultTargetSchema>IE50</DefaultTargetSchema>
    <DelaySign>false</DelaySign>
    <TargetFrameworkVersion>v2.0</TargetFrameworkVersion>
    <OutputType>Library</OutputType>
    <RootNamespace>Mosa.Runtime</RootNamespace>
    <FileUpgradeFlags>
    </FileUpgradeFlags>
    <OldToolsVersion>3.5</OldToolsVersion>
    <UpgradeBackupLocation />
  </PropertyGroup>
  <PropertyGroup Condition=" '$(Configuration)|$(Platform)' == 'Debug|AnyCPU' ">
    <AllowUnsafeBlocks>true</AllowUnsafeBlocks>
    <BaseAddress>285212672</BaseAddress>
    <ConfigurationOverrideFile>
    </ConfigurationOverrideFile>
    <DefineConstants>DEBUG;TRACE</DefineConstants>
    <DocumentationFile>
    </DocumentationFile>
    <DebugSymbols>true</DebugSymbols>
    <FileAlignment>4096</FileAlignment>
    <Optimize>false</Optimize>
    <OutputPath>..\..\bin\</OutputPath>
    <RegisterForComInterop>False</RegisterForComInterop>
    <RemoveIntegerChecks>False</RemoveIntegerChecks>
    <TreatWarningsAsErrors>true</TreatWarningsAsErrors>
    <WarningLevel>4</WarningLevel>
    <DebugType>full</DebugType>
  </PropertyGroup>
  <PropertyGroup Condition=" '$(Configuration)|$(Platform)' == 'Release|AnyCPU' ">
    <AllowUnsafeBlocks>true</AllowUnsafeBlocks>
    <BaseAddress>285212672</BaseAddress>
    <ConfigurationOverrideFile>
    </ConfigurationOverrideFile>
    <DefineConstants>TRACE</DefineConstants>
    <DocumentationFile>..\..\bin\Mosa.Runtime.xml</DocumentationFile>
    <FileAlignment>4096</FileAlignment>
    <Optimize>true</Optimize>
    <OutputPath>..\..\bin\</OutputPath>
    <RegisterForComInterop>False</RegisterForComInterop>
    <RemoveIntegerChecks>False</RemoveIntegerChecks>
    <TreatWarningsAsErrors>true</TreatWarningsAsErrors>
    <WarningLevel>2</WarningLevel>
    <DebugType>none</DebugType>
  </PropertyGroup>
  <ItemGroup>
    <Reference Include="System" />
    <Reference Include="System.Data" />
    <Reference Include="System.Xml" />
  </ItemGroup>
  <ItemGroup>
    <Compile Include="CompilerFramework\AssemblyMemberCompilationSchedulerStage.cs" />
    <Compile Include="CompilerFramework\BaseInstruction.cs" />
    <Compile Include="CompilerFramework\BasicBlockBuilderStage.cs" />
    <Compile Include="CompilerFramework\CIL\AddInstruction.cs" />
    <Compile Include="CompilerFramework\CIL\ArglistInstruction.cs" />
    <Compile Include="CompilerFramework\CIL\ArithmeticInstruction.cs" />
    <Compile Include="CompilerFramework\CIL\ArithmeticOverflowInstruction.cs" />
    <Compile Include="CompilerFramework\CIL\BinaryBranchInstruction.cs" />
    <Compile Include="CompilerFramework\CIL\BinaryComparisonInstruction.cs" />
    <Compile Include="CompilerFramework\CIL\BinaryInstruction.cs" />
    <Compile Include="CompilerFramework\CIL\BinaryLogicInstruction.cs" />
    <Compile Include="CompilerFramework\CIL\BoxingInstruction.cs" />
    <Compile Include="CompilerFramework\CIL\BoxInstruction.cs" />
    <Compile Include="CompilerFramework\CIL\BranchInstruction.cs" />
    <Compile Include="CompilerFramework\CIL\CalliInstruction.cs" />
    <Compile Include="CompilerFramework\CIL\CallInstruction.cs" />
    <Compile Include="CompilerFramework\CIL\CallvirtInstruction.cs" />
    <Compile Include="CompilerFramework\CIL\CastclassInstruction.cs" />
    <Compile Include="CompilerFramework\CIL\CILLeakGuardStage.cs" />
    <Compile Include="CompilerFramework\CIL\DecodingStage.cs" />
    <Compile Include="CompilerFramework\CIL\BreakInstruction.cs" />
    <Compile Include="CompilerFramework\GenericsResolverStage.cs" />
    <Compile Include="CompilerFramework\ICompilationSchedulerStage.cs" />
    <Compile Include="CompilerFramework\IR\AddFInstruction.cs" />
    <Compile Include="CompilerFramework\IR\AddSInstruction.cs" />
    <Compile Include="CompilerFramework\IR\AddUInstruction.cs" />
    <Compile Include="CompilerFramework\IR\BreakInstruction.cs" />
    <Compile Include="CompilerFramework\IR\DivFInstruction.cs" />
    <Compile Include="CompilerFramework\IR\DivSInstruction.cs" />
    <Compile Include="CompilerFramework\IR\DivUInstruction.cs" />
    <Compile Include="CompilerFramework\IR\MulFInstruction.cs" />
    <Compile Include="CompilerFramework\IR\MulSInstruction.cs" />
    <Compile Include="CompilerFramework\IR\MulUInstruction.cs" />
    <Compile Include="CompilerFramework\IR\RemFInstruction.cs" />
    <Compile Include="CompilerFramework\IR\RemSInstruction.cs" />
    <Compile Include="CompilerFramework\IR\RemUInstruction.cs" />
    <Compile Include="CompilerFramework\IR\SubFInstruction.cs" />
    <Compile Include="CompilerFramework\IR\SubSInstruction.cs" />
    <Compile Include="CompilerFramework\IR\SubUInstruction.cs" />
    <Compile Include="CompilerFramework\IR\SwitchInstruction.cs" />
    <Compile Include="CompilerFramework\MethodCompilerSchedulerStage.cs" />
    <Compile Include="CompilerFramework\ObjectModelUtility.cs" />
    <Compile Include="CompilerFramework\Operands\SymbolOperand.cs" />
    <Compile Include="CompilerFramework\PlatformStubStage.cs" />
    <Compile Include="CompilerFramework\IIntrinsicInstruction.cs" />
    <Compile Include="CompilerFramework\IBlockOrderStage.cs" />
    <Compile Include="CompilerFramework\IPipelineStage.cs" />
    <Compile Include="CompilerFramework\IR\CILTransformationStage.cs" />
    <Compile Include="CompilerFramework\CIL\ConstrainedPrefixInstruction.cs" />
    <Compile Include="CompilerFramework\CIL\ConversionInstruction.cs" />
    <Compile Include="CompilerFramework\CIL\Instruction.cs" />
    <Compile Include="CompilerFramework\CIL\MethodFlags.cs" />
    <Compile Include="CompilerFramework\CIL\MethodHeader.cs" />
    <Compile Include="CompilerFramework\CIL\StoreInstruction.cs" />
    <Compile Include="CompilerFramework\CIL\ICILVisitor.cs" />
    <Compile Include="CompilerFramework\CIL\Prefix.cs" />
    <Compile Include="CompilerFramework\CIL\CpblkInstruction.cs" />
    <Compile Include="CompilerFramework\CIL\CpobjInstruction.cs" />
    <Compile Include="CompilerFramework\CIL\DivInstruction.cs" />
    <Compile Include="CompilerFramework\CIL\DupInstruction.cs" />
    <Compile Include="CompilerFramework\CIL\EhClause.cs" />
    <Compile Include="CompilerFramework\CIL\EndfilterInstruction.cs" />
    <Compile Include="CompilerFramework\CIL\EndfinallyInstruction.cs" />
    <Compile Include="CompilerFramework\CIL\IBranchInstruction.cs" />
    <Compile Include="CompilerFramework\CIL\InitblkInstruction.cs" />
    <Compile Include="CompilerFramework\CIL\InitObjInstruction.cs" />
    <Compile Include="CompilerFramework\CIL\InvokeInstruction.cs" />
    <Compile Include="CompilerFramework\CIL\IsInstInstruction.cs" />
    <Compile Include="CompilerFramework\CIL\JumpInstruction.cs" />
    <Compile Include="CompilerFramework\CIL\LdargaInstruction.cs" />
    <Compile Include="CompilerFramework\CIL\LdargInstruction.cs" />
    <Compile Include="CompilerFramework\CIL\LdcInstruction.cs" />
    <Compile Include="CompilerFramework\CIL\LdelemaInstruction.cs" />
    <Compile Include="CompilerFramework\CIL\LdelemInstruction.cs" />
    <Compile Include="CompilerFramework\CIL\LdfldaInstruction.cs" />
    <Compile Include="CompilerFramework\CIL\LdfldInstruction.cs" />
    <Compile Include="CompilerFramework\CIL\LdftnInstruction.cs" />
    <Compile Include="CompilerFramework\CIL\LdlenInstruction.cs" />
    <Compile Include="CompilerFramework\CIL\LdlocaInstruction.cs" />
    <Compile Include="CompilerFramework\CIL\LdlocInstruction.cs" />
    <Compile Include="CompilerFramework\CIL\LdobjInstruction.cs" />
    <Compile Include="CompilerFramework\CIL\LdsfldaInstruction.cs" />
    <Compile Include="CompilerFramework\CIL\LdsfldInstruction.cs" />
    <Compile Include="CompilerFramework\CIL\LdstrInstruction.cs" />
    <Compile Include="CompilerFramework\CIL\LdtokenInstruction.cs" />
    <Compile Include="CompilerFramework\CIL\LdvirtftnInstruction.cs" />
    <Compile Include="CompilerFramework\CIL\LeaveInstruction.cs" />
    <Compile Include="CompilerFramework\CIL\LoadInstruction.cs" />
    <Compile Include="CompilerFramework\CIL\LocalallocInstruction.cs" />
    <Compile Include="CompilerFramework\CIL\MkrefanyInstruction.cs" />
    <Compile Include="CompilerFramework\CIL\MulInstruction.cs" />
    <Compile Include="CompilerFramework\CIL\NaryInstruction.cs" />
    <Compile Include="CompilerFramework\CIL\NegInstruction.cs" />
    <Compile Include="CompilerFramework\CIL\NewarrInstruction.cs" />
    <Compile Include="CompilerFramework\CIL\NewobjInstruction.cs" />
    <Compile Include="CompilerFramework\CIL\NoPrefixInstruction.cs" />
    <Compile Include="CompilerFramework\CIL\NotInstruction.cs" />
    <Compile Include="CompilerFramework\CIL\OpCode.cs" />
    <Compile Include="CompilerFramework\CIL\PopInstruction.cs" />
    <Compile Include="CompilerFramework\CIL\PrefixInstruction.cs" />
    <Compile Include="CompilerFramework\CIL\RefanytypeInstruction.cs" />
    <Compile Include="CompilerFramework\CIL\RefanyvalInstruction.cs" />
    <Compile Include="CompilerFramework\CIL\RemInstruction.cs" />
    <Compile Include="CompilerFramework\CIL\RethrowInstruction.cs" />
    <Compile Include="CompilerFramework\CIL\ReturnInstruction.cs" />
    <Compile Include="CompilerFramework\CIL\ShiftInstruction.cs" />
    <Compile Include="CompilerFramework\CIL\SizeofInstruction.cs" />
    <Compile Include="CompilerFramework\CIL\StargInstruction.cs" />
    <Compile Include="CompilerFramework\CIL\StelemInstruction.cs" />
    <Compile Include="CompilerFramework\CIL\StfldInstruction.cs" />
    <Compile Include="CompilerFramework\CIL\StlocInstruction.cs" />
    <Compile Include="CompilerFramework\CIL\StobjInstruction.cs" />
    <Compile Include="CompilerFramework\CIL\StsfldInstruction.cs" />
    <Compile Include="CompilerFramework\CIL\SubInstruction.cs" />
    <Compile Include="CompilerFramework\CIL\SwitchInstruction.cs" />
    <Compile Include="CompilerFramework\CIL\ThrowInstruction.cs" />
    <Compile Include="CompilerFramework\CIL\UnalignedPrefixInstruction.cs" />
    <Compile Include="CompilerFramework\CIL\UnaryArithmeticInstruction.cs" />
    <Compile Include="CompilerFramework\CIL\UnaryBranchInstruction.cs" />
    <Compile Include="CompilerFramework\CIL\UnaryInstruction.cs" />
    <Compile Include="CompilerFramework\CIL\UnboxAnyInstruction.cs" />
    <Compile Include="CompilerFramework\CIL\UnboxInstruction.cs" />
    <Compile Include="CompilerFramework\Branch.cs" />
    <Compile Include="CompilerFramework\Context.cs" />
    <Compile Include="CompilerFramework\BaseStage.cs" />
    <Compile Include="CompilerFramework\ICodeEmitter.cs" />
    <Compile Include="CompilerFramework\IR\AddressOfInstruction.cs" />
    <Compile Include="CompilerFramework\IR\ArithmeticShiftRightInstruction.cs" />
    <Compile Include="CompilerFramework\IR\BranchInstruction.cs" />
    <Compile Include="CompilerFramework\IR\CallInstruction.cs" />
    <Compile Include="CompilerFramework\IR\ConditionCode.cs" />
    <Compile Include="CompilerFramework\IR\NopInstruction.cs" />
    <Compile Include="CompilerFramework\IR\IConditionalInstruction.cs" />
    <Compile Include="CompilerFramework\IR\LiteralData.cs" />
    <Compile Include="CompilerFramework\IR\Instruction.cs" />
    <Compile Include="CompilerFramework\IR\EpilogueInstruction.cs" />
    <Compile Include="CompilerFramework\IR\FloatingPointCompareInstruction.cs" />
    <Compile Include="CompilerFramework\IR\FloatingPointToIntegerConversionInstruction.cs" />
    <Compile Include="CompilerFramework\IR\IIRInstruction.cs" />
    <Compile Include="CompilerFramework\IR\IIRVisitor.cs" />
    <Compile Include="CompilerFramework\IR\IntegerCompareInstruction.cs" />
    <Compile Include="CompilerFramework\IR\IntegerToFloatingPointConversionInstruction.cs" />
    <Compile Include="CompilerFramework\IR\BaseInstruction.cs" />
    <Compile Include="CompilerFramework\IR\JmpInstruction.cs" />
    <Compile Include="CompilerFramework\IR\LiteralInstruction.cs" />
    <Compile Include="CompilerFramework\IR\LoadInstruction.cs" />
    <Compile Include="CompilerFramework\IR\LogicalAndInstruction.cs" />
    <Compile Include="CompilerFramework\IR\LogicalNotInstruction.cs" />
    <Compile Include="CompilerFramework\IR\LogicalOrInstruction.cs" />
    <Compile Include="CompilerFramework\IR\LogicalXorInstruction.cs" />
    <Compile Include="CompilerFramework\IR\MoveInstruction.cs" />
    <Compile Include="CompilerFramework\IR\OneOperandInstruction.cs" />
    <Compile Include="CompilerFramework\IR\PhiData.cs" />
    <Compile Include="CompilerFramework\IR\PhiInstruction.cs" />
    <Compile Include="CompilerFramework\IR\PopInstruction.cs" />
    <Compile Include="CompilerFramework\IR\PrologueInstruction.cs" />
    <Compile Include="CompilerFramework\IR\PushInstruction.cs" />
    <Compile Include="CompilerFramework\IR\ReturnInstruction.cs" />
    <Compile Include="CompilerFramework\IR\ShiftLeftInstruction.cs" />
    <Compile Include="CompilerFramework\IR\ShiftRightInstruction.cs" />
    <Compile Include="CompilerFramework\IR\SignExtendedMoveInstruction.cs" />
    <Compile Include="CompilerFramework\IR\StoreInstruction.cs" />
    <Compile Include="CompilerFramework\IR\ThreeOperandInstruction.cs" />
    <Compile Include="CompilerFramework\IR\TwoOperandInstruction.cs" />
    <Compile Include="CompilerFramework\IR\ZeroExtendedMoveInstruction.cs" />
    <Compile Include="CompilerFramework\IR\ConstantFoldingStage.cs" />
    <Compile Include="CompilerFramework\IVisitor.cs" />
    <Compile Include="CompilerFramework\IBranch.cs" />
    <Compile Include="CompilerFramework\IIRnstruction.cs" />
    <Compile Include="CompilerFramework\IPlatformInstruction.cs" />
    <Compile Include="CompilerFramework\CIL\ICILInstruction.cs" />
    <Compile Include="CompilerFramework\IInstruction.cs" />
    <Compile Include="CompilerFramework\FlowGraphVisualizationStage.cs" />
    <Compile Include="CompilerFramework\CIL\NopInstruction.cs" />
    <Compile Include="CompilerFramework\InstructionSet.cs" />
    <Compile Include="CompilerFramework\InstructionData.cs" />
    <Compile Include="CompilerFramework\CIL\BaseInstruction.cs" />
    <Compile Include="CompilerFramework\Operands\StringOperand.cs" />
    <Compile Include="CompilerFramework\ReverseBlockOrderStage.cs" />
    <Compile Include="CompilerFramework\OperandDeterminationStage.cs" />
    <Compile Include="CompilerFramework\RuntimeMethodData.cs" />
    <Compile Include="CompilerFramework\StackRegisterAllocator.cs" />
    <Compile Include="CompilerFramework\StrengthReductionStage.cs" />
    <Compile Include="CompilerFramework\SimpleTraceBlockOrderStage.cs" />
    <Compile Include="CompilerFramework\LoopAwareBlockOrderStage.cs" />
    <Compile Include="CompilerFramework\LocalCSE.cs" />
    <Compile Include="CompilerFramework\IMethodCompiler.cs" />
    <Compile Include="Loader\PE\StreamHeader.cs" />
    <Compile Include="Memory\IMemoryPageManager.cs" />
    <Compile Include="Memory\PageAccessFlags.cs" />
    <Compile Include="Metadata\Runtime\CilGenericField.cs" />
    <Compile Include="Metadata\Runtime\CilGenericMethod.cs" />
    <Compile Include="Metadata\Runtime\CilGenericType.cs" />
    <Compile Include="Metadata\Signatures\BuiltInSigType.cs" />
    <Compile Include="Metadata\Signatures\DefaultSignatureContext.cs" />
    <Compile Include="Metadata\Signatures\ISignatureContext.cs" />
    <Compile Include="Metadata\Signatures\TypeSigType.cs" />
    <Compile Include="Metadata\Symbol.cs" />
    <Compile Include="IJitService.cs">
      <SubType>Code</SubType>
    </Compile>
    <Compile Include="MethodCompilationStageComposite.cs">
      <SubType>Code</SubType>
    </Compile>
    <Compile Include="RuntimeBase.cs">
      <SubType>Code</SubType>
    </Compile>
    <Compile Include="CompilerFramework\ArchitectureSpecificAttribute.cs">
      <SubType>Code</SubType>
    </Compile>
    <Compile Include="CompilerFramework\AssemblyCompiler.cs">
      <SubType>Code</SubType>
    </Compile>
    <Compile Include="CompilerFramework\BasicArchitecture.cs">
      <SubType>Code</SubType>
    </Compile>
    <Compile Include="CompilerFramework\BasicBlock.cs">
      <SubType>Code</SubType>
    </Compile>
    <Compile Include="CompilerFramework\BlockReductionStage.cs">
      <SubType>Code</SubType>
    </Compile>
    <Compile Include="CompilerFramework\BlockOrderFlags.cs">
      <SubType>Code</SubType>
    </Compile>
    <Compile Include="CompilerFramework\CodeGenerationStage.cs">
      <SubType>Code</SubType>
    </Compile>
    <Compile Include="CompilerFramework\CodeTransformationStage.cs">
      <SubType>Code</SubType>
    </Compile>
    <Compile Include="CompilerFramework\CompilationException.cs">
      <SubType>Code</SubType>
    </Compile>
    <Compile Include="CompilerFramework\CompilerBase.cs">
      <SubType>Code</SubType>
    </Compile>
    <Compile Include="CompilerFramework\CompilerPipeline.cs">
      <SubType>Code</SubType>
    </Compile>
    <Compile Include="CompilerFramework\CompilerSupport.cs">
      <SubType>Code</SubType>
    </Compile>
    <Compile Include="CompilerFramework\CompilerSupportAttribute.cs">
      <SubType>Code</SubType>
    </Compile>
    <Compile Include="CompilerFramework\CompilerSupportFunction.cs">
      <SubType>Code</SubType>
    </Compile>
    <Compile Include="CompilerFramework\CIL\ConstantFoldingStage.cs">
      <SubType>Code</SubType>
    </Compile>
    <Compile Include="CompilerFramework\Operands\ConstantOperand.cs">
      <SubType>Code</SubType>
    </Compile>
    <Compile Include="CompilerFramework\ConstantPropagationStage.cs">
      <SubType>Code</SubType>
    </Compile>
    <Compile Include="CompilerFramework\DominanceCalculationStage.cs">
      <SubType>Code</SubType>
    </Compile>
    <Compile Include="CompilerFramework\EnterSSA.cs">
      <SubType>Code</SubType>
    </Compile>
    <Compile Include="CompilerFramework\FlowControl.cs">
      <SubType>Code</SubType>
    </Compile>
    <Compile Include="CompilerFramework\FunctionCallInliningProcessor.cs">
      <SubType>Code</SubType>
    </Compile>
    <Compile Include="CompilerFramework\IArchitecture.cs">
      <SubType>Code</SubType>
    </Compile>
    <Compile Include="CompilerFramework\IAssemblyCompilerStage.cs">
      <SubType>Code</SubType>
    </Compile>
    <Compile Include="CompilerFramework\ICallingConvention.cs">
      <SubType>Code</SubType>
    </Compile>
    <Compile Include="CompilerFramework\ICodeGenerationStage.cs">
      <SubType>Code</SubType>
    </Compile>
    <Compile Include="CompilerFramework\IDominanceProvider.cs">
      <SubType>Code</SubType>
    </Compile>
    <Compile Include="CompilerFramework\CIL\IInstructionDecoder.cs">
      <SubType>Code</SubType>
    </Compile>
    <Compile Include="CompilerFramework\IMethodCompilerBuilder.cs">
      <SubType>Code</SubType>
    </Compile>
    <Compile Include="CompilerFramework\IMethodCompilerStage.cs">
      <SubType>Code</SubType>
    </Compile>
    <Compile Include="CompilerFramework\InstructionLogger.cs">
      <SubType>Code</SubType>
    </Compile>
    <Compile Include="CompilerFramework\InstructionStream.cs">
      <SubType>Code</SubType>
    </Compile>
    <Compile Include="CompilerFramework\IntrinsicAttribute.cs">
      <SubType>Code</SubType>
    </Compile>
    <Compile Include="CompilerFramework\IPlatformStage.cs">
      <SubType>Code</SubType>
    </Compile>
    <Compile Include="CompilerFramework\IRegisterConstraint.cs">
      <SubType>Code</SubType>
    </Compile>
    <Compile Include="CompilerFramework\IStackLayoutProvider.cs">
      <SubType>Code</SubType>
    </Compile>
    <Compile Include="CompilerFramework\JitTrampolineAttribute.cs">
      <SubType>Code</SubType>
    </Compile>
    <Compile Include="CompilerFramework\Operands\LabelOperand.cs">
      <SubType>Code</SubType>
    </Compile>
    <Compile Include="CompilerFramework\LeaveSSA.cs">
      <SubType>Code</SubType>
    </Compile>
    <Compile Include="CompilerFramework\LinearRegisterAllocator.cs">
      <SubType>Code</SubType>
    </Compile>
    <Compile Include="CompilerFramework\Operands\MemberOperand.cs">
      <SubType>Code</SubType>
    </Compile>
    <Compile Include="CompilerFramework\Operands\MemoryOperand.cs">
      <SubType>Code</SubType>
    </Compile>
    <Compile Include="CompilerFramework\MethodCompilerBase.cs">
      <SubType>Code</SubType>
    </Compile>
    <Compile Include="CompilerFramework\NakedAttribute.cs">
      <SubType>Code</SubType>
    </Compile>
    <Compile Include="CompilerFramework\Operands\ObjectFieldOperand.cs">
      <SubType>Code</SubType>
    </Compile>
    <Compile Include="CompilerFramework\ObjectFileBuilderBase.cs">
      <SubType>Code</SubType>
    </Compile>
    <Compile Include="CompilerFramework\Operands\Operand.cs">
      <SubType>Code</SubType>
    </Compile>
    <Compile Include="CompilerFramework\Operands\ParameterOperand.cs">
      <SubType>Code</SubType>
    </Compile>
    <Compile Include="CompilerFramework\Register.cs">
      <SubType>Code</SubType>
    </Compile>
    <Compile Include="CompilerFramework\Operands\RegisterOperand.cs">
      <SubType>Code</SubType>
    </Compile>
    <Compile Include="CompilerFramework\RuntimeSupportAttribute.cs">
      <SubType>Code</SubType>
    </Compile>
    <Compile Include="CompilerFramework\SimpleRegisterAllocator.cs">
      <SubType>Code</SubType>
    </Compile>
    <Compile Include="CompilerFramework\StackLayoutStage.cs">
      <SubType>Code</SubType>
    </Compile>
    <Compile Include="CompilerFramework\Operands\StackOperand.cs">
      <SubType>Code</SubType>
    </Compile>
    <Compile Include="CompilerFramework\StackTypeCode.cs">
      <SubType>Code</SubType>
    </Compile>
    <Compile Include="CompilerFramework\Operands\StaticFieldOperand.cs">
      <SubType>Code</SubType>
    </Compile>
    <Compile Include="CompilerFramework\Operands\TemporaryOperand.cs">
      <SubType>Code</SubType>
    </Compile>
    <Compile Include="CompilerFramework\TypeLayoutStage.cs">
      <SubType>Code</SubType>
    </Compile>
    <Compile Include="CompilerFramework\LocalVariableOperand.cs">
      <SubType>Code</SubType>
    </Compile>
    <Compile Include="Linker\AssemblyLinkerStage.cs">
      <SubType>Code</SubType>
    </Compile>
    <Compile Include="Linker\IAssemblyLinker.cs">
      <SubType>Code</SubType>
    </Compile>
    <Compile Include="Linker\LinkerException.cs">
      <SubType>Code</SubType>
    </Compile>
    <Compile Include="Linker\LinkerSection.cs">
      <SubType>Code</SubType>
    </Compile>
    <Compile Include="Linker\LinkerStream.cs">
      <SubType>Code</SubType>
    </Compile>
    <Compile Include="Linker\LinkerSymbol.cs">
      <SubType>Code</SubType>
    </Compile>
    <Compile Include="Linker\LinkRequest.cs">
      <SubType>Code</SubType>
    </Compile>
    <Compile Include="Linker\LinkType.cs">
      <SubType>Code</SubType>
    </Compile>
    <Compile Include="Linker\MapFileGenerationStage.cs">
      <SubType>Code</SubType>
    </Compile>
    <Compile Include="Linker\ObjectFileLayoutStage.cs">
      <SubType>Code</SubType>
    </Compile>
    <Compile Include="Linker\SectionKind.cs">
      <SubType>Code</SubType>
    </Compile>
    <Compile Include="Linker\Elf32\Elf32FileType.cs">
      <SubType>Code</SubType>
    </Compile>
    <Compile Include="Linker\Elf32\Elf32Header.cs">
      <SubType>Code</SubType>
    </Compile>
    <Compile Include="Linker\Elf32\Elf32IdentClass.cs">
      <SubType>Code</SubType>
    </Compile>
    <Compile Include="Linker\Elf32\Elf32IdentData.cs">
      <SubType>Code</SubType>
    </Compile>
    <Compile Include="Linker\Elf32\Elf32IdentIndex.cs">
      <SubType>Code</SubType>
    </Compile>
    <Compile Include="Linker\Elf32\Elf32Linker.cs">
      <SubType>Code</SubType>
    </Compile>
    <Compile Include="Linker\Elf32\Elf32MachineType.cs">
      <SubType>Code</SubType>
    </Compile>
    <Compile Include="Linker\Elf32\Elf32ProgramHeader.cs">
      <SubType>Code</SubType>
    </Compile>
    <Compile Include="Linker\Elf32\Elf32ProgramHeaderFlags.cs">
      <SubType>Code</SubType>
    </Compile>
    <Compile Include="Linker\Elf32\Elf32ProgramHeaderType.cs">
      <SubType>Code</SubType>
    </Compile>
    <Compile Include="Linker\Elf32\Elf32SymbolTableEntry.cs">
      <SubType>Code</SubType>
    </Compile>
    <Compile Include="Linker\Elf32\Elf32Version.cs">
      <SubType>Code</SubType>
    </Compile>
    <Compile Include="Linker\Elf32\Sections\Elf32BssSection.cs">
      <SubType>Code</SubType>
    </Compile>
    <Compile Include="Linker\Elf32\Sections\Elf32CodeSection.cs">
      <SubType>Code</SubType>
    </Compile>
    <Compile Include="Linker\Elf32\Sections\Elf32DataSection.cs">
      <SubType>Code</SubType>
    </Compile>
    <Compile Include="Linker\Elf32\Sections\Elf32NullSection.cs">
      <SubType>Code</SubType>
    </Compile>
    <Compile Include="Linker\Elf32\Sections\Elf32RoDataSection.cs">
      <SubType>Code</SubType>
    </Compile>
    <Compile Include="Linker\Elf32\Sections\Elf32Section.cs">
      <SubType>Code</SubType>
    </Compile>
    <Compile Include="Linker\Elf32\Sections\Elf32SectionAttribute.cs">
      <SubType>Code</SubType>
    </Compile>
    <Compile Include="Linker\Elf32\Sections\Elf32SectionHeader.cs">
      <SubType>Code</SubType>
    </Compile>
    <Compile Include="Linker\Elf32\Sections\Elf32SectionType.cs">
      <SubType>Code</SubType>
    </Compile>
    <Compile Include="Linker\Elf32\Sections\Elf32StringTableSection.cs">
      <SubType>Code</SubType>
    </Compile>
    <Compile Include="Linker\Elf64\Elf64FileType.cs">
      <SubType>Code</SubType>
    </Compile>
    <Compile Include="Linker\Elf64\Elf64Header.cs">
      <SubType>Code</SubType>
    </Compile>
    <Compile Include="Linker\Elf64\Elf64IdentClass.cs">
      <SubType>Code</SubType>
    </Compile>
    <Compile Include="Linker\Elf64\Elf64IdentData.cs">
      <SubType>Code</SubType>
    </Compile>
    <Compile Include="Linker\Elf64\Elf64IdentIndex.cs">
      <SubType>Code</SubType>
    </Compile>
    <Compile Include="Linker\Elf64\Elf64Linker.cs">
      <SubType>Code</SubType>
    </Compile>
    <Compile Include="Linker\Elf64\Elf64MachineType.cs">
      <SubType>Code</SubType>
    </Compile>
    <Compile Include="Linker\Elf64\Elf64ProgramHeader.cs">
      <SubType>Code</SubType>
    </Compile>
    <Compile Include="Linker\Elf64\Elf64SymbolTableEntry.cs">
      <SubType>Code</SubType>
    </Compile>
    <Compile Include="Linker\Elf64\Elf64Version.cs">
      <SubType>Code</SubType>
    </Compile>
    <Compile Include="Linker\Elf64\Sections\Elf64BssSection.cs">
      <SubType>Code</SubType>
    </Compile>
    <Compile Include="Linker\Elf64\Sections\Elf64CodeSection.cs">
      <SubType>Code</SubType>
    </Compile>
    <Compile Include="Linker\Elf64\Sections\Elf64DataSection.cs">
      <SubType>Code</SubType>
    </Compile>
    <Compile Include="Linker\Elf64\Sections\Elf64NullSection.cs">
      <SubType>Code</SubType>
    </Compile>
    <Compile Include="Linker\Elf64\Sections\Elf64RoDataSection.cs">
      <SubType>Code</SubType>
    </Compile>
    <Compile Include="Linker\Elf64\Sections\Elf64Section.cs">
      <SubType>Code</SubType>
    </Compile>
    <Compile Include="Linker\Elf64\Sections\Elf64SectionAttribute.cs">
      <SubType>Code</SubType>
    </Compile>
    <Compile Include="Linker\Elf64\Sections\Elf64SectionHeader.cs">
      <SubType>Code</SubType>
    </Compile>
    <Compile Include="Linker\Elf64\Sections\Elf64SectionType.cs">
      <SubType>Code</SubType>
    </Compile>
    <Compile Include="Linker\Elf64\Sections\Elf64StringTableSection.cs">
      <SubType>Code</SubType>
    </Compile>
    <Compile Include="Linker\PE\CLI_HEADER.cs">
      <SubType>Code</SubType>
    </Compile>
    <Compile Include="Linker\PE\IMAGE_DATA_DIRECTORY.cs">
      <SubType>Code</SubType>
    </Compile>
    <Compile Include="Linker\PE\IMAGE_DOS_HEADER.cs">
      <SubType>Code</SubType>
    </Compile>
    <Compile Include="Linker\PE\IMAGE_FILE_HEADER.cs">
      <SubType>Code</SubType>
    </Compile>
    <Compile Include="Linker\PE\IMAGE_NT_HEADERS.cs">
      <SubType>Code</SubType>
    </Compile>
    <Compile Include="Linker\PE\IMAGE_OPTIONAL_HEADER.cs">
      <SubType>Code</SubType>
    </Compile>
    <Compile Include="Linker\PE\IMAGE_SECTION_HEADER.cs">
      <SubType>Code</SubType>
    </Compile>
    <Compile Include="Linker\PE\PortableExecutableLinker.cs">
      <SubType>Code</SubType>
    </Compile>
    <Compile Include="Linker\PE\PortableExecutableLinkerSection.cs">
      <SubType>Code</SubType>
    </Compile>
    <Compile Include="Linker\PE\RuntimeImageFlags.cs">
      <SubType>Code</SubType>
    </Compile>
    <Compile Include="Loader\AssemblyLoader.cs">
      <SubType>Code</SubType>
    </Compile>
    <Compile Include="Loader\GenericArgument.cs">
      <SubType>Code</SubType>
    </Compile>
    <Compile Include="Loader\IAssemblyImage.cs">
      <SubType>Code</SubType>
    </Compile>
    <Compile Include="Loader\IAssemblyLoader.cs">
      <SubType>Code</SubType>
    </Compile>
    <Compile Include="Loader\ModuleType.cs">
      <SubType>Code</SubType>
    </Compile>
    <Compile Include="Loader\PE\MetadataRoot.cs">
      <SubType>Code</SubType>
    </Compile>
    <Compile Include="Loader\PE\PortableExecutableImage.cs">
      <SubType>Code</SubType>
    </Compile>
    <Compile Include="Metadata\AssemblyFlags.cs">
      <SubType>Code</SubType>
    </Compile>
    <Compile Include="Metadata\AssemblyHashAlgorithm.cs">
      <SubType>Code</SubType>
    </Compile>
    <Compile Include="Metadata\BlobHeap.cs">
      <SubType>Code</SubType>
    </Compile>
    <Compile Include="Metadata\CallingConvention.cs">
      <SubType>Code</SubType>
    </Compile>
    <Compile Include="Metadata\CilElementType.cs">
      <SubType>Code</SubType>
    </Compile>
    <Compile Include="Metadata\EventAttributes.cs">
      <SubType>Code</SubType>
    </Compile>
    <Compile Include="Metadata\FieldAttributes.cs">
      <SubType>Code</SubType>
    </Compile>
    <Compile Include="Metadata\FileAttributes.cs">
      <SubType>Code</SubType>
    </Compile>
    <Compile Include="Metadata\GenericParamAttributes.cs">
      <SubType>Code</SubType>
    </Compile>
    <Compile Include="Metadata\GuidHeap.cs">
      <SubType>Code</SubType>
    </Compile>
    <Compile Include="Metadata\Heap.cs">
      <SubType>Code</SubType>
    </Compile>
    <Compile Include="Metadata\HeapType.cs">
      <SubType>Code</SubType>
    </Compile>
    <Compile Include="Metadata\IMetadataProvider.cs">
      <SubType>Code</SubType>
    </Compile>
    <Compile Include="Metadata\IndexType.cs">
      <SubType>Code</SubType>
    </Compile>
    <Compile Include="Metadata\ManifestResourceAttributes.cs">
      <SubType>Code</SubType>
    </Compile>
    <Compile Include="Metadata\MethodAttributes.cs">
      <SubType>Code</SubType>
    </Compile>
    <Compile Include="Metadata\MethodImplAttributes.cs">
      <SubType>Code</SubType>
    </Compile>
    <Compile Include="Metadata\MethodSemanticsAttributes.cs">
      <SubType>Code</SubType>
    </Compile>
    <Compile Include="Metadata\ParameterAttributes.cs">
      <SubType>Code</SubType>
    </Compile>
    <Compile Include="Metadata\PInvokeAttributes.cs">
      <SubType>Code</SubType>
    </Compile>
    <Compile Include="Metadata\PropertyAttributes.cs">
      <SubType>Code</SubType>
    </Compile>
    <Compile Include="Metadata\StringHeap.cs">
      <SubType>Code</SubType>
    </Compile>
    <Compile Include="Metadata\TableHeap.cs">
      <SubType>Code</SubType>
    </Compile>
    <Compile Include="Metadata\TokenTypes.cs">
      <SubType>Code</SubType>
    </Compile>
    <Compile Include="Metadata\TypeAttributes.cs">
      <SubType>Code</SubType>
    </Compile>
    <Compile Include="Metadata\UserStringHeap.cs">
      <SubType>Code</SubType>
    </Compile>
    <Compile Include="Metadata\Utilities.cs">
      <SubType>Code</SubType>
    </Compile>
    <Compile Include="Metadata\Blobs\CustomAttributeParser.cs">
      <SubType>Code</SubType>
    </Compile>
    <Compile Include="Metadata\Runtime\CilRuntimeField.cs">
      <SubType>Code</SubType>
    </Compile>
    <Compile Include="Metadata\Runtime\CilRuntimeMethod.cs">
      <SubType>Code</SubType>
    </Compile>
    <Compile Include="Metadata\Runtime\CilRuntimeType.cs">
      <SubType>Code</SubType>
    </Compile>
    <Compile Include="Metadata\Signatures\ArraySigType.cs">
      <SubType>Code</SubType>
    </Compile>
    <Compile Include="Metadata\Signatures\ClassSigType.cs">
      <SubType>Code</SubType>
    </Compile>
    <Compile Include="Metadata\Signatures\CustomMod.cs">
      <SubType>Code</SubType>
    </Compile>
    <Compile Include="Metadata\Signatures\FieldSignature.cs">
      <SubType>Code</SubType>
    </Compile>
    <Compile Include="Metadata\Signatures\FnptrSigType.cs">
      <SubType>Code</SubType>
    </Compile>
    <Compile Include="Metadata\Signatures\GenericInstSigType.cs">
      <SubType>Code</SubType>
    </Compile>
    <Compile Include="Metadata\Signatures\LocalVariableSignature.cs">
      <SubType>Code</SubType>
    </Compile>
    <Compile Include="Metadata\Signatures\MethodReferenceSignature.cs">
      <SubType>Code</SubType>
    </Compile>
    <Compile Include="Metadata\Signatures\MethodSignature.cs">
      <SubType>Code</SubType>
    </Compile>
    <Compile Include="Metadata\Signatures\MethodSpecSignature.cs">
      <SubType>Code</SubType>
    </Compile>
    <Compile Include="Metadata\Signatures\MVarSigType.cs">
      <SubType>Code</SubType>
    </Compile>
    <Compile Include="Metadata\Signatures\PropertySignature.cs">
      <SubType>Code</SubType>
    </Compile>
    <Compile Include="Metadata\Signatures\PtrSigType.cs">
      <SubType>Code</SubType>
    </Compile>
    <Compile Include="Metadata\Signatures\RefSigType.cs">
      <SubType>Code</SubType>
    </Compile>
    <Compile Include="Metadata\Signatures\Signature.cs">
      <SubType>Code</SubType>
    </Compile>
    <Compile Include="Metadata\Signatures\SigType.cs">
      <SubType>Code</SubType>
    </Compile>
    <Compile Include="Metadata\Signatures\StandaloneMethodSignature.cs">
      <SubType>Code</SubType>
    </Compile>
    <Compile Include="Metadata\Signatures\SZArraySigType.cs">
      <SubType>Code</SubType>
    </Compile>
    <Compile Include="Metadata\Signatures\TypeSpecSignature.cs">
      <SubType>Code</SubType>
    </Compile>
    <Compile Include="Metadata\Signatures\ValueTypeSigType.cs">
      <SubType>Code</SubType>
    </Compile>
    <Compile Include="Metadata\Signatures\VarSigType.cs">
      <SubType>Code</SubType>
    </Compile>
    <Compile Include="Metadata\Tables\AssemblyOSRow.cs">
      <SubType>Code</SubType>
    </Compile>
    <Compile Include="Metadata\Tables\AssemblyProcessorRow.cs">
      <SubType>Code</SubType>
    </Compile>
    <Compile Include="Metadata\Tables\AssemblyRefOSRow.cs">
      <SubType>Code</SubType>
    </Compile>
    <Compile Include="Metadata\Tables\AssemblyRefProcessorRow.cs">
      <SubType>Code</SubType>
    </Compile>
    <Compile Include="Metadata\Tables\AssemblyRefRow.cs">
      <SubType>Code</SubType>
    </Compile>
    <Compile Include="Metadata\Tables\AssemblyRow.cs">
      <SubType>Code</SubType>
    </Compile>
    <Compile Include="Metadata\Tables\ClassLayoutRow.cs">
      <SubType>Code</SubType>
    </Compile>
    <Compile Include="Metadata\Tables\ConstantRow.cs">
      <SubType>Code</SubType>
    </Compile>
    <Compile Include="Metadata\Tables\CustomAttributeRow.cs">
      <SubType>Code</SubType>
    </Compile>
    <Compile Include="Metadata\Tables\DeclSecurityRow.cs">
      <SubType>Code</SubType>
    </Compile>
    <Compile Include="Metadata\Tables\EventMapRow.cs">
      <SubType>Code</SubType>
    </Compile>
    <Compile Include="Metadata\Tables\EventRow.cs">
      <SubType>Code</SubType>
    </Compile>
    <Compile Include="Metadata\Tables\ExportedTypeRow.cs">
      <SubType>Code</SubType>
    </Compile>
    <Compile Include="Metadata\Tables\FieldLayoutRow.cs">
      <SubType>Code</SubType>
    </Compile>
    <Compile Include="Metadata\Tables\FieldMarshalRow.cs">
      <SubType>Code</SubType>
    </Compile>
    <Compile Include="Metadata\Tables\FieldRow.cs">
      <SubType>Code</SubType>
    </Compile>
    <Compile Include="Metadata\Tables\FieldRVARow.cs">
      <SubType>Code</SubType>
    </Compile>
    <Compile Include="Metadata\Tables\FileRow.cs">
      <SubType>Code</SubType>
    </Compile>
    <Compile Include="Metadata\Tables\GenericParamConstraintRow.cs">
      <SubType>Code</SubType>
    </Compile>
    <Compile Include="Metadata\Tables\GenericParamRow.cs">
      <SubType>Code</SubType>
    </Compile>
    <Compile Include="Metadata\Tables\ImplMapRow.cs">
      <SubType>Code</SubType>
    </Compile>
    <Compile Include="Metadata\Tables\InterfaceImplRow.cs">
      <SubType>Code</SubType>
    </Compile>
    <Compile Include="Metadata\Tables\ManifestResourceRow.cs">
      <SubType>Code</SubType>
    </Compile>
    <Compile Include="Metadata\Tables\MemberRefRow.cs">
      <SubType>Code</SubType>
    </Compile>
    <Compile Include="Metadata\Tables\MethodDefRow.cs">
      <SubType>Code</SubType>
    </Compile>
    <Compile Include="Metadata\Tables\MethodImplRow.cs">
      <SubType>Code</SubType>
    </Compile>
    <Compile Include="Metadata\Tables\MethodSemanticsRow.cs">
      <SubType>Code</SubType>
    </Compile>
    <Compile Include="Metadata\Tables\MethodSpecRow.cs">
      <SubType>Code</SubType>
    </Compile>
    <Compile Include="Metadata\Tables\ModuleRefRow.cs">
      <SubType>Code</SubType>
    </Compile>
    <Compile Include="Metadata\Tables\ModuleRow.cs">
      <SubType>Code</SubType>
    </Compile>
    <Compile Include="Metadata\Tables\NestedClassRow.cs">
      <SubType>Code</SubType>
    </Compile>
    <Compile Include="Metadata\Tables\ParamRow.cs">
      <SubType>Code</SubType>
    </Compile>
    <Compile Include="Metadata\Tables\PropertyMapRow.cs">
      <SubType>Code</SubType>
    </Compile>
    <Compile Include="Metadata\Tables\PropertyRow.cs">
      <SubType>Code</SubType>
    </Compile>
    <Compile Include="Metadata\Tables\StandaloneSigRow.cs">
      <SubType>Code</SubType>
    </Compile>
    <Compile Include="Metadata\Tables\TypeDefRow.cs">
      <SubType>Code</SubType>
    </Compile>
    <Compile Include="Metadata\Tables\TypeRefRow.cs">
      <SubType>Code</SubType>
    </Compile>
    <Compile Include="Metadata\Tables\TypeSpecRow.cs">
      <SubType>Code</SubType>
    </Compile>
    <Compile Include="System\DataConverter.cs" />
    <Compile Include="System\IO\EndianAwareBinaryReader.cs" />
    <Compile Include="System\IO\EndianAwareBinaryWriter.cs" />
    <Compile Include="Vm\DefaultTypeSystem.cs">
      <SubType>Code</SubType>
    </Compile>
    <Compile Include="Vm\InternalCallImplAttribute.cs">
      <SubType>Code</SubType>
    </Compile>
    <Compile Include="Vm\InternalCallTypeAttribute.cs">
      <SubType>Code</SubType>
    </Compile>
    <Compile Include="Vm\IRuntimeAttributable.cs">
      <SubType>Code</SubType>
    </Compile>
    <Compile Include="Vm\ITypeSystem.cs">
      <SubType>Code</SubType>
    </Compile>
    <Compile Include="Vm\MethodTable.cs">
      <SubType>Code</SubType>
    </Compile>
    <Compile Include="Vm\ModuleOffsets.cs">
      <SubType>Code</SubType>
    </Compile>
    <Compile Include="Vm\Object.cs">
      <SubType>Code</SubType>
    </Compile>
    <Compile Include="Vm\ReadOnlyRuntimeFieldListView.cs">
      <SubType>Code</SubType>
    </Compile>
    <Compile Include="Vm\ReadOnlyRuntimeListView.cs">
      <SubType>Code</SubType>
    </Compile>
    <Compile Include="Vm\ReadOnlyRuntimeMethodListView.cs">
      <SubType>Code</SubType>
    </Compile>
    <Compile Include="Vm\ReadOnlyRuntimeParameterListView.cs">
      <SubType>Code</SubType>
    </Compile>
    <Compile Include="Vm\ReadOnlyRuntimeTypeListView.cs">
      <SubType>Code</SubType>
    </Compile>
    <Compile Include="Vm\RuntimeAttribute.cs">
      <SubType>Code</SubType>
    </Compile>
    <Compile Include="Vm\RuntimeField.cs">
      <SubType>Code</SubType>
    </Compile>
    <Compile Include="Vm\RuntimeMember.cs">
      <SubType>Code</SubType>
    </Compile>
    <Compile Include="Vm\RuntimeMethod.cs">
      <SubType>Code</SubType>
    </Compile>
    <Compile Include="Vm\RuntimeObject.cs">
      <SubType>Code</SubType>
    </Compile>
    <Compile Include="Vm\RuntimeParameter.cs">
      <SubType>Code</SubType>
    </Compile>
    <Compile Include="Vm\RuntimeSupport.cs">
      <SubType>Code</SubType>
    </Compile>
    <Compile Include="Vm\RuntimeType.cs">
      <SubType>Code</SubType>
    </Compile>
    <Compile Include="Vm\VmCall.cs">
      <SubType>Code</SubType>
    </Compile>
    <Compile Include="Vm\VmCallAttribute.cs">
      <SubType>Code</SubType>
    </Compile>
  </ItemGroup>
  <Import Project="$(MSBuildBinPath)\Microsoft.CSHARP.Targets" />
  <PropertyGroup>
    <PreBuildEvent>
    </PreBuildEvent>
    <PostBuildEvent>
    </PostBuildEvent>
  </PropertyGroup>
>>>>>>> 042d6589
</Project><|MERGE_RESOLUTION|>--- conflicted
+++ resolved
@@ -1,1011 +1,3 @@
-<<<<<<< HEAD
-﻿<?xml version="1.0" encoding="utf-8"?>
-<Project DefaultTargets="Build" xmlns="http://schemas.microsoft.com/developer/msbuild/2003" ToolsVersion="4.0">
-  <PropertyGroup>
-    <ProjectType>Local</ProjectType>
-    <ProductVersion>9.0.30729</ProductVersion>
-    <SchemaVersion>2.0</SchemaVersion>
-    <ProjectGuid>{75A12A8A-8C8F-4D1E-801B-689D8F781BF4}</ProjectGuid>
-    <Configuration Condition=" '$(Configuration)' == '' ">Debug</Configuration>
-    <Platform Condition=" '$(Platform)' == '' ">AnyCPU</Platform>
-    <AssemblyKeyContainerName>
-    </AssemblyKeyContainerName>
-    <AssemblyName>Mosa.Runtime</AssemblyName>
-    <DefaultClientScript>JScript</DefaultClientScript>
-    <DefaultHTMLPageLayout>Grid</DefaultHTMLPageLayout>
-    <DefaultTargetSchema>IE50</DefaultTargetSchema>
-    <DelaySign>false</DelaySign>
-    <TargetFrameworkVersion>v4.0</TargetFrameworkVersion>
-    <OutputType>Library</OutputType>
-    <RootNamespace>Mosa.Runtime</RootNamespace>
-    <FileUpgradeFlags>
-    </FileUpgradeFlags>
-    <OldToolsVersion>3.5</OldToolsVersion>
-    <UpgradeBackupLocation />
-  </PropertyGroup>
-  <PropertyGroup Condition=" '$(Configuration)|$(Platform)' == 'Debug|AnyCPU' ">
-    <AllowUnsafeBlocks>true</AllowUnsafeBlocks>
-    <BaseAddress>285212672</BaseAddress>
-    <ConfigurationOverrideFile>
-    </ConfigurationOverrideFile>
-    <DefineConstants>DEBUG;TRACE</DefineConstants>
-    <DocumentationFile>
-    </DocumentationFile>
-    <DebugSymbols>true</DebugSymbols>
-    <FileAlignment>4096</FileAlignment>
-    <Optimize>false</Optimize>
-    <OutputPath>..\..\bin\</OutputPath>
-    <RegisterForComInterop>False</RegisterForComInterop>
-    <RemoveIntegerChecks>False</RemoveIntegerChecks>
-    <TreatWarningsAsErrors>true</TreatWarningsAsErrors>
-    <WarningLevel>4</WarningLevel>
-    <DebugType>full</DebugType>
-  </PropertyGroup>
-  <PropertyGroup Condition=" '$(Configuration)|$(Platform)' == 'Release|AnyCPU' ">
-    <AllowUnsafeBlocks>true</AllowUnsafeBlocks>
-    <BaseAddress>285212672</BaseAddress>
-    <ConfigurationOverrideFile>
-    </ConfigurationOverrideFile>
-    <DefineConstants>TRACE</DefineConstants>
-    <DocumentationFile>..\..\bin\Mosa.Runtime.xml</DocumentationFile>
-    <FileAlignment>4096</FileAlignment>
-    <Optimize>true</Optimize>
-    <OutputPath>..\..\bin\</OutputPath>
-    <RegisterForComInterop>False</RegisterForComInterop>
-    <RemoveIntegerChecks>False</RemoveIntegerChecks>
-    <TreatWarningsAsErrors>true</TreatWarningsAsErrors>
-    <WarningLevel>2</WarningLevel>
-    <DebugType>none</DebugType>
-  </PropertyGroup>
-  <ItemGroup>
-    <Reference Include="System" />
-    <Reference Include="System.Data" />
-    <Reference Include="System.Xml" />
-  </ItemGroup>
-  <ItemGroup>
-    <Compile Include="CompilerFramework\AssemblyMemberCompilationSchedulerStage.cs" />
-    <Compile Include="CompilerFramework\BaseInstruction.cs" />
-    <Compile Include="CompilerFramework\BasicBlockBuilderStage.cs" />
-    <Compile Include="CompilerFramework\CIL\AddInstruction.cs" />
-    <Compile Include="CompilerFramework\CIL\ArglistInstruction.cs" />
-    <Compile Include="CompilerFramework\CIL\ArithmeticInstruction.cs" />
-    <Compile Include="CompilerFramework\CIL\ArithmeticOverflowInstruction.cs" />
-    <Compile Include="CompilerFramework\CIL\BinaryBranchInstruction.cs" />
-    <Compile Include="CompilerFramework\CIL\BinaryComparisonInstruction.cs" />
-    <Compile Include="CompilerFramework\CIL\BinaryInstruction.cs" />
-    <Compile Include="CompilerFramework\CIL\BinaryLogicInstruction.cs" />
-    <Compile Include="CompilerFramework\CIL\BoxingInstruction.cs" />
-    <Compile Include="CompilerFramework\CIL\BoxInstruction.cs" />
-    <Compile Include="CompilerFramework\CIL\BranchInstruction.cs" />
-    <Compile Include="CompilerFramework\CIL\CalliInstruction.cs" />
-    <Compile Include="CompilerFramework\CIL\CallInstruction.cs" />
-    <Compile Include="CompilerFramework\CIL\CallvirtInstruction.cs" />
-    <Compile Include="CompilerFramework\CIL\CastclassInstruction.cs" />
-    <Compile Include="CompilerFramework\CIL\CILLeakGuardStage.cs" />
-    <Compile Include="CompilerFramework\CIL\DecodingStage.cs" />
-    <Compile Include="CompilerFramework\CIL\BreakInstruction.cs" />
-    <Compile Include="CompilerFramework\GenericsResolverStage.cs" />
-    <Compile Include="CompilerFramework\ICompilationSchedulerStage.cs" />
-    <Compile Include="CompilerFramework\IR\AddFInstruction.cs" />
-    <Compile Include="CompilerFramework\IR\AddressOfInstruction.cs" />
-    <Compile Include="CompilerFramework\IR\AddSInstruction.cs" />
-    <Compile Include="CompilerFramework\IR\AddUInstruction.cs" />
-    <Compile Include="CompilerFramework\IR\ArithmeticShiftRightInstruction.cs" />
-    <Compile Include="CompilerFramework\IR\BaseInstruction.cs" />
-    <Compile Include="CompilerFramework\IR\BranchInstruction.cs" />
-    <Compile Include="CompilerFramework\IR\BreakInstruction.cs" />
-    <Compile Include="CompilerFramework\IR\CallInstruction.cs" />
-    <Compile Include="CompilerFramework\IR\CILTransformationStage.cs" />
-    <Compile Include="CompilerFramework\IR\ConditionCode.cs" />
-    <Compile Include="CompilerFramework\IR\ConstantFoldingStage.cs" />
-    <Compile Include="CompilerFramework\IR\DivFInstruction.cs" />
-    <Compile Include="CompilerFramework\IR\DivSInstruction.cs" />
-    <Compile Include="CompilerFramework\IR\DivUInstruction.cs" />
-    <Compile Include="CompilerFramework\IR\EpilogueInstruction.cs" />
-    <Compile Include="CompilerFramework\IR\FloatingPointCompareInstruction.cs" />
-    <Compile Include="CompilerFramework\IR\FloatingPointToIntegerConversionInstruction.cs" />
-    <Compile Include="CompilerFramework\IR\IConditionalInstruction.cs" />
-    <Compile Include="CompilerFramework\IR\IIRInstruction.cs" />
-    <Compile Include="CompilerFramework\IR\IIRVisitor.cs" />
-    <Compile Include="CompilerFramework\IR\Instruction.cs" />
-    <Compile Include="CompilerFramework\IR\IntegerCompareInstruction.cs" />
-    <Compile Include="CompilerFramework\IR\IntegerToFloatingPointConversionInstruction.cs" />
-    <Compile Include="CompilerFramework\IR\JmpInstruction.cs" />
-    <Compile Include="CompilerFramework\IR\LiteralData.cs" />
-    <Compile Include="CompilerFramework\IR\LiteralInstruction.cs" />
-    <Compile Include="CompilerFramework\IR\LoadInstruction.cs" />
-    <Compile Include="CompilerFramework\IR\LogicalAndInstruction.cs" />
-    <Compile Include="CompilerFramework\IR\LogicalNotInstruction.cs" />
-    <Compile Include="CompilerFramework\IR\LogicalOrInstruction.cs" />
-    <Compile Include="CompilerFramework\IR\LogicalXorInstruction.cs" />
-    <Compile Include="CompilerFramework\IR\MoveInstruction.cs" />
-    <Compile Include="CompilerFramework\IR\MulFInstruction.cs" />
-    <Compile Include="CompilerFramework\IR\MulSInstruction.cs" />
-    <Compile Include="CompilerFramework\IR\MulUInstruction.cs" />
-    <Compile Include="CompilerFramework\IR\NopInstruction.cs" />
-    <Compile Include="CompilerFramework\IR\OneOperandInstruction.cs" />
-    <Compile Include="CompilerFramework\IR\PhiData.cs" />
-    <Compile Include="CompilerFramework\IR\PhiInstruction.cs" />
-    <Compile Include="CompilerFramework\IR\PopInstruction.cs" />
-    <Compile Include="CompilerFramework\IR\PrologueInstruction.cs" />
-    <Compile Include="CompilerFramework\IR\PushInstruction.cs" />
-    <Compile Include="CompilerFramework\IR\RemFInstruction.cs" />
-    <Compile Include="CompilerFramework\IR\RemSInstruction.cs" />
-    <Compile Include="CompilerFramework\IR\RemUInstruction.cs" />
-    <Compile Include="CompilerFramework\IR\ReturnInstruction.cs" />
-    <Compile Include="CompilerFramework\IR\ShiftLeftInstruction.cs" />
-    <Compile Include="CompilerFramework\IR\ShiftRightInstruction.cs" />
-    <Compile Include="CompilerFramework\IR\SignExtendedMoveInstruction.cs" />
-    <Compile Include="CompilerFramework\IR\StoreInstruction.cs" />
-    <Compile Include="CompilerFramework\IR\SubFInstruction.cs" />
-    <Compile Include="CompilerFramework\IR\SubSInstruction.cs" />
-    <Compile Include="CompilerFramework\IR\SubUInstruction.cs" />
-    <Compile Include="CompilerFramework\IR\SwitchInstruction.cs" />
-    <Compile Include="CompilerFramework\IR\ThreeOperandInstruction.cs" />
-    <Compile Include="CompilerFramework\IR\TwoOperandInstruction.cs" />
-    <Compile Include="CompilerFramework\IR\ZeroExtendedMoveInstruction.cs" />
-    <Compile Include="CompilerFramework\MethodCompilerSchedulerStage.cs" />
-    <Compile Include="CompilerFramework\ObjectModelUtility.cs" />
-    <Compile Include="CompilerFramework\Operands\VirtualRegisterOperand.cs" />
-    <Compile Include="CompilerFramework\Operands\SymbolOperand.cs" />
-    <Compile Include="CompilerFramework\PlatformStubStage.cs" />
-    <Compile Include="CompilerFramework\IIntrinsicInstruction.cs" />
-    <Compile Include="CompilerFramework\IBlockOrderStage.cs" />
-    <Compile Include="CompilerFramework\IPipelineStage.cs" />
-    <Compile Include="CompilerFramework\CIL\ConstrainedPrefixInstruction.cs" />
-    <Compile Include="CompilerFramework\CIL\ConversionInstruction.cs" />
-    <Compile Include="CompilerFramework\CIL\Instruction.cs" />
-    <Compile Include="CompilerFramework\CIL\MethodFlags.cs" />
-    <Compile Include="CompilerFramework\CIL\MethodHeader.cs" />
-    <Compile Include="CompilerFramework\CIL\StoreInstruction.cs" />
-    <Compile Include="CompilerFramework\CIL\ICILVisitor.cs" />
-    <Compile Include="CompilerFramework\CIL\Prefix.cs" />
-    <Compile Include="CompilerFramework\CIL\CpblkInstruction.cs" />
-    <Compile Include="CompilerFramework\CIL\CpobjInstruction.cs" />
-    <Compile Include="CompilerFramework\CIL\DivInstruction.cs" />
-    <Compile Include="CompilerFramework\CIL\DupInstruction.cs" />
-    <Compile Include="CompilerFramework\CIL\EhClause.cs" />
-    <Compile Include="CompilerFramework\CIL\EndfilterInstruction.cs" />
-    <Compile Include="CompilerFramework\CIL\EndfinallyInstruction.cs" />
-    <Compile Include="CompilerFramework\CIL\IBranchInstruction.cs" />
-    <Compile Include="CompilerFramework\CIL\InitblkInstruction.cs" />
-    <Compile Include="CompilerFramework\CIL\InitObjInstruction.cs" />
-    <Compile Include="CompilerFramework\CIL\InvokeInstruction.cs" />
-    <Compile Include="CompilerFramework\CIL\IsInstInstruction.cs" />
-    <Compile Include="CompilerFramework\CIL\JumpInstruction.cs" />
-    <Compile Include="CompilerFramework\CIL\LdargaInstruction.cs" />
-    <Compile Include="CompilerFramework\CIL\LdargInstruction.cs" />
-    <Compile Include="CompilerFramework\CIL\LdcInstruction.cs" />
-    <Compile Include="CompilerFramework\CIL\LdelemaInstruction.cs" />
-    <Compile Include="CompilerFramework\CIL\LdelemInstruction.cs" />
-    <Compile Include="CompilerFramework\CIL\LdfldaInstruction.cs" />
-    <Compile Include="CompilerFramework\CIL\LdfldInstruction.cs" />
-    <Compile Include="CompilerFramework\CIL\LdftnInstruction.cs" />
-    <Compile Include="CompilerFramework\CIL\LdlenInstruction.cs" />
-    <Compile Include="CompilerFramework\CIL\LdlocaInstruction.cs" />
-    <Compile Include="CompilerFramework\CIL\LdlocInstruction.cs" />
-    <Compile Include="CompilerFramework\CIL\LdobjInstruction.cs" />
-    <Compile Include="CompilerFramework\CIL\LdsfldaInstruction.cs" />
-    <Compile Include="CompilerFramework\CIL\LdsfldInstruction.cs" />
-    <Compile Include="CompilerFramework\CIL\LdstrInstruction.cs" />
-    <Compile Include="CompilerFramework\CIL\LdtokenInstruction.cs" />
-    <Compile Include="CompilerFramework\CIL\LdvirtftnInstruction.cs" />
-    <Compile Include="CompilerFramework\CIL\LeaveInstruction.cs" />
-    <Compile Include="CompilerFramework\CIL\LoadInstruction.cs" />
-    <Compile Include="CompilerFramework\CIL\LocalallocInstruction.cs" />
-    <Compile Include="CompilerFramework\CIL\MkrefanyInstruction.cs" />
-    <Compile Include="CompilerFramework\CIL\MulInstruction.cs" />
-    <Compile Include="CompilerFramework\CIL\NaryInstruction.cs" />
-    <Compile Include="CompilerFramework\CIL\NegInstruction.cs" />
-    <Compile Include="CompilerFramework\CIL\NewarrInstruction.cs" />
-    <Compile Include="CompilerFramework\CIL\NewobjInstruction.cs" />
-    <Compile Include="CompilerFramework\CIL\NoPrefixInstruction.cs" />
-    <Compile Include="CompilerFramework\CIL\NotInstruction.cs" />
-    <Compile Include="CompilerFramework\CIL\OpCode.cs" />
-    <Compile Include="CompilerFramework\CIL\PopInstruction.cs" />
-    <Compile Include="CompilerFramework\CIL\PrefixInstruction.cs" />
-    <Compile Include="CompilerFramework\CIL\RefanytypeInstruction.cs" />
-    <Compile Include="CompilerFramework\CIL\RefanyvalInstruction.cs" />
-    <Compile Include="CompilerFramework\CIL\RemInstruction.cs" />
-    <Compile Include="CompilerFramework\CIL\RethrowInstruction.cs" />
-    <Compile Include="CompilerFramework\CIL\ReturnInstruction.cs" />
-    <Compile Include="CompilerFramework\CIL\ShiftInstruction.cs" />
-    <Compile Include="CompilerFramework\CIL\SizeofInstruction.cs" />
-    <Compile Include="CompilerFramework\CIL\StargInstruction.cs" />
-    <Compile Include="CompilerFramework\CIL\StelemInstruction.cs" />
-    <Compile Include="CompilerFramework\CIL\StfldInstruction.cs" />
-    <Compile Include="CompilerFramework\CIL\StlocInstruction.cs" />
-    <Compile Include="CompilerFramework\CIL\StobjInstruction.cs" />
-    <Compile Include="CompilerFramework\CIL\StsfldInstruction.cs" />
-    <Compile Include="CompilerFramework\CIL\SubInstruction.cs" />
-    <Compile Include="CompilerFramework\CIL\SwitchInstruction.cs" />
-    <Compile Include="CompilerFramework\CIL\ThrowInstruction.cs" />
-    <Compile Include="CompilerFramework\CIL\UnalignedPrefixInstruction.cs" />
-    <Compile Include="CompilerFramework\CIL\UnaryArithmeticInstruction.cs" />
-    <Compile Include="CompilerFramework\CIL\UnaryBranchInstruction.cs" />
-    <Compile Include="CompilerFramework\CIL\UnaryInstruction.cs" />
-    <Compile Include="CompilerFramework\CIL\UnboxAnyInstruction.cs" />
-    <Compile Include="CompilerFramework\CIL\UnboxInstruction.cs" />
-    <Compile Include="CompilerFramework\Branch.cs" />
-    <Compile Include="CompilerFramework\Context.cs" />
-    <Compile Include="CompilerFramework\BaseStage.cs" />
-    <Compile Include="CompilerFramework\ICodeEmitter.cs" />
-    <Compile Include="CompilerFramework\IVisitor.cs" />
-    <Compile Include="CompilerFramework\IBranch.cs" />
-    <Compile Include="CompilerFramework\IIRnstruction.cs" />
-    <Compile Include="CompilerFramework\IPlatformInstruction.cs" />
-    <Compile Include="CompilerFramework\CIL\ICILInstruction.cs" />
-    <Compile Include="CompilerFramework\IInstruction.cs" />
-    <Compile Include="CompilerFramework\FlowGraphVisualizationStage.cs" />
-    <Compile Include="CompilerFramework\CIL\NopInstruction.cs" />
-    <Compile Include="CompilerFramework\InstructionSet.cs" />
-    <Compile Include="CompilerFramework\InstructionData.cs" />
-    <Compile Include="CompilerFramework\CIL\BaseInstruction.cs" />
-    <Compile Include="CompilerFramework\Operands\StringOperand.cs" />
-    <Compile Include="CompilerFramework\ReverseBlockOrderStage.cs" />
-    <Compile Include="CompilerFramework\OperandDeterminationStage.cs" />
-    <Compile Include="CompilerFramework\RuntimeMethodData.cs" />
-    <Compile Include="CompilerFramework\StackRegisterAllocator.cs" />
-    <Compile Include="CompilerFramework\StrengthReductionStage.cs" />
-    <Compile Include="CompilerFramework\SimpleTraceBlockOrderStage.cs" />
-    <Compile Include="CompilerFramework\LoopAwareBlockOrderStage.cs" />
-    <Compile Include="CompilerFramework\LocalCSE.cs" />
-    <Compile Include="CompilerFramework\IMethodCompiler.cs" />
-    <Compile Include="Loader\PE\StreamHeader.cs" />
-    <Compile Include="Memory\IMemoryPageManager.cs" />
-    <Compile Include="Memory\PageAccessFlags.cs" />
-    <Compile Include="Metadata\Runtime\CilGenericField.cs" />
-    <Compile Include="Metadata\Runtime\CilGenericMethod.cs" />
-    <Compile Include="Metadata\Runtime\CilGenericType.cs" />
-    <Compile Include="Metadata\Signatures\BuiltInSigType.cs" />
-    <Compile Include="Metadata\Signatures\DefaultSignatureContext.cs" />
-    <Compile Include="Metadata\Signatures\ISignatureContext.cs" />
-    <Compile Include="Metadata\Signatures\TypeSigType.cs" />
-    <Compile Include="Metadata\Symbol.cs" />
-    <Compile Include="IJitService.cs">
-      <SubType>Code</SubType>
-    </Compile>
-    <Compile Include="MethodCompilationStageComposite.cs">
-      <SubType>Code</SubType>
-    </Compile>
-    <Compile Include="RuntimeBase.cs">
-      <SubType>Code</SubType>
-    </Compile>
-    <Compile Include="CompilerFramework\ArchitectureSpecificAttribute.cs">
-      <SubType>Code</SubType>
-    </Compile>
-    <Compile Include="CompilerFramework\AssemblyCompiler.cs">
-      <SubType>Code</SubType>
-    </Compile>
-    <Compile Include="CompilerFramework\BasicArchitecture.cs">
-      <SubType>Code</SubType>
-    </Compile>
-    <Compile Include="CompilerFramework\BasicBlock.cs">
-      <SubType>Code</SubType>
-    </Compile>
-    <Compile Include="CompilerFramework\BlockReductionStage.cs">
-      <SubType>Code</SubType>
-    </Compile>
-    <Compile Include="CompilerFramework\BlockOrderFlags.cs">
-      <SubType>Code</SubType>
-    </Compile>
-    <Compile Include="CompilerFramework\CodeGenerationStage.cs">
-      <SubType>Code</SubType>
-    </Compile>
-    <Compile Include="CompilerFramework\CodeTransformationStage.cs">
-      <SubType>Code</SubType>
-    </Compile>
-    <Compile Include="CompilerFramework\CompilationException.cs">
-      <SubType>Code</SubType>
-    </Compile>
-    <Compile Include="CompilerFramework\CompilerBase.cs">
-      <SubType>Code</SubType>
-    </Compile>
-    <Compile Include="CompilerFramework\CompilerPipeline.cs">
-      <SubType>Code</SubType>
-    </Compile>
-    <Compile Include="CompilerFramework\CompilerSupport.cs">
-      <SubType>Code</SubType>
-    </Compile>
-    <Compile Include="CompilerFramework\CompilerSupportAttribute.cs">
-      <SubType>Code</SubType>
-    </Compile>
-    <Compile Include="CompilerFramework\CompilerSupportFunction.cs">
-      <SubType>Code</SubType>
-    </Compile>
-    <Compile Include="CompilerFramework\CIL\ConstantFoldingStage.cs">
-      <SubType>Code</SubType>
-    </Compile>
-    <Compile Include="CompilerFramework\Operands\ConstantOperand.cs">
-      <SubType>Code</SubType>
-    </Compile>
-    <Compile Include="CompilerFramework\ConstantPropagationStage.cs">
-      <SubType>Code</SubType>
-    </Compile>
-    <Compile Include="CompilerFramework\DominanceCalculationStage.cs">
-      <SubType>Code</SubType>
-    </Compile>
-    <Compile Include="CompilerFramework\EnterSSA.cs">
-      <SubType>Code</SubType>
-    </Compile>
-    <Compile Include="CompilerFramework\FlowControl.cs">
-      <SubType>Code</SubType>
-    </Compile>
-    <Compile Include="CompilerFramework\FunctionCallInliningProcessor.cs">
-      <SubType>Code</SubType>
-    </Compile>
-    <Compile Include="CompilerFramework\IArchitecture.cs">
-      <SubType>Code</SubType>
-    </Compile>
-    <Compile Include="CompilerFramework\IAssemblyCompilerStage.cs">
-      <SubType>Code</SubType>
-    </Compile>
-    <Compile Include="CompilerFramework\ICallingConvention.cs">
-      <SubType>Code</SubType>
-    </Compile>
-    <Compile Include="CompilerFramework\ICodeGenerationStage.cs">
-      <SubType>Code</SubType>
-    </Compile>
-    <Compile Include="CompilerFramework\IDominanceProvider.cs">
-      <SubType>Code</SubType>
-    </Compile>
-    <Compile Include="CompilerFramework\CIL\IInstructionDecoder.cs">
-      <SubType>Code</SubType>
-    </Compile>
-    <Compile Include="CompilerFramework\IMethodCompilerBuilder.cs">
-      <SubType>Code</SubType>
-    </Compile>
-    <Compile Include="CompilerFramework\IMethodCompilerStage.cs">
-      <SubType>Code</SubType>
-    </Compile>
-    <Compile Include="CompilerFramework\InstructionLogger.cs">
-      <SubType>Code</SubType>
-    </Compile>
-    <Compile Include="CompilerFramework\InstructionStream.cs">
-      <SubType>Code</SubType>
-    </Compile>
-    <Compile Include="CompilerFramework\IntrinsicAttribute.cs">
-      <SubType>Code</SubType>
-    </Compile>
-    <Compile Include="CompilerFramework\IPlatformStage.cs">
-      <SubType>Code</SubType>
-    </Compile>
-    <Compile Include="CompilerFramework\IRegisterConstraint.cs">
-      <SubType>Code</SubType>
-    </Compile>
-    <Compile Include="CompilerFramework\IStackLayoutProvider.cs">
-      <SubType>Code</SubType>
-    </Compile>
-    <Compile Include="CompilerFramework\JitTrampolineAttribute.cs">
-      <SubType>Code</SubType>
-    </Compile>
-    <Compile Include="CompilerFramework\Operands\LabelOperand.cs">
-      <SubType>Code</SubType>
-    </Compile>
-    <Compile Include="CompilerFramework\LeaveSSA.cs">
-      <SubType>Code</SubType>
-    </Compile>
-    <Compile Include="CompilerFramework\LinearRegisterAllocator.cs">
-      <SubType>Code</SubType>
-    </Compile>
-    <Compile Include="CompilerFramework\Operands\MemberOperand.cs">
-      <SubType>Code</SubType>
-    </Compile>
-    <Compile Include="CompilerFramework\Operands\MemoryOperand.cs">
-      <SubType>Code</SubType>
-    </Compile>
-    <Compile Include="CompilerFramework\MethodCompilerBase.cs">
-      <SubType>Code</SubType>
-    </Compile>
-    <Compile Include="CompilerFramework\NakedAttribute.cs">
-      <SubType>Code</SubType>
-    </Compile>
-    <Compile Include="CompilerFramework\Operands\ObjectFieldOperand.cs">
-      <SubType>Code</SubType>
-    </Compile>
-    <Compile Include="CompilerFramework\ObjectFileBuilderBase.cs">
-      <SubType>Code</SubType>
-    </Compile>
-    <Compile Include="CompilerFramework\Operands\Operand.cs">
-      <SubType>Code</SubType>
-    </Compile>
-    <Compile Include="CompilerFramework\Operands\ParameterOperand.cs">
-      <SubType>Code</SubType>
-    </Compile>
-    <Compile Include="CompilerFramework\Register.cs">
-      <SubType>Code</SubType>
-    </Compile>
-    <Compile Include="CompilerFramework\Operands\RegisterOperand.cs">
-      <SubType>Code</SubType>
-    </Compile>
-    <Compile Include="CompilerFramework\RuntimeSupportAttribute.cs">
-      <SubType>Code</SubType>
-    </Compile>
-    <Compile Include="CompilerFramework\SimpleRegisterAllocator.cs">
-      <SubType>Code</SubType>
-    </Compile>
-    <Compile Include="CompilerFramework\StackLayoutStage.cs">
-      <SubType>Code</SubType>
-    </Compile>
-    <Compile Include="CompilerFramework\Operands\StackOperand.cs">
-      <SubType>Code</SubType>
-    </Compile>
-    <Compile Include="CompilerFramework\StackTypeCode.cs">
-      <SubType>Code</SubType>
-    </Compile>
-    <Compile Include="CompilerFramework\Operands\StaticFieldOperand.cs">
-      <SubType>Code</SubType>
-    </Compile>
-    <Compile Include="CompilerFramework\Operands\TemporaryOperand.cs">
-      <SubType>Code</SubType>
-    </Compile>
-    <Compile Include="CompilerFramework\TypeLayoutStage.cs">
-      <SubType>Code</SubType>
-    </Compile>
-    <Compile Include="CompilerFramework\LocalVariableOperand.cs">
-      <SubType>Code</SubType>
-    </Compile>
-    <Compile Include="Linker\AssemblyLinkerStage.cs">
-      <SubType>Code</SubType>
-    </Compile>
-    <Compile Include="Linker\IAssemblyLinker.cs">
-      <SubType>Code</SubType>
-    </Compile>
-    <Compile Include="Linker\LinkerException.cs">
-      <SubType>Code</SubType>
-    </Compile>
-    <Compile Include="Linker\LinkerSection.cs">
-      <SubType>Code</SubType>
-    </Compile>
-    <Compile Include="Linker\LinkerStream.cs">
-      <SubType>Code</SubType>
-    </Compile>
-    <Compile Include="Linker\LinkerSymbol.cs">
-      <SubType>Code</SubType>
-    </Compile>
-    <Compile Include="Linker\LinkRequest.cs">
-      <SubType>Code</SubType>
-    </Compile>
-    <Compile Include="Linker\LinkType.cs">
-      <SubType>Code</SubType>
-    </Compile>
-    <Compile Include="Linker\MapFileGenerationStage.cs">
-      <SubType>Code</SubType>
-    </Compile>
-    <Compile Include="Linker\ObjectFileLayoutStage.cs">
-      <SubType>Code</SubType>
-    </Compile>
-    <Compile Include="Linker\SectionKind.cs">
-      <SubType>Code</SubType>
-    </Compile>
-    <Compile Include="Linker\Elf32\Elf32FileType.cs">
-      <SubType>Code</SubType>
-    </Compile>
-    <Compile Include="Linker\Elf32\Elf32Header.cs">
-      <SubType>Code</SubType>
-    </Compile>
-    <Compile Include="Linker\Elf32\Elf32IdentClass.cs">
-      <SubType>Code</SubType>
-    </Compile>
-    <Compile Include="Linker\Elf32\Elf32IdentData.cs">
-      <SubType>Code</SubType>
-    </Compile>
-    <Compile Include="Linker\Elf32\Elf32IdentIndex.cs">
-      <SubType>Code</SubType>
-    </Compile>
-    <Compile Include="Linker\Elf32\Elf32Linker.cs">
-      <SubType>Code</SubType>
-    </Compile>
-    <Compile Include="Linker\Elf32\Elf32MachineType.cs">
-      <SubType>Code</SubType>
-    </Compile>
-    <Compile Include="Linker\Elf32\Elf32ProgramHeader.cs">
-      <SubType>Code</SubType>
-    </Compile>
-    <Compile Include="Linker\Elf32\Elf32ProgramHeaderFlags.cs">
-      <SubType>Code</SubType>
-    </Compile>
-    <Compile Include="Linker\Elf32\Elf32ProgramHeaderType.cs">
-      <SubType>Code</SubType>
-    </Compile>
-    <Compile Include="Linker\Elf32\Elf32SymbolTableEntry.cs">
-      <SubType>Code</SubType>
-    </Compile>
-    <Compile Include="Linker\Elf32\Elf32Version.cs">
-      <SubType>Code</SubType>
-    </Compile>
-    <Compile Include="Linker\Elf32\Sections\Elf32BssSection.cs">
-      <SubType>Code</SubType>
-    </Compile>
-    <Compile Include="Linker\Elf32\Sections\Elf32CodeSection.cs">
-      <SubType>Code</SubType>
-    </Compile>
-    <Compile Include="Linker\Elf32\Sections\Elf32DataSection.cs">
-      <SubType>Code</SubType>
-    </Compile>
-    <Compile Include="Linker\Elf32\Sections\Elf32NullSection.cs">
-      <SubType>Code</SubType>
-    </Compile>
-    <Compile Include="Linker\Elf32\Sections\Elf32RoDataSection.cs">
-      <SubType>Code</SubType>
-    </Compile>
-    <Compile Include="Linker\Elf32\Sections\Elf32Section.cs">
-      <SubType>Code</SubType>
-    </Compile>
-    <Compile Include="Linker\Elf32\Sections\Elf32SectionAttribute.cs">
-      <SubType>Code</SubType>
-    </Compile>
-    <Compile Include="Linker\Elf32\Sections\Elf32SectionHeader.cs">
-      <SubType>Code</SubType>
-    </Compile>
-    <Compile Include="Linker\Elf32\Sections\Elf32SectionType.cs">
-      <SubType>Code</SubType>
-    </Compile>
-    <Compile Include="Linker\Elf32\Sections\Elf32StringTableSection.cs">
-      <SubType>Code</SubType>
-    </Compile>
-    <Compile Include="Linker\Elf64\Elf64FileType.cs">
-      <SubType>Code</SubType>
-    </Compile>
-    <Compile Include="Linker\Elf64\Elf64Header.cs">
-      <SubType>Code</SubType>
-    </Compile>
-    <Compile Include="Linker\Elf64\Elf64IdentClass.cs">
-      <SubType>Code</SubType>
-    </Compile>
-    <Compile Include="Linker\Elf64\Elf64IdentData.cs">
-      <SubType>Code</SubType>
-    </Compile>
-    <Compile Include="Linker\Elf64\Elf64IdentIndex.cs">
-      <SubType>Code</SubType>
-    </Compile>
-    <Compile Include="Linker\Elf64\Elf64Linker.cs">
-      <SubType>Code</SubType>
-    </Compile>
-    <Compile Include="Linker\Elf64\Elf64MachineType.cs">
-      <SubType>Code</SubType>
-    </Compile>
-    <Compile Include="Linker\Elf64\Elf64ProgramHeader.cs">
-      <SubType>Code</SubType>
-    </Compile>
-    <Compile Include="Linker\Elf64\Elf64SymbolTableEntry.cs">
-      <SubType>Code</SubType>
-    </Compile>
-    <Compile Include="Linker\Elf64\Elf64Version.cs">
-      <SubType>Code</SubType>
-    </Compile>
-    <Compile Include="Linker\Elf64\Sections\Elf64BssSection.cs">
-      <SubType>Code</SubType>
-    </Compile>
-    <Compile Include="Linker\Elf64\Sections\Elf64CodeSection.cs">
-      <SubType>Code</SubType>
-    </Compile>
-    <Compile Include="Linker\Elf64\Sections\Elf64DataSection.cs">
-      <SubType>Code</SubType>
-    </Compile>
-    <Compile Include="Linker\Elf64\Sections\Elf64NullSection.cs">
-      <SubType>Code</SubType>
-    </Compile>
-    <Compile Include="Linker\Elf64\Sections\Elf64RoDataSection.cs">
-      <SubType>Code</SubType>
-    </Compile>
-    <Compile Include="Linker\Elf64\Sections\Elf64Section.cs">
-      <SubType>Code</SubType>
-    </Compile>
-    <Compile Include="Linker\Elf64\Sections\Elf64SectionAttribute.cs">
-      <SubType>Code</SubType>
-    </Compile>
-    <Compile Include="Linker\Elf64\Sections\Elf64SectionHeader.cs">
-      <SubType>Code</SubType>
-    </Compile>
-    <Compile Include="Linker\Elf64\Sections\Elf64SectionType.cs">
-      <SubType>Code</SubType>
-    </Compile>
-    <Compile Include="Linker\Elf64\Sections\Elf64StringTableSection.cs">
-      <SubType>Code</SubType>
-    </Compile>
-    <Compile Include="Linker\PE\CLI_HEADER.cs">
-      <SubType>Code</SubType>
-    </Compile>
-    <Compile Include="Linker\PE\IMAGE_DATA_DIRECTORY.cs">
-      <SubType>Code</SubType>
-    </Compile>
-    <Compile Include="Linker\PE\IMAGE_DOS_HEADER.cs">
-      <SubType>Code</SubType>
-    </Compile>
-    <Compile Include="Linker\PE\IMAGE_FILE_HEADER.cs">
-      <SubType>Code</SubType>
-    </Compile>
-    <Compile Include="Linker\PE\IMAGE_NT_HEADERS.cs">
-      <SubType>Code</SubType>
-    </Compile>
-    <Compile Include="Linker\PE\IMAGE_OPTIONAL_HEADER.cs">
-      <SubType>Code</SubType>
-    </Compile>
-    <Compile Include="Linker\PE\IMAGE_SECTION_HEADER.cs">
-      <SubType>Code</SubType>
-    </Compile>
-    <Compile Include="Linker\PE\PortableExecutableLinker.cs">
-      <SubType>Code</SubType>
-    </Compile>
-    <Compile Include="Linker\PE\PortableExecutableLinkerSection.cs">
-      <SubType>Code</SubType>
-    </Compile>
-    <Compile Include="Linker\PE\RuntimeImageFlags.cs">
-      <SubType>Code</SubType>
-    </Compile>
-    <Compile Include="Loader\AssemblyLoader.cs">
-      <SubType>Code</SubType>
-    </Compile>
-    <Compile Include="Loader\GenericArgument.cs">
-      <SubType>Code</SubType>
-    </Compile>
-    <Compile Include="Loader\IAssemblyImage.cs">
-      <SubType>Code</SubType>
-    </Compile>
-    <Compile Include="Loader\IAssemblyLoader.cs">
-      <SubType>Code</SubType>
-    </Compile>
-    <Compile Include="Loader\ModuleType.cs">
-      <SubType>Code</SubType>
-    </Compile>
-    <Compile Include="Loader\PE\MetadataRoot.cs">
-      <SubType>Code</SubType>
-    </Compile>
-    <Compile Include="Loader\PE\PortableExecutableImage.cs">
-      <SubType>Code</SubType>
-    </Compile>
-    <Compile Include="Metadata\AssemblyFlags.cs">
-      <SubType>Code</SubType>
-    </Compile>
-    <Compile Include="Metadata\AssemblyHashAlgorithm.cs">
-      <SubType>Code</SubType>
-    </Compile>
-    <Compile Include="Metadata\BlobHeap.cs">
-      <SubType>Code</SubType>
-    </Compile>
-    <Compile Include="Metadata\CallingConvention.cs">
-      <SubType>Code</SubType>
-    </Compile>
-    <Compile Include="Metadata\CilElementType.cs">
-      <SubType>Code</SubType>
-    </Compile>
-    <Compile Include="Metadata\EventAttributes.cs">
-      <SubType>Code</SubType>
-    </Compile>
-    <Compile Include="Metadata\FieldAttributes.cs">
-      <SubType>Code</SubType>
-    </Compile>
-    <Compile Include="Metadata\FileAttributes.cs">
-      <SubType>Code</SubType>
-    </Compile>
-    <Compile Include="Metadata\GenericParamAttributes.cs">
-      <SubType>Code</SubType>
-    </Compile>
-    <Compile Include="Metadata\GuidHeap.cs">
-      <SubType>Code</SubType>
-    </Compile>
-    <Compile Include="Metadata\Heap.cs">
-      <SubType>Code</SubType>
-    </Compile>
-    <Compile Include="Metadata\HeapType.cs">
-      <SubType>Code</SubType>
-    </Compile>
-    <Compile Include="Metadata\IMetadataProvider.cs">
-      <SubType>Code</SubType>
-    </Compile>
-    <Compile Include="Metadata\IndexType.cs">
-      <SubType>Code</SubType>
-    </Compile>
-    <Compile Include="Metadata\ManifestResourceAttributes.cs">
-      <SubType>Code</SubType>
-    </Compile>
-    <Compile Include="Metadata\MethodAttributes.cs">
-      <SubType>Code</SubType>
-    </Compile>
-    <Compile Include="Metadata\MethodImplAttributes.cs">
-      <SubType>Code</SubType>
-    </Compile>
-    <Compile Include="Metadata\MethodSemanticsAttributes.cs">
-      <SubType>Code</SubType>
-    </Compile>
-    <Compile Include="Metadata\ParameterAttributes.cs">
-      <SubType>Code</SubType>
-    </Compile>
-    <Compile Include="Metadata\PInvokeAttributes.cs">
-      <SubType>Code</SubType>
-    </Compile>
-    <Compile Include="Metadata\PropertyAttributes.cs">
-      <SubType>Code</SubType>
-    </Compile>
-    <Compile Include="Metadata\StringHeap.cs">
-      <SubType>Code</SubType>
-    </Compile>
-    <Compile Include="Metadata\TableHeap.cs">
-      <SubType>Code</SubType>
-    </Compile>
-    <Compile Include="Metadata\TokenTypes.cs">
-      <SubType>Code</SubType>
-    </Compile>
-    <Compile Include="Metadata\TypeAttributes.cs">
-      <SubType>Code</SubType>
-    </Compile>
-    <Compile Include="Metadata\UserStringHeap.cs">
-      <SubType>Code</SubType>
-    </Compile>
-    <Compile Include="Metadata\Utilities.cs">
-      <SubType>Code</SubType>
-    </Compile>
-    <Compile Include="Metadata\Blobs\CustomAttributeParser.cs">
-      <SubType>Code</SubType>
-    </Compile>
-    <Compile Include="Metadata\Runtime\CilRuntimeField.cs">
-      <SubType>Code</SubType>
-    </Compile>
-    <Compile Include="Metadata\Runtime\CilRuntimeMethod.cs">
-      <SubType>Code</SubType>
-    </Compile>
-    <Compile Include="Metadata\Runtime\CilRuntimeType.cs">
-      <SubType>Code</SubType>
-    </Compile>
-    <Compile Include="Metadata\Signatures\ArraySigType.cs">
-      <SubType>Code</SubType>
-    </Compile>
-    <Compile Include="Metadata\Signatures\ClassSigType.cs">
-      <SubType>Code</SubType>
-    </Compile>
-    <Compile Include="Metadata\Signatures\CustomMod.cs">
-      <SubType>Code</SubType>
-    </Compile>
-    <Compile Include="Metadata\Signatures\FieldSignature.cs">
-      <SubType>Code</SubType>
-    </Compile>
-    <Compile Include="Metadata\Signatures\FnptrSigType.cs">
-      <SubType>Code</SubType>
-    </Compile>
-    <Compile Include="Metadata\Signatures\GenericInstSigType.cs">
-      <SubType>Code</SubType>
-    </Compile>
-    <Compile Include="Metadata\Signatures\LocalVariableSignature.cs">
-      <SubType>Code</SubType>
-    </Compile>
-    <Compile Include="Metadata\Signatures\MethodReferenceSignature.cs">
-      <SubType>Code</SubType>
-    </Compile>
-    <Compile Include="Metadata\Signatures\MethodSignature.cs">
-      <SubType>Code</SubType>
-    </Compile>
-    <Compile Include="Metadata\Signatures\MethodSpecSignature.cs">
-      <SubType>Code</SubType>
-    </Compile>
-    <Compile Include="Metadata\Signatures\MVarSigType.cs">
-      <SubType>Code</SubType>
-    </Compile>
-    <Compile Include="Metadata\Signatures\PropertySignature.cs">
-      <SubType>Code</SubType>
-    </Compile>
-    <Compile Include="Metadata\Signatures\PtrSigType.cs">
-      <SubType>Code</SubType>
-    </Compile>
-    <Compile Include="Metadata\Signatures\RefSigType.cs">
-      <SubType>Code</SubType>
-    </Compile>
-    <Compile Include="Metadata\Signatures\Signature.cs">
-      <SubType>Code</SubType>
-    </Compile>
-    <Compile Include="Metadata\Signatures\SigType.cs">
-      <SubType>Code</SubType>
-    </Compile>
-    <Compile Include="Metadata\Signatures\StandaloneMethodSignature.cs">
-      <SubType>Code</SubType>
-    </Compile>
-    <Compile Include="Metadata\Signatures\SZArraySigType.cs">
-      <SubType>Code</SubType>
-    </Compile>
-    <Compile Include="Metadata\Signatures\TypeSpecSignature.cs">
-      <SubType>Code</SubType>
-    </Compile>
-    <Compile Include="Metadata\Signatures\ValueTypeSigType.cs">
-      <SubType>Code</SubType>
-    </Compile>
-    <Compile Include="Metadata\Signatures\VarSigType.cs">
-      <SubType>Code</SubType>
-    </Compile>
-    <Compile Include="Metadata\Tables\AssemblyOSRow.cs">
-      <SubType>Code</SubType>
-    </Compile>
-    <Compile Include="Metadata\Tables\AssemblyProcessorRow.cs">
-      <SubType>Code</SubType>
-    </Compile>
-    <Compile Include="Metadata\Tables\AssemblyRefOSRow.cs">
-      <SubType>Code</SubType>
-    </Compile>
-    <Compile Include="Metadata\Tables\AssemblyRefProcessorRow.cs">
-      <SubType>Code</SubType>
-    </Compile>
-    <Compile Include="Metadata\Tables\AssemblyRefRow.cs">
-      <SubType>Code</SubType>
-    </Compile>
-    <Compile Include="Metadata\Tables\AssemblyRow.cs">
-      <SubType>Code</SubType>
-    </Compile>
-    <Compile Include="Metadata\Tables\ClassLayoutRow.cs">
-      <SubType>Code</SubType>
-    </Compile>
-    <Compile Include="Metadata\Tables\ConstantRow.cs">
-      <SubType>Code</SubType>
-    </Compile>
-    <Compile Include="Metadata\Tables\CustomAttributeRow.cs">
-      <SubType>Code</SubType>
-    </Compile>
-    <Compile Include="Metadata\Tables\DeclSecurityRow.cs">
-      <SubType>Code</SubType>
-    </Compile>
-    <Compile Include="Metadata\Tables\EventMapRow.cs">
-      <SubType>Code</SubType>
-    </Compile>
-    <Compile Include="Metadata\Tables\EventRow.cs">
-      <SubType>Code</SubType>
-    </Compile>
-    <Compile Include="Metadata\Tables\ExportedTypeRow.cs">
-      <SubType>Code</SubType>
-    </Compile>
-    <Compile Include="Metadata\Tables\FieldLayoutRow.cs">
-      <SubType>Code</SubType>
-    </Compile>
-    <Compile Include="Metadata\Tables\FieldMarshalRow.cs">
-      <SubType>Code</SubType>
-    </Compile>
-    <Compile Include="Metadata\Tables\FieldRow.cs">
-      <SubType>Code</SubType>
-    </Compile>
-    <Compile Include="Metadata\Tables\FieldRVARow.cs">
-      <SubType>Code</SubType>
-    </Compile>
-    <Compile Include="Metadata\Tables\FileRow.cs">
-      <SubType>Code</SubType>
-    </Compile>
-    <Compile Include="Metadata\Tables\GenericParamConstraintRow.cs">
-      <SubType>Code</SubType>
-    </Compile>
-    <Compile Include="Metadata\Tables\GenericParamRow.cs">
-      <SubType>Code</SubType>
-    </Compile>
-    <Compile Include="Metadata\Tables\ImplMapRow.cs">
-      <SubType>Code</SubType>
-    </Compile>
-    <Compile Include="Metadata\Tables\InterfaceImplRow.cs">
-      <SubType>Code</SubType>
-    </Compile>
-    <Compile Include="Metadata\Tables\ManifestResourceRow.cs">
-      <SubType>Code</SubType>
-    </Compile>
-    <Compile Include="Metadata\Tables\MemberRefRow.cs">
-      <SubType>Code</SubType>
-    </Compile>
-    <Compile Include="Metadata\Tables\MethodDefRow.cs">
-      <SubType>Code</SubType>
-    </Compile>
-    <Compile Include="Metadata\Tables\MethodImplRow.cs">
-      <SubType>Code</SubType>
-    </Compile>
-    <Compile Include="Metadata\Tables\MethodSemanticsRow.cs">
-      <SubType>Code</SubType>
-    </Compile>
-    <Compile Include="Metadata\Tables\MethodSpecRow.cs">
-      <SubType>Code</SubType>
-    </Compile>
-    <Compile Include="Metadata\Tables\ModuleRefRow.cs">
-      <SubType>Code</SubType>
-    </Compile>
-    <Compile Include="Metadata\Tables\ModuleRow.cs">
-      <SubType>Code</SubType>
-    </Compile>
-    <Compile Include="Metadata\Tables\NestedClassRow.cs">
-      <SubType>Code</SubType>
-    </Compile>
-    <Compile Include="Metadata\Tables\ParamRow.cs">
-      <SubType>Code</SubType>
-    </Compile>
-    <Compile Include="Metadata\Tables\PropertyMapRow.cs">
-      <SubType>Code</SubType>
-    </Compile>
-    <Compile Include="Metadata\Tables\PropertyRow.cs">
-      <SubType>Code</SubType>
-    </Compile>
-    <Compile Include="Metadata\Tables\StandaloneSigRow.cs">
-      <SubType>Code</SubType>
-    </Compile>
-    <Compile Include="Metadata\Tables\TypeDefRow.cs">
-      <SubType>Code</SubType>
-    </Compile>
-    <Compile Include="Metadata\Tables\TypeRefRow.cs">
-      <SubType>Code</SubType>
-    </Compile>
-    <Compile Include="Metadata\Tables\TypeSpecRow.cs">
-      <SubType>Code</SubType>
-    </Compile>
-    <Compile Include="System\DataConverter.cs" />
-    <Compile Include="System\IO\EndianAwareBinaryReader.cs" />
-    <Compile Include="System\IO\EndianAwareBinaryWriter.cs" />
-    <Compile Include="Vm\DefaultTypeSystem.cs">
-      <SubType>Code</SubType>
-    </Compile>
-    <Compile Include="Vm\InternalCallImplAttribute.cs">
-      <SubType>Code</SubType>
-    </Compile>
-    <Compile Include="Vm\InternalCallTypeAttribute.cs">
-      <SubType>Code</SubType>
-    </Compile>
-    <Compile Include="Vm\IRuntimeAttributable.cs">
-      <SubType>Code</SubType>
-    </Compile>
-    <Compile Include="Vm\ITypeSystem.cs">
-      <SubType>Code</SubType>
-    </Compile>
-    <Compile Include="Vm\MethodTable.cs">
-      <SubType>Code</SubType>
-    </Compile>
-    <Compile Include="Vm\ModuleOffsets.cs">
-      <SubType>Code</SubType>
-    </Compile>
-    <Compile Include="Vm\Object.cs">
-      <SubType>Code</SubType>
-    </Compile>
-    <Compile Include="Vm\ReadOnlyRuntimeFieldListView.cs">
-      <SubType>Code</SubType>
-    </Compile>
-    <Compile Include="Vm\ReadOnlyRuntimeListView.cs">
-      <SubType>Code</SubType>
-    </Compile>
-    <Compile Include="Vm\ReadOnlyRuntimeMethodListView.cs">
-      <SubType>Code</SubType>
-    </Compile>
-    <Compile Include="Vm\ReadOnlyRuntimeParameterListView.cs">
-      <SubType>Code</SubType>
-    </Compile>
-    <Compile Include="Vm\ReadOnlyRuntimeTypeListView.cs">
-      <SubType>Code</SubType>
-    </Compile>
-    <Compile Include="Vm\RuntimeAttribute.cs">
-      <SubType>Code</SubType>
-    </Compile>
-    <Compile Include="Vm\RuntimeField.cs">
-      <SubType>Code</SubType>
-    </Compile>
-    <Compile Include="Vm\RuntimeMember.cs">
-      <SubType>Code</SubType>
-    </Compile>
-    <Compile Include="Vm\RuntimeMethod.cs">
-      <SubType>Code</SubType>
-    </Compile>
-    <Compile Include="Vm\RuntimeObject.cs">
-      <SubType>Code</SubType>
-    </Compile>
-    <Compile Include="Vm\RuntimeParameter.cs">
-      <SubType>Code</SubType>
-    </Compile>
-    <Compile Include="Vm\RuntimeSupport.cs">
-      <SubType>Code</SubType>
-    </Compile>
-    <Compile Include="Vm\RuntimeType.cs">
-      <SubType>Code</SubType>
-    </Compile>
-    <Compile Include="Vm\VmCall.cs">
-      <SubType>Code</SubType>
-    </Compile>
-    <Compile Include="Vm\VmCallAttribute.cs">
-      <SubType>Code</SubType>
-    </Compile>
-  </ItemGroup>
-  <Import Project="$(MSBuildBinPath)\Microsoft.CSharp.targets" />
-  <PropertyGroup>
-    <PreBuildEvent>
-    </PreBuildEvent>
-    <PostBuildEvent>
-    </PostBuildEvent>
-  </PropertyGroup>
-=======
 ﻿<?xml version="1.0" encoding="utf-8"?>
 <Project DefaultTargets="Build" xmlns="http://schemas.microsoft.com/developer/msbuild/2003" ToolsVersion="4.0">
   <PropertyGroup>
@@ -2011,5 +1003,4 @@
     <PostBuildEvent>
     </PostBuildEvent>
   </PropertyGroup>
->>>>>>> 042d6589
 </Project>