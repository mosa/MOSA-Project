<<<<<<< HEAD
/*
 * (c) 2008 MOSA - The Managed Operating System Alliance
 *
 * Licensed under the terms of the New BSD License.
 *
 * Authors:
 *  Michael Ruck (grover) <sharpos@michaelruck.de>
 */

using System;
using System.Collections.Generic;
using System.Diagnostics;
using Mosa.Runtime.CompilerFramework.Operands;
using Mosa.Runtime.Vm;

namespace Mosa.Runtime.CompilerFramework
{
	/// <summary>
	/// Calculates the layout of the stack of the method.
	/// </summary>
	public sealed class StackLayoutStage : BaseStage, IMethodCompilerStage, IStackLayoutProvider, IPipelineStage
	{
		#region Tracing

		/// <summary>
		/// Controls the tracing of the <see cref="StackLayoutStage"/>.
		/// </summary>
		/// <remarks>
		/// The stack layout tracing is done with the TraceLevel.Info. Set the TraceSwitch to this value
		/// to receive full stack layout tracing.
		/// </remarks>
		private static readonly TraceSwitch TRACING = new TraceSwitch(@"Mosa.Runtime.CompilerFramework.StackLayoutStage", @"Controls tracing of the Mosa.Runtime.CompilerFramework.StackLayoutStage method compiler stage.");

		#endregion // Tracing

		#region Data members

		/// <summary>
		/// Holds the total stack requirements of local variables of the compiled method.
		/// </summary>
		private int _localsSize;

		#endregion // Data members

		#region IPipelineStage Members

		/// <summary>
		/// Retrieves the name of the compilation stage.
		/// </summary>
		/// <value>The name of the compilation stage.</value>
		string IPipelineStage.Name
		{
			get { return @"StackLayoutStage"; }
		}

		#endregion // IPipelineStage Members

		/// <summary>
		/// Runs the specified method compiler.
		/// </summary>
		public void Run()
		{
			// Allocate a list of locals
			List<StackOperand> locals = new List<StackOperand>();

			// Retrieve the calling convention of the method
			ICallingConvention cc = Architecture.GetCallingConvention(MethodCompiler.Method.Signature.CallingConvention);
			Debug.Assert(null != cc, @"Failed to retrieve the calling convention of the method.");

			// Iterate all Blocks and collect locals from all Blocks
			foreach (BasicBlock block in BasicBlocks)
				CollectLocalVariables(locals, block);

			// Sort all found locals
			OrderVariables(locals, cc);

			// Now we assign increasing stack offsets to each variable
			_localsSize = LayoutVariables(locals, cc, cc.OffsetOfFirstLocal, 1);
			if (TRACING.TraceInfo == true) {
				Trace.WriteLine(String.Format(@"Stack layout for method {0}", MethodCompiler.Method));
				LogOperands(locals);
			}

			// Layout parameters
			LayoutParameters(MethodCompiler, cc);

			// Create a prologue instruction
			Context prologueCtx = new Context(InstructionSet, FindBlock(-1)).InsertBefore();
			prologueCtx.SetInstruction(IR.Instruction.PrologueInstruction);
			prologueCtx.Other = _localsSize;
			prologueCtx.Label = -1;

			// Create an epilogue instruction
			Context epilogueCtx = new Context(InstructionSet, FindBlock(Int32.MaxValue));
			epilogueCtx.AppendInstruction(IR.Instruction.EpilogueInstruction);
			epilogueCtx.Other = _localsSize;
			epilogueCtx.Label = Int32.MaxValue;
		}

		#region IStackLayoutStage Members

		int IStackLayoutProvider.LocalsSize
		{
			get { return _localsSize; }
		}

		#endregion // IStackLayoutStage Members

		#region Internals

		/// <summary>
		/// Collects all local variables assignments into a list.
		/// </summary>
		/// <param name="locals">Holds all locals found by the stage.</param>
		/// <param name="block">The block.</param>
		private void CollectLocalVariables(List<StackOperand> locals, BasicBlock block)
		{
			for (Context ctx = new Context(InstructionSet, block); !ctx.EndOfInstruction; ctx.GotoNext()) {
				// Does this instruction define a new stack variable?
				foreach (Operand op in ctx.Results) {
					// The instruction list may not be in SSA form, so we have to check existence again here unfortunately.
					// FIXME: Allow us to detect the state of blocks
					LocalVariableOperand lvop = op as LocalVariableOperand;
					if (lvop != null && !locals.Contains(lvop))
						locals.Add(lvop);
				}
			}
		}

		/// <summary>
		/// Lays out all parameters of the method.
		/// </summary>
		/// <param name="compiler">The method compiler providing the parameters.</param>
		/// <param name="cc">The calling convention used to invoke the method, which controls parameter layout.</param>
		private void LayoutParameters(IMethodCompiler compiler, ICallingConvention cc)
		{
			List<StackOperand> paramOps = new List<StackOperand>();

            int offset = 0;
            if (compiler.Method.Signature.HasThis || compiler.Method.Signature.HasExplicitThis)
                ++offset;
			for (int i = 0; i < compiler.Method.Parameters.Count + offset; ++i)
				paramOps.Add((StackOperand)compiler.GetParameterOperand(i));

            /*if (compiler.Method.Signature.HasThis || compiler.Method.Signature.HasExplicitThis)
			    LayoutVariables(paramOps, cc, cc.OffsetOfFirstParameter + 4, -1);
            else*/
                LayoutVariables(paramOps, cc, cc.OffsetOfFirstParameter, -1);

			if (TRACING.TraceInfo)
				LogOperands(paramOps);
		}

		/// <summary>
		/// Performs a stack layout of all local variables in the list.
		/// </summary>
		/// <param name="locals">The enumerable holding all locals.</param>
		/// <param name="cc">The cc.</param>
		/// <param name="offsetOfFirst">Specifies the offset of the first stack operand in the list.</param>
		/// <param name="direction">The direction.</param>
		/// <returns></returns>
		private static int LayoutVariables(IEnumerable<StackOperand> locals, ICallingConvention cc, int offsetOfFirst, int direction)
		{
			int offset = offsetOfFirst;

			foreach (StackOperand lvo in locals) {
				// Does the offset fit the alignment requirement?
				int alignment;
				int size;
				int padding;
				int thisOffset;

				cc.GetStackRequirements(lvo, out size, out alignment);
				if (1 == direction) {
					padding = (offset % alignment);
					offset -= (padding + size);
					thisOffset = offset;
				}
				else {
					padding = (offset % alignment);
					if (0 != padding)
						padding = alignment - padding;

					thisOffset = offset;
					offset += (padding + size);
				}

				lvo.Offset = new IntPtr(thisOffset);
			}

			return offset;
		}

		/// <summary>
		/// Logs all operands in <paramref name="locals"/>.
		/// </summary>
		/// <param name="locals">The operands to log.</param>
		private void LogOperands(List<StackOperand> locals)
		{
			foreach (StackOperand local in locals)
				Trace.WriteLine(String.Format(@"\t{0} at {1}", local, local.Offset));
		}

		/// <summary>
		/// Sorts all local variables by their size requirements.
		/// </summary>
		/// <param name="locals">Holds all local variables to sort..</param>
		/// <param name="cc">The calling convention used to determine size and alignment requirements.</param>
		private static void OrderVariables(List<StackOperand> locals, ICallingConvention cc)
		{
			/* Sort the list by stack size requirements - this moves equally sized operands closer together,
			 * in the hope that this reduces padding on the stack to enforce HW alignment requirements.
			 */
			locals.Sort(delegate(StackOperand op1, StackOperand op2)
			{
				int size1, size2, alignment;
				cc.GetStackRequirements(op1, out size1, out alignment);
				cc.GetStackRequirements(op2, out size2, out alignment);
				return size2 - size1;
			});
		}

		#endregion // Internals
	}
}
=======
/*
 * (c) 2008 MOSA - The Managed Operating System Alliance
 *
 * Licensed under the terms of the New BSD License.
 *
 * Authors:
 *  Michael Ruck (grover) <sharpos@michaelruck.de>
 */

using System;
using System.Collections.Generic;
using System.Diagnostics;
using Mosa.Runtime.CompilerFramework.Operands;
using Mosa.Runtime.Vm;

namespace Mosa.Runtime.CompilerFramework
{
	/// <summary>
	/// Calculates the layout of the stack of the method.
	/// </summary>
	public sealed class StackLayoutStage : BaseStage, IMethodCompilerStage, IStackLayoutProvider, IPipelineStage
	{
		#region Tracing

		/// <summary>
		/// Controls the tracing of the <see cref="StackLayoutStage"/>.
		/// </summary>
		/// <remarks>
		/// The stack layout tracing is done with the TraceLevel.Info. Set the TraceSwitch to this value
		/// to receive full stack layout tracing.
		/// </remarks>
		private static readonly TraceSwitch TRACING = new TraceSwitch(@"Mosa.Runtime.CompilerFramework.StackLayoutStage", @"Controls tracing of the Mosa.Runtime.CompilerFramework.StackLayoutStage method compiler stage.");

		#endregion // Tracing

		#region Data members

		/// <summary>
		/// Holds the total stack requirements of local variables of the compiled method.
		/// </summary>
		private int _localsSize;

		#endregion // Data members

		#region IPipelineStage Members

		/// <summary>
		/// Retrieves the name of the compilation stage.
		/// </summary>
		/// <value>The name of the compilation stage.</value>
		string IPipelineStage.Name
		{
			get { return @"StackLayoutStage"; }
		}

		#endregion // IPipelineStage Members

		/// <summary>
		/// Runs the specified method compiler.
		/// </summary>
		public void Run()
		{
			// Allocate a list of locals
			List<StackOperand> locals = new List<StackOperand>();

			// Retrieve the calling convention of the method
			ICallingConvention cc = Architecture.GetCallingConvention();
			Debug.Assert(null != cc, @"Failed to retrieve the calling convention of the method.");

			// Iterate all Blocks and collect locals From all Blocks
			foreach (BasicBlock block in BasicBlocks)
				CollectLocalVariables(locals, block);

			// Sort all found locals
			OrderVariables(locals, cc);

			// Now we assign increasing stack offsets to each variable
			_localsSize = LayoutVariables(locals, cc, cc.OffsetOfFirstLocal, 1);
			if (TRACING.TraceInfo == true) {
				Trace.WriteLine(String.Format(@"Stack layout for method {0}", MethodCompiler.Method));
				LogOperands(locals);
			}

			// Layout parameters
			LayoutParameters(MethodCompiler, cc);

			// Create a prologue instruction
			Context prologueCtx = new Context(InstructionSet, FindBlock(-1)).InsertBefore();
			prologueCtx.SetInstruction(IR.Instruction.PrologueInstruction);
			prologueCtx.Other = _localsSize;
			prologueCtx.Label = -1;

			// Create an epilogue instruction
			Context epilogueCtx = new Context(InstructionSet, FindBlock(Int32.MaxValue));
			epilogueCtx.AppendInstruction(IR.Instruction.EpilogueInstruction);
			epilogueCtx.Other = _localsSize;
			epilogueCtx.Label = Int32.MaxValue;
		}

		#region IStackLayoutStage Members

		int IStackLayoutProvider.LocalsSize
		{
			get { return _localsSize; }
		}

		#endregion // IStackLayoutStage Members

		#region Internals

		/// <summary>
		/// Collects all local variables assignments into a list.
		/// </summary>
		/// <param name="locals">Holds all locals found by the stage.</param>
		/// <param name="block">The block.</param>
		private void CollectLocalVariables(List<StackOperand> locals, BasicBlock block)
		{
			for (Context ctx = new Context(InstructionSet, block); !ctx.EndOfInstruction; ctx.GotoNext()) {
				// Does this instruction define a new stack variable?
				foreach (Operand op in ctx.Results) {
					// The instruction list may not be in SSA form, so we have to check existence again here unfortunately.
					// FIXME: Allow us to detect the state of blocks
					LocalVariableOperand lvop = op as LocalVariableOperand;
					if (lvop != null && !locals.Contains(lvop))
						locals.Add(lvop);
				}
			}
		}

		/// <summary>
		/// Lays out all parameters of the method.
		/// </summary>
		/// <param name="compiler">The method compiler providing the parameters.</param>
		/// <param name="cc">The calling convention used to invoke the method, which controls parameter layout.</param>
		private void LayoutParameters(IMethodCompiler compiler, ICallingConvention cc)
		{
			List<StackOperand> paramOps = new List<StackOperand>();

            int offset = 0;
            if (compiler.Method.Signature.HasThis || compiler.Method.Signature.HasExplicitThis)
                ++offset;
			for (int i = 0; i < compiler.Method.Parameters.Count + offset; ++i)
				paramOps.Add((StackOperand)compiler.GetParameterOperand(i));

            /*if (compiler.Method.Signature.HasThis || compiler.Method.Signature.HasExplicitThis)
			    LayoutVariables(paramOps, cc, cc.OffsetOfFirstParameter + 4, -1);
            else*/
                LayoutVariables(paramOps, cc, cc.OffsetOfFirstParameter, -1);

			if (TRACING.TraceInfo)
				LogOperands(paramOps);
		}

		/// <summary>
		/// Performs a stack layout of all local variables in the list.
		/// </summary>
		/// <param name="locals">The enumerable holding all locals.</param>
		/// <param name="cc">The cc.</param>
		/// <param name="offsetOfFirst">Specifies the offset of the first stack operand in the list.</param>
		/// <param name="direction">The direction.</param>
		/// <returns></returns>
		private static int LayoutVariables(IEnumerable<StackOperand> locals, ICallingConvention cc, int offsetOfFirst, int direction)
		{
			int offset = offsetOfFirst;

			foreach (StackOperand lvo in locals) {
				// Does the offset fit the alignment requirement?
				int alignment;
				int size;
				int padding;
				int thisOffset;

				cc.GetStackRequirements(lvo, out size, out alignment);
				if (1 == direction) {
					padding = (offset % alignment);
					offset -= (padding + size);
					thisOffset = offset;
				}
				else {
					padding = (offset % alignment);
					if (0 != padding)
						padding = alignment - padding;

					thisOffset = offset;
					offset += (padding + size);
				}

				lvo.Offset = new IntPtr(thisOffset);
			}

			return offset;
		}

		/// <summary>
		/// Logs all operands in <paramref name="locals"/>.
		/// </summary>
		/// <param name="locals">The operands to log.</param>
		private void LogOperands(List<StackOperand> locals)
		{
			foreach (StackOperand local in locals)
				Trace.WriteLine(String.Format(@"\t{0} at {1}", local, local.Offset));
		}

		/// <summary>
		/// Sorts all local variables by their size requirements.
		/// </summary>
		/// <param name="locals">Holds all local variables to sort..</param>
		/// <param name="cc">The calling convention used to determine size and alignment requirements.</param>
		private static void OrderVariables(List<StackOperand> locals, ICallingConvention cc)
		{
			/* Sort the list by stack size requirements - this moves equally sized operands closer together,
			 * in the hope that this reduces padding on the stack to enforce HW alignment requirements.
			 */
			locals.Sort(delegate(StackOperand op1, StackOperand op2)
			{
				int size1, size2, alignment;
				cc.GetStackRequirements(op1, out size1, out alignment);
				cc.GetStackRequirements(op2, out size2, out alignment);
				return size2 - size1;
			});
		}

		#endregion // Internals
	}
}
>>>>>>> 4f9a9ff8
<|MERGE_RESOLUTION|>--- conflicted
+++ resolved
@@ -1,4 +1,3 @@
-<<<<<<< HEAD
 /*
  * (c) 2008 MOSA - The Managed Operating System Alliance
  *
@@ -65,10 +64,10 @@
 			List<StackOperand> locals = new List<StackOperand>();
 
 			// Retrieve the calling convention of the method
-			ICallingConvention cc = Architecture.GetCallingConvention(MethodCompiler.Method.Signature.CallingConvention);
+			ICallingConvention cc = Architecture.GetCallingConvention();
 			Debug.Assert(null != cc, @"Failed to retrieve the calling convention of the method.");
 
-			// Iterate all Blocks and collect locals from all Blocks
+			// Iterate all Blocks and collect locals From all Blocks
 			foreach (BasicBlock block in BasicBlocks)
 				CollectLocalVariables(locals, block);
 
@@ -223,231 +222,4 @@
 
 		#endregion // Internals
 	}
-}
-=======
-/*
- * (c) 2008 MOSA - The Managed Operating System Alliance
- *
- * Licensed under the terms of the New BSD License.
- *
- * Authors:
- *  Michael Ruck (grover) <sharpos@michaelruck.de>
- */
-
-using System;
-using System.Collections.Generic;
-using System.Diagnostics;
-using Mosa.Runtime.CompilerFramework.Operands;
-using Mosa.Runtime.Vm;
-
-namespace Mosa.Runtime.CompilerFramework
-{
-	/// <summary>
-	/// Calculates the layout of the stack of the method.
-	/// </summary>
-	public sealed class StackLayoutStage : BaseStage, IMethodCompilerStage, IStackLayoutProvider, IPipelineStage
-	{
-		#region Tracing
-
-		/// <summary>
-		/// Controls the tracing of the <see cref="StackLayoutStage"/>.
-		/// </summary>
-		/// <remarks>
-		/// The stack layout tracing is done with the TraceLevel.Info. Set the TraceSwitch to this value
-		/// to receive full stack layout tracing.
-		/// </remarks>
-		private static readonly TraceSwitch TRACING = new TraceSwitch(@"Mosa.Runtime.CompilerFramework.StackLayoutStage", @"Controls tracing of the Mosa.Runtime.CompilerFramework.StackLayoutStage method compiler stage.");
-
-		#endregion // Tracing
-
-		#region Data members
-
-		/// <summary>
-		/// Holds the total stack requirements of local variables of the compiled method.
-		/// </summary>
-		private int _localsSize;
-
-		#endregion // Data members
-
-		#region IPipelineStage Members
-
-		/// <summary>
-		/// Retrieves the name of the compilation stage.
-		/// </summary>
-		/// <value>The name of the compilation stage.</value>
-		string IPipelineStage.Name
-		{
-			get { return @"StackLayoutStage"; }
-		}
-
-		#endregion // IPipelineStage Members
-
-		/// <summary>
-		/// Runs the specified method compiler.
-		/// </summary>
-		public void Run()
-		{
-			// Allocate a list of locals
-			List<StackOperand> locals = new List<StackOperand>();
-
-			// Retrieve the calling convention of the method
-			ICallingConvention cc = Architecture.GetCallingConvention();
-			Debug.Assert(null != cc, @"Failed to retrieve the calling convention of the method.");
-
-			// Iterate all Blocks and collect locals From all Blocks
-			foreach (BasicBlock block in BasicBlocks)
-				CollectLocalVariables(locals, block);
-
-			// Sort all found locals
-			OrderVariables(locals, cc);
-
-			// Now we assign increasing stack offsets to each variable
-			_localsSize = LayoutVariables(locals, cc, cc.OffsetOfFirstLocal, 1);
-			if (TRACING.TraceInfo == true) {
-				Trace.WriteLine(String.Format(@"Stack layout for method {0}", MethodCompiler.Method));
-				LogOperands(locals);
-			}
-
-			// Layout parameters
-			LayoutParameters(MethodCompiler, cc);
-
-			// Create a prologue instruction
-			Context prologueCtx = new Context(InstructionSet, FindBlock(-1)).InsertBefore();
-			prologueCtx.SetInstruction(IR.Instruction.PrologueInstruction);
-			prologueCtx.Other = _localsSize;
-			prologueCtx.Label = -1;
-
-			// Create an epilogue instruction
-			Context epilogueCtx = new Context(InstructionSet, FindBlock(Int32.MaxValue));
-			epilogueCtx.AppendInstruction(IR.Instruction.EpilogueInstruction);
-			epilogueCtx.Other = _localsSize;
-			epilogueCtx.Label = Int32.MaxValue;
-		}
-
-		#region IStackLayoutStage Members
-
-		int IStackLayoutProvider.LocalsSize
-		{
-			get { return _localsSize; }
-		}
-
-		#endregion // IStackLayoutStage Members
-
-		#region Internals
-
-		/// <summary>
-		/// Collects all local variables assignments into a list.
-		/// </summary>
-		/// <param name="locals">Holds all locals found by the stage.</param>
-		/// <param name="block">The block.</param>
-		private void CollectLocalVariables(List<StackOperand> locals, BasicBlock block)
-		{
-			for (Context ctx = new Context(InstructionSet, block); !ctx.EndOfInstruction; ctx.GotoNext()) {
-				// Does this instruction define a new stack variable?
-				foreach (Operand op in ctx.Results) {
-					// The instruction list may not be in SSA form, so we have to check existence again here unfortunately.
-					// FIXME: Allow us to detect the state of blocks
-					LocalVariableOperand lvop = op as LocalVariableOperand;
-					if (lvop != null && !locals.Contains(lvop))
-						locals.Add(lvop);
-				}
-			}
-		}
-
-		/// <summary>
-		/// Lays out all parameters of the method.
-		/// </summary>
-		/// <param name="compiler">The method compiler providing the parameters.</param>
-		/// <param name="cc">The calling convention used to invoke the method, which controls parameter layout.</param>
-		private void LayoutParameters(IMethodCompiler compiler, ICallingConvention cc)
-		{
-			List<StackOperand> paramOps = new List<StackOperand>();
-
-            int offset = 0;
-            if (compiler.Method.Signature.HasThis || compiler.Method.Signature.HasExplicitThis)
-                ++offset;
-			for (int i = 0; i < compiler.Method.Parameters.Count + offset; ++i)
-				paramOps.Add((StackOperand)compiler.GetParameterOperand(i));
-
-            /*if (compiler.Method.Signature.HasThis || compiler.Method.Signature.HasExplicitThis)
-			    LayoutVariables(paramOps, cc, cc.OffsetOfFirstParameter + 4, -1);
-            else*/
-                LayoutVariables(paramOps, cc, cc.OffsetOfFirstParameter, -1);
-
-			if (TRACING.TraceInfo)
-				LogOperands(paramOps);
-		}
-
-		/// <summary>
-		/// Performs a stack layout of all local variables in the list.
-		/// </summary>
-		/// <param name="locals">The enumerable holding all locals.</param>
-		/// <param name="cc">The cc.</param>
-		/// <param name="offsetOfFirst">Specifies the offset of the first stack operand in the list.</param>
-		/// <param name="direction">The direction.</param>
-		/// <returns></returns>
-		private static int LayoutVariables(IEnumerable<StackOperand> locals, ICallingConvention cc, int offsetOfFirst, int direction)
-		{
-			int offset = offsetOfFirst;
-
-			foreach (StackOperand lvo in locals) {
-				// Does the offset fit the alignment requirement?
-				int alignment;
-				int size;
-				int padding;
-				int thisOffset;
-
-				cc.GetStackRequirements(lvo, out size, out alignment);
-				if (1 == direction) {
-					padding = (offset % alignment);
-					offset -= (padding + size);
-					thisOffset = offset;
-				}
-				else {
-					padding = (offset % alignment);
-					if (0 != padding)
-						padding = alignment - padding;
-
-					thisOffset = offset;
-					offset += (padding + size);
-				}
-
-				lvo.Offset = new IntPtr(thisOffset);
-			}
-
-			return offset;
-		}
-
-		/// <summary>
-		/// Logs all operands in <paramref name="locals"/>.
-		/// </summary>
-		/// <param name="locals">The operands to log.</param>
-		private void LogOperands(List<StackOperand> locals)
-		{
-			foreach (StackOperand local in locals)
-				Trace.WriteLine(String.Format(@"\t{0} at {1}", local, local.Offset));
-		}
-
-		/// <summary>
-		/// Sorts all local variables by their size requirements.
-		/// </summary>
-		/// <param name="locals">Holds all local variables to sort..</param>
-		/// <param name="cc">The calling convention used to determine size and alignment requirements.</param>
-		private static void OrderVariables(List<StackOperand> locals, ICallingConvention cc)
-		{
-			/* Sort the list by stack size requirements - this moves equally sized operands closer together,
-			 * in the hope that this reduces padding on the stack to enforce HW alignment requirements.
-			 */
-			locals.Sort(delegate(StackOperand op1, StackOperand op2)
-			{
-				int size1, size2, alignment;
-				cc.GetStackRequirements(op1, out size1, out alignment);
-				cc.GetStackRequirements(op2, out size2, out alignment);
-				return size2 - size1;
-			});
-		}
-
-		#endregion // Internals
-	}
-}
->>>>>>> 4f9a9ff8
+}