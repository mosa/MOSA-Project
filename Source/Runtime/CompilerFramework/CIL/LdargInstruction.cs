--- conflicted
+++ resolved
@@ -1,206 +1,104 @@
-<<<<<<< HEAD
-﻿/*
- * (c) 2008 MOSA - The Managed Operating System Alliance
- *
- * Licensed under the terms of the New BSD License.
- *
- * Authors:
- *  Phil Garcia (tgiphil) <phil@thinkedge.com>
- */
-
-using System;
-
-namespace Mosa.Runtime.CompilerFramework.CIL
-{
-	/// <summary>
-	/// 
-	/// </summary>
-	public sealed class LdargInstruction : LoadInstruction
-	{
-		#region Construction
-
-		/// <summary>
-		/// Initializes a new instance of the <see cref="LdargInstruction"/> class.
-		/// </summary>
-		public LdargInstruction(OpCode opCode)
-			: base(opCode)
-		{
-		}
-
-		#endregion // Construction
-
-		#region Methods
-
-		/// <summary>
-		/// Decodes the specified CIL instruction.
-		/// </summary>
-		/// <param name="ctx">The context.</param>
-		/// <param name="decoder">The instruction decoder, which holds the code stream.</param>
-		/// <remarks>
-		/// This method is used by instructions to retrieve immediate operands
-		/// from the instruction stream.
-		/// </remarks>
-		public override void Decode(Context ctx, IInstructionDecoder decoder)
-		{
-			// Decode base classes first
-			base.Decode(ctx, decoder);
-
-			ushort argIdx;
-
-			// Opcode specific handling
-			switch (_opcode) {
-				case OpCode.Ldarg:
-					decoder.Decode(out argIdx);
-					break;
-
-				case OpCode.Ldarg_s: {
-						byte arg;
-						decoder.Decode(out arg);
-						argIdx = arg;
-					}
-					break;
-
-				case OpCode.Ldarg_0:
-					argIdx = 0;
-					break;
-
-				case OpCode.Ldarg_1:
-					argIdx = 1;
-					break;
-
-				case OpCode.Ldarg_2:
-					argIdx = 2;
-					break;
-
-				case OpCode.Ldarg_3:
-					argIdx = 3;
-					break;
-
-				default:
-					throw new NotImplementedException();
-			}
-
-			// Push the loaded value onto the evaluation stack
-			ctx.Result = decoder.Compiler.GetParameterOperand(argIdx);
-			//ctx.Ignore = true;
-		}
-
-		/// <summary>
-		/// Allows visitor based dispatch for this instruction object.
-		/// </summary>
-		/// <param name="visitor">The visitor.</param>
-		/// <param name="context">The context.</param>
-		public override void Visit(ICILVisitor visitor, Context context)
-		{
-			visitor.Ldarg(context);
-		}
-
-		#endregion Methods
-	}
-}
-=======
-﻿/*
- * (c) 2008 MOSA - The Managed Operating System Alliance
- *
- * Licensed under the terms of the New BSD License.
- *
- * Authors:
- *  Phil Garcia (tgiphil) <phil@thinkedge.com>
- */
-
-using System;
-
-using Mosa.Runtime.CompilerFramework.Operands;
-
-namespace Mosa.Runtime.CompilerFramework.CIL
-{
-	/// <summary>
-	/// 
-	/// </summary>
-	public sealed class LdargInstruction : LoadInstruction
-	{
-		#region Construction
-
-		/// <summary>
-		/// Initializes a new instance of the <see cref="LdargInstruction"/> class.
-		/// </summary>
-		public LdargInstruction(OpCode opCode)
-			: base(opCode)
-		{
-		}
-
-		#endregion // Construction
-
-		#region Methods
-
-		/// <summary>
-		/// Decodes the specified CIL instruction.
-		/// </summary>
-		/// <param name="ctx">The context.</param>
-		/// <param name="decoder">The instruction decoder, which holds the code stream.</param>
-		/// <remarks>
-		/// This method is used by instructions to retrieve immediate operands
-		/// From the instruction stream.
-		/// </remarks>
-		public override void Decode(Context ctx, IInstructionDecoder decoder)
-		{
-			// Decode base classes first
-			base.Decode(ctx, decoder);
-
-			ushort argIdx;
-
-			// Opcode specific handling
-			switch (_opcode) {
-				case OpCode.Ldarg:
-					decoder.Decode(out argIdx);
-					break;
-
-				case OpCode.Ldarg_s: {
-						byte arg;
-						decoder.Decode(out arg);
-						argIdx = arg;
-					}
-					break;
-
-				case OpCode.Ldarg_0:
-					argIdx = 0;
-					break;
-
-				case OpCode.Ldarg_1:
-					argIdx = 1;
-					break;
-
-				case OpCode.Ldarg_2:
-					argIdx = 2;
-					break;
-
-				case OpCode.Ldarg_3:
-					argIdx = 3;
-					break;
-
-				default:
-					throw new NotImplementedException();
-			}
-
-			// Push the loaded value onto the evaluation stack
-            Operand parameterOperand = decoder.Compiler.GetParameterOperand(argIdx);
-            Operand result = LoadInstruction.CreateResultOperand(decoder, parameterOperand.StackType, parameterOperand.Type);
-
-            ctx.Operand1 = parameterOperand;
-		    ctx.Result = result;
-        }
-
-		/// <summary>
-		/// Allows visitor based dispatch for this instruction object.
-		/// </summary>
-		/// <param name="visitor">The visitor.</param>
-		/// <param name="context">The context.</param>
-		public override void Visit(ICILVisitor visitor, Context context)
-		{
-			visitor.Ldarg(context);
-		}
-
-		#endregion Methods
-	}
-}
->>>>>>> 02c7a162
+/*
+ * (c) 2008 MOSA - The Managed Operating System Alliance
+ *
+ * Licensed under the terms of the New BSD License.
+ *
+ * Authors:
+ *  Phil Garcia (tgiphil) <phil@thinkedge.com>
+ */
+
+using System;
+
+using Mosa.Runtime.CompilerFramework.Operands;
+
+namespace Mosa.Runtime.CompilerFramework.CIL
+{
+	/// <summary>
+	/// 
+	/// </summary>
+	public sealed class LdargInstruction : LoadInstruction
+	{
+		#region Construction
+
+		/// <summary>
+		/// Initializes a new instance of the <see cref="LdargInstruction"/> class.
+		/// </summary>
+		public LdargInstruction(OpCode opCode)
+			: base(opCode)
+		{
+		}
+
+		#endregion // Construction
+
+		#region Methods
+
+		/// <summary>
+		/// Decodes the specified CIL instruction.
+		/// </summary>
+		/// <param name="ctx">The context.</param>
+		/// <param name="decoder">The instruction decoder, which holds the code stream.</param>
+		/// <remarks>
+		/// This method is used by instructions to retrieve immediate operands
+		/// From the instruction stream.
+		/// </remarks>
+		public override void Decode(Context ctx, IInstructionDecoder decoder)
+		{
+			// Decode base classes first
+			base.Decode(ctx, decoder);
+
+			ushort argIdx;
+
+			// Opcode specific handling
+			switch (_opcode) {
+				case OpCode.Ldarg:
+					decoder.Decode(out argIdx);
+					break;
+
+				case OpCode.Ldarg_s: {
+						byte arg;
+						decoder.Decode(out arg);
+						argIdx = arg;
+					}
+					break;
+
+				case OpCode.Ldarg_0:
+					argIdx = 0;
+					break;
+
+				case OpCode.Ldarg_1:
+					argIdx = 1;
+					break;
+
+				case OpCode.Ldarg_2:
+					argIdx = 2;
+					break;
+
+				case OpCode.Ldarg_3:
+					argIdx = 3;
+					break;
+
+				default:
+					throw new NotImplementedException();
+			}
+
+			// Push the loaded value onto the evaluation stack
+            Operand parameterOperand = decoder.Compiler.GetParameterOperand(argIdx);
+            Operand result = LoadInstruction.CreateResultOperand(decoder, parameterOperand.StackType, parameterOperand.Type);
+
+            ctx.Operand1 = parameterOperand;
+		    ctx.Result = result;
+        }
+
+		/// <summary>
+		/// Allows visitor based dispatch for this instruction object.
+		/// </summary>
+		/// <param name="visitor">The visitor.</param>
+		/// <param name="context">The context.</param>
+		public override void Visit(ICILVisitor visitor, Context context)
+		{
+			visitor.Ldarg(context);
+		}
+
+		#endregion Methods
+	}
+}