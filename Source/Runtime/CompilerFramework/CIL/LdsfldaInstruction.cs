--- conflicted
+++ resolved
@@ -15,35 +15,17 @@
 	/// <summary>
 	/// 
 	/// </summary>
-<<<<<<< HEAD
-	public sealed class LdsfldaInstruction : LoadInstruction
-	{
-		#region Construction
-
-=======
 	public sealed class LdsfldaInstruction : BaseInstruction
 	{
->>>>>>> dc467c8b
 		/// <summary>
 		/// Initializes a new instance of the <see cref="LdsfldaInstruction"/> class.
 		/// </summary>
 		/// <param name="opcode">The opcode.</param>
 		public LdsfldaInstruction(OpCode opcode)
-<<<<<<< HEAD
-			: base(opcode, 0)
-		{
-		}
-
-		#endregion // Construction
-
-		#region Methods
-
-=======
 			: base(opcode, 0, 1)
 		{
 		}
 
->>>>>>> dc467c8b
 		/// <summary>
 		/// Decodes the specified instruction.
 		/// </summary>
@@ -54,20 +36,12 @@
 			// Decode base classes first
 			base.Decode(ctx, decoder);
 
-<<<<<<< HEAD
-			// Read the _stackFrameIndex from the code
-=======
 			// Read the _stackFrameIndex From the code
->>>>>>> dc467c8b
 			TokenTypes token;
 			decoder.Decode(out token);
             RuntimeField field = RuntimeBase.Instance.TypeLoader.GetField (decoder.Method, decoder.Method.Module, token);
             ctx.RuntimeField = field;
-<<<<<<< HEAD
-            ctx.Result = decoder.Compiler.CreateTemporary(new Metadata.Signatures.SigType(CilElementType.Ptr));
-=======
             ctx.Result = decoder.Compiler.CreateTemporary(new Mosa.Runtime.Metadata.Signatures.SigType(CilElementType.Ptr));
->>>>>>> dc467c8b
 		}
 
 		/// <summary>
@@ -79,12 +53,5 @@
 		{
 			visitor.Ldsflda(context);
 		}
-<<<<<<< HEAD
-
-		#endregion Methods
-
-
-=======
->>>>>>> dc467c8b
 	}
 }