/*
 * (c) 2008 MOSA - The Managed Operating System Alliance
 *
 * Licensed under the terms of the New BSD License.
 *
 * Authors:
 *  Phil Garcia (tgiphil) <phil@thinkedge.com>
 */

using System.Diagnostics;

using Mosa.Runtime.CompilerFramework.Operands;
using Mosa.Runtime.Metadata;
using Mosa.Runtime.Metadata.Signatures;

namespace Mosa.Runtime.CompilerFramework.CIL
{
	/// <summary>
	/// 
	/// </summary>
	public sealed class LdsfldInstruction : BaseInstruction
	{
		#region Construction

		/// <summary>
		/// Initializes a new instance of the <see cref="LdsfldInstruction"/> class.
		/// </summary>
		/// <param name="opcode">The opcode.</param>
		public LdsfldInstruction(OpCode opcode)
			: base(opcode)
		{
		}

		#endregion // Construction

		#region Methods

		/// <summary>
		/// Decodes the specified instruction.
		/// </summary>
		/// <param name="ctx">The context.</param>
		/// <param name="decoder">The instruction decoder, which holds the code stream.</param>
		public override void Decode(Context ctx, IInstructionDecoder decoder)
		{
			// Decode base classes first
			base.Decode(ctx, decoder);

<<<<<<< HEAD
			// Read the _stackFrameIndex from the code
=======
>>>>>>> 02c7a162
			TokenTypes token;
			decoder.Decode(out token);
			ctx.RuntimeField = RuntimeBase.Instance.TypeLoader.GetField(decoder.Method, decoder.Method.Module, token);

		    SigType sigType = ctx.RuntimeField.SignatureType;

			Debug.Assert((ctx.RuntimeField.Attributes & FieldAttributes.Static) == FieldAttributes.Static, @"Static field access on non-static field.");
		    ctx.Result = LoadInstruction.CreateResultOperand(decoder, Operand.StackTypeFromSigType(sigType), sigType);
		}

		/// <summary>
		/// Allows visitor based dispatch for this instruction object.
		/// </summary>
		/// <param name="visitor">The visitor.</param>
		/// <param name="context">The context.</param>
		public override void Visit(ICILVisitor visitor, Context context)
		{
			visitor.Ldsfld(context);
		}

		#endregion Methods

	}
}<|MERGE_RESOLUTION|>--- conflicted
+++ resolved
@@ -7,12 +7,12 @@
  *  Phil Garcia (tgiphil) <phil@thinkedge.com>
  */
 
-using System.Diagnostics;
-
-using Mosa.Runtime.CompilerFramework.Operands;
-using Mosa.Runtime.Metadata;
-using Mosa.Runtime.Metadata.Signatures;
-
+using System.Diagnostics;
+
+using Mosa.Runtime.CompilerFramework.Operands;
+using Mosa.Runtime.Metadata;
+using Mosa.Runtime.Metadata.Signatures;
+
 namespace Mosa.Runtime.CompilerFramework.CIL
 {
 	/// <summary>
@@ -45,17 +45,13 @@
 			// Decode base classes first
 			base.Decode(ctx, decoder);
 
-<<<<<<< HEAD
-			// Read the _stackFrameIndex from the code
-=======
->>>>>>> 02c7a162
 			TokenTypes token;
 			decoder.Decode(out token);
-			ctx.RuntimeField = RuntimeBase.Instance.TypeLoader.GetField(decoder.Method, decoder.Method.Module, token);
-
+			ctx.RuntimeField = RuntimeBase.Instance.TypeLoader.GetField(decoder.Method, decoder.Method.Module, token);
+
 		    SigType sigType = ctx.RuntimeField.SignatureType;
 
-			Debug.Assert((ctx.RuntimeField.Attributes & FieldAttributes.Static) == FieldAttributes.Static, @"Static field access on non-static field.");
+			Debug.Assert((ctx.RuntimeField.Attributes & FieldAttributes.Static) == FieldAttributes.Static, @"Static field access on non-static field.");
 		    ctx.Result = LoadInstruction.CreateResultOperand(decoder, Operand.StackTypeFromSigType(sigType), sigType);
 		}
 
