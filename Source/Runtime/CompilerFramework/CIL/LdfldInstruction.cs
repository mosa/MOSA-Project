/*
 * (c) 2008 MOSA - The Managed Operating System Alliance
 *
 * Licensed under the terms of the New BSD License.
 *
 * Authors:
 *  Phil Garcia (tgiphil) <phil@thinkedge.com>
 */

using System;

using Mosa.Runtime.CompilerFramework.Operands;
using Mosa.Runtime.Metadata;
using Mosa.Runtime.Metadata.Signatures;

namespace Mosa.Runtime.CompilerFramework.CIL
{
	/// <summary>
	/// 
	/// </summary>
	public sealed class LdfldInstruction : BaseInstruction
	{
		#region Construction

		/// <summary>
		/// Initializes a new instance of the <see cref="LdfldInstruction"/> class.
		/// </summary>
		/// <param name="opcode">The opcode.</param>
		public LdfldInstruction(OpCode opcode)
			: base(opcode, 1, 1)
		{
		}

		#endregion // Construction

		#region Methods

		/// <summary>
		/// Decodes the specified instruction.
		/// </summary>
		/// <param name="ctx">The context.</param>
		/// <param name="decoder">The instruction decoder, which holds the code stream.</param>
		public override void Decode(Context ctx, IInstructionDecoder decoder)
		{
			// Decode base classes first
			base.Decode(ctx, decoder);

<<<<<<< HEAD
			
            // Load the _stackFrameIndex token from the immediate
=======
>>>>>>> a6f49304
            TokenTypes token;
            decoder.Decode(out token);
            ctx.RuntimeField = RuntimeBase.Instance.TypeLoader.GetField(decoder.Method, decoder.Method.Module, token);

            SigType sigType = ctx.RuntimeField.SignatureType;
            ctx.Result = LoadInstruction.CreateResultOperand(decoder, Operand.StackTypeFromSigType(sigType), sigType);
        }

		/// <summary>
		/// Allows visitor based dispatch for this instruction object.
		/// </summary>
		/// <param name="visitor">The visitor.</param>
		/// <param name="context">The context.</param>
		public override void Visit(ICILVisitor visitor, Context context)
		{
			visitor.Ldfld(context);
		}

		#endregion Methods

	}
}<|MERGE_RESOLUTION|>--- conflicted
+++ resolved
@@ -45,11 +45,6 @@
 			// Decode base classes first
 			base.Decode(ctx, decoder);
 
-<<<<<<< HEAD
-			
-            // Load the _stackFrameIndex token from the immediate
-=======
->>>>>>> a6f49304
             TokenTypes token;
             decoder.Decode(out token);
             ctx.RuntimeField = RuntimeBase.Instance.TypeLoader.GetField(decoder.Method, decoder.Method.Module, token);
