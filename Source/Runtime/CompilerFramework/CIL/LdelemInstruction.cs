<<<<<<< HEAD
﻿/*
 * (c) 2008 MOSA - The Managed Operating System Alliance
 *
 * Licensed under the terms of the New BSD License.
 *
 * Authors:
 *  Phil Garcia (tgiphil) <phil@thinkedge.com>
 */

using System;
using System.Collections.Generic;
using System.Diagnostics;
using System.Text;

using Mosa.Runtime.Metadata;
using Mosa.Runtime.Metadata.Signatures;

namespace Mosa.Runtime.CompilerFramework.CIL
{
	/// <summary>
	/// 
	/// </summary>
	public sealed class LdelemInstruction : BinaryInstruction
	{
		#region Data members

		/// <summary>
		/// A fixed typeref for ldind.* instructions.
		/// </summary>
		private SigType _typeRef;

		#endregion // Data members
		
		#region Construction

		/// <summary>
		/// Initializes a new instance of the <see cref="LdelemInstruction"/> class.
		/// </summary>
		/// <param name="opcode">The opcode.</param>
		public LdelemInstruction(OpCode opcode)
			: base(opcode)
		{
			switch (opcode) {
				case OpCode.Ldelem_i1:
					_typeRef = new SigType(CilElementType.I1);
					break;
				case OpCode.Ldelem_i2:
					_typeRef = new SigType(CilElementType.I2);
					break;
				case OpCode.Ldelem_i4:
					_typeRef = new SigType(CilElementType.I4);
					break;
				case OpCode.Ldelem_i8:
					_typeRef = new SigType(CilElementType.I8);
					break;
				case OpCode.Ldelem_u1:
					_typeRef = new SigType(CilElementType.U1);
					break;
				case OpCode.Ldelem_u2:
					_typeRef = new SigType(CilElementType.U2);
					break;
				case OpCode.Ldelem_u4:
					_typeRef = new SigType(CilElementType.U4);
					break;
				case OpCode.Ldelem_i:
					_typeRef = new SigType(CilElementType.I);
					break;
				case OpCode.Ldelem_r4:
					_typeRef = new SigType(CilElementType.R4);
					break;
				case OpCode.Ldelem_r8:
					_typeRef = new SigType(CilElementType.R8);
					break;
				case OpCode.Ldelem_ref: // FIXME: Really object?
					_typeRef = new SigType(CilElementType.Object);
					break;
				default:
					throw new NotImplementedException();
			}
		}

		#endregion // Construction
				
		#region Methods

		/// <summary>
		/// Decodes the specified instruction.
		/// </summary>
		/// <param name="ctx">The context.</param>
		/// <param name="decoder">The instruction decoder, which holds the code stream.</param>
		public override void Decode(Context ctx, IInstructionDecoder decoder)
		{
			// Decode base classes first
			base.Decode(ctx, decoder);

            // Do we have a type?
            if (_typeRef == null)
            {
                // No, retrieve a type reference from the immediate argument
                TokenTypes token;
                decoder.Decode(out token);
                throw new NotImplementedException();
                //_typeRef = MetadataTypeReference.FromToken(decoder.Metadata, token);
            }

            // Push the loaded value
			ctx.Result = decoder.Compiler.CreateTemporary(_typeRef);
		}

		/// <summary>
		/// Allows visitor based dispatch for this instruction object.
		/// </summary>
		/// <param name="visitor">The visitor.</param>
		/// <param name="context">The context.</param>
		public override void Visit(ICILVisitor visitor, Context context)
		{
			visitor.Ldelem(context);
		}

		#endregion Methods
	}
}
=======
﻿/*
 * (c) 2008 MOSA - The Managed Operating System Alliance
 *
 * Licensed under the terms of the New BSD License.
 *
 * Authors:
 *  Phil Garcia (tgiphil) <phil@thinkedge.com>
 */

using System;
using System.Collections.Generic;
using System.Diagnostics;
using System.Text;

using Mosa.Runtime.CompilerFramework.Operands;
using Mosa.Runtime.Metadata;
using Mosa.Runtime.Metadata.Signatures;

namespace Mosa.Runtime.CompilerFramework.CIL
{
	/// <summary>
	/// 
	/// </summary>
	public sealed class LdelemInstruction : BinaryInstruction
	{
		/// <summary>
		/// A fixed typeref for ldind.* instructions.
		/// </summary>
		private SigType elementType;

		/// <summary>
		/// Initializes a new instance of the <see cref="LdelemInstruction"/> class.
		/// </summary>
		/// <param name="opcode">The opcode.</param>
		public LdelemInstruction(OpCode opcode)
			: base(opcode)
		{
			switch (opcode) {
				case OpCode.Ldelem_i1:
			        this.elementType = BuiltInSigType.SByte;
					break;
				case OpCode.Ldelem_i2:
			        this.elementType = BuiltInSigType.Int16;
					break;
				case OpCode.Ldelem_i4:
			        this.elementType = BuiltInSigType.Int32;
					break;
				case OpCode.Ldelem_i8:
			        this.elementType = BuiltInSigType.Int64;
					break;
				case OpCode.Ldelem_u1:
			        this.elementType = BuiltInSigType.Byte;
					break;
				case OpCode.Ldelem_u2:
			        this.elementType = BuiltInSigType.UInt16;
					break;
				case OpCode.Ldelem_u4:
			        this.elementType = BuiltInSigType.UInt32;
					break;
				case OpCode.Ldelem_i:
			        this.elementType = BuiltInSigType.IntPtr;
					break;
				case OpCode.Ldelem_r4:
			        this.elementType = BuiltInSigType.Single;
					break;
				case OpCode.Ldelem_r8:
			        this.elementType = BuiltInSigType.Double;
					break;
				case OpCode.Ldelem_ref: // FIXME: Really object?
			        this.elementType = BuiltInSigType.Object;
					break;
				default:
					throw new NotImplementedException();
			}
		}

		/// <summary>
		/// Decodes the specified instruction.
		/// </summary>
		/// <param name="ctx">The context.</param>
		/// <param name="decoder">The instruction decoder, which holds the code stream.</param>
		public override void Decode(Context ctx, IInstructionDecoder decoder)
		{
			// Decode base classes first
			base.Decode(ctx, decoder);

            // Do we have a type?
            if (this.elementType == null)
            {
                // No, retrieve a type reference from the immediate argument
                TokenTypes token;
                decoder.Decode(out token);
                this.elementType = new ClassSigType(token);
            }

		    StackTypeCode stackType = Operand.StackTypeFromSigType(this.elementType);
		    Operand result = LoadInstruction.CreateResultOperand(decoder, stackType, this.elementType);

		    ctx.Result = result;
		}

		/// <summary>
		/// Allows visitor based dispatch for this instruction object.
		/// </summary>
		/// <param name="visitor">The visitor.</param>
		/// <param name="context">The context.</param>
		public override void Visit(ICILVisitor visitor, Context context)
		{
			visitor.Ldelem(context);
		}
	}
}
>>>>>>> a6f49304
<|MERGE_RESOLUTION|>--- conflicted
+++ resolved
@@ -1,128 +1,4 @@
-<<<<<<< HEAD
-﻿/*
- * (c) 2008 MOSA - The Managed Operating System Alliance
- *
- * Licensed under the terms of the New BSD License.
- *
- * Authors:
- *  Phil Garcia (tgiphil) <phil@thinkedge.com>
- */
-
-using System;
-using System.Collections.Generic;
-using System.Diagnostics;
-using System.Text;
-
-using Mosa.Runtime.Metadata;
-using Mosa.Runtime.Metadata.Signatures;
-
-namespace Mosa.Runtime.CompilerFramework.CIL
-{
-	/// <summary>
-	/// 
-	/// </summary>
-	public sealed class LdelemInstruction : BinaryInstruction
-	{
-		#region Data members
-
-		/// <summary>
-		/// A fixed typeref for ldind.* instructions.
-		/// </summary>
-		private SigType _typeRef;
-
-		#endregion // Data members
-		
-		#region Construction
-
-		/// <summary>
-		/// Initializes a new instance of the <see cref="LdelemInstruction"/> class.
-		/// </summary>
-		/// <param name="opcode">The opcode.</param>
-		public LdelemInstruction(OpCode opcode)
-			: base(opcode)
-		{
-			switch (opcode) {
-				case OpCode.Ldelem_i1:
-					_typeRef = new SigType(CilElementType.I1);
-					break;
-				case OpCode.Ldelem_i2:
-					_typeRef = new SigType(CilElementType.I2);
-					break;
-				case OpCode.Ldelem_i4:
-					_typeRef = new SigType(CilElementType.I4);
-					break;
-				case OpCode.Ldelem_i8:
-					_typeRef = new SigType(CilElementType.I8);
-					break;
-				case OpCode.Ldelem_u1:
-					_typeRef = new SigType(CilElementType.U1);
-					break;
-				case OpCode.Ldelem_u2:
-					_typeRef = new SigType(CilElementType.U2);
-					break;
-				case OpCode.Ldelem_u4:
-					_typeRef = new SigType(CilElementType.U4);
-					break;
-				case OpCode.Ldelem_i:
-					_typeRef = new SigType(CilElementType.I);
-					break;
-				case OpCode.Ldelem_r4:
-					_typeRef = new SigType(CilElementType.R4);
-					break;
-				case OpCode.Ldelem_r8:
-					_typeRef = new SigType(CilElementType.R8);
-					break;
-				case OpCode.Ldelem_ref: // FIXME: Really object?
-					_typeRef = new SigType(CilElementType.Object);
-					break;
-				default:
-					throw new NotImplementedException();
-			}
-		}
-
-		#endregion // Construction
-				
-		#region Methods
-
-		/// <summary>
-		/// Decodes the specified instruction.
-		/// </summary>
-		/// <param name="ctx">The context.</param>
-		/// <param name="decoder">The instruction decoder, which holds the code stream.</param>
-		public override void Decode(Context ctx, IInstructionDecoder decoder)
-		{
-			// Decode base classes first
-			base.Decode(ctx, decoder);
-
-            // Do we have a type?
-            if (_typeRef == null)
-            {
-                // No, retrieve a type reference from the immediate argument
-                TokenTypes token;
-                decoder.Decode(out token);
-                throw new NotImplementedException();
-                //_typeRef = MetadataTypeReference.FromToken(decoder.Metadata, token);
-            }
-
-            // Push the loaded value
-			ctx.Result = decoder.Compiler.CreateTemporary(_typeRef);
-		}
-
-		/// <summary>
-		/// Allows visitor based dispatch for this instruction object.
-		/// </summary>
-		/// <param name="visitor">The visitor.</param>
-		/// <param name="context">The context.</param>
-		public override void Visit(ICILVisitor visitor, Context context)
-		{
-			visitor.Ldelem(context);
-		}
-
-		#endregion Methods
-	}
-}
-=======
-﻿/*
+/*
  * (c) 2008 MOSA - The Managed Operating System Alliance
  *
  * Licensed under the terms of the New BSD License.
@@ -233,5 +109,4 @@
 			visitor.Ldelem(context);
 		}
 	}
-}
->>>>>>> a6f49304
+}