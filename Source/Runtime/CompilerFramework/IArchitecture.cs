--- conflicted
+++ resolved
@@ -1,4 +1,3 @@
-<<<<<<< HEAD
 /*
  * (c) 2008 MOSA - The Managed Operating System Alliance
  *
@@ -53,127 +52,6 @@
 		/// <summary>
 		/// Retrieves an object, that is able to translate the CIL calling convention into appropriate native code.
 		/// </summary>
-		/// <param name="cc">The CIL calling convention to translate.</param>
-		/// <returns>A calling convention implementation.</returns>
-		ICallingConvention GetCallingConvention(CallingConvention cc);
-
-		/// <summary>
-		/// Requests the architecture to add architecture specific compilation stages to the assembly compiler 
-		/// pipeline. These may depend upon the current state of the pipeline.
-		/// </summary>
-		/// <param name="assemblyPipeline">
-		/// The pipeline of the assembly compiler to add architecture specific compilation stages to.
-		/// </param>
-		void ExtendAssemblyCompilerPipeline(CompilerPipeline assemblyPipeline);
-
-		/// <summary>
-		/// Requests the architecture to add architecture specific compilation stages to the pipeline. These
-		/// may depend upon the current state of the pipeline.
-		/// </summary>
-		/// <param name="methodPipeline">
-		/// The pipeline of the method compiler to add architecture specific compilation stages to.
-		/// </param>
-		void ExtendMethodCompilerPipeline(CompilerPipeline methodPipeline);
-
-		/// <summary>
-		/// Factory method for result operands of instructions.
-		/// </summary>
-		/// <param name="type">The datatype held in the result operand.</param>
-		/// <param name="label">The label.</param>
-		/// <param name="index">The index.</param>
-		/// <returns>
-		/// The operand, which holds the instruction result.
-		/// </returns>
-		Operand CreateResultOperand(SigType type, int label, int index);
-
-		/// <summary>
-		/// Factory method for virtual registers.
-		/// </summary>
-		/// <param name="type">The type.</param>
-		/// <param name="index">The index.</param>
-		/// <returns></returns>
-		Operand CreateVirtualRegister(SigType type, int index);
-
-		/// <summary>
-		/// Gets the type memory requirements.
-		/// </summary>
-		/// <param name="type">The signature type.</param>
-		/// <param name="size">Receives the memory size of the type.</param>
-		/// <param name="alignment">Receives alignment requirements of the type.</param>
-		void GetTypeRequirements(SigType type, out int size, out int alignment);
-
-		/// <summary>
-		/// Gets the intrinsics instruction by type
-		/// </summary>
-		/// <param name="type">The type.</param>
-		/// <returns></returns>
-		IIntrinsicMethod GetIntrinsicMethod(Type type);
-
-		/// <summary>
-		/// Gets the code emitter.
-		/// </summary>
-		/// <returns></returns>
-		ICodeEmitter GetCodeEmitter();
-
-		#endregion // Methods
-	}
-}
-=======
-/*
- * (c) 2008 MOSA - The Managed Operating System Alliance
- *
- * Licensed under the terms of the New BSD License.
- *
- * Authors:
- *  Michael Ruck (grover) <sharpos@michaelruck.de>
- */
-
-using System;
-using Mosa.Runtime.CompilerFramework.Operands;
-using Mosa.Runtime.Metadata;
-using Mosa.Runtime.Metadata.Signatures;
-
-namespace Mosa.Runtime.CompilerFramework
-{
-
-	/// <summary>
-	/// Interface to allow compiler stages to perform architecture specific operations.
-	/// </summary>
-	/// <remarks>
-	/// The functions in this interface are required to perform architecture specific
-	/// optimizations in previous stages.
-	/// </remarks>
-	public interface IArchitecture
-	{
-		#region Properties
-
-		/// <summary>
-		/// Returns the type, which represents a native (unsigned) int on the VES stack.
-		/// </summary>
-		SigType NativeType { get; }
-
-		/// <summary>
-		/// Returns the entire register set of the architecture.
-		/// </summary>
-		/// <remarks>
-		/// Returns an array of Register classes, which represent the register set of
-		/// the target machine.
-		/// </remarks>
-		Register[] RegisterSet { get; }
-
-		/// <summary>
-		/// Returns the stack frame register of the architecture.
-		/// </summary>
-		Register StackFrameRegister { get; }
-
-		#endregion // Properties
-
-		#region Methods
-
-		/// <summary>
-		/// Retrieves an object, that is able to translate the CIL calling convention into appropriate native code.
-		/// </summary>
-		/// <param name="cc">The CIL calling convention to translate.</param>
 		/// <returns>A calling convention implementation.</returns>
 		ICallingConvention GetCallingConvention();
 
@@ -229,5 +107,4 @@
 
 		#endregion // Methods
 	}
-}
->>>>>>> 4f9a9ff8
+}