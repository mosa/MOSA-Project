/*
 * (c) 2008 MOSA - The Managed Operating System Alliance
 *
 * Licensed under the terms of the New BSD License.
 *
 * Authors:
 *  Phil Garcia (tgiphil) <phil@thinkedge.com>
 */

using System.Collections.Generic;
using System.Diagnostics;

using Mosa.Runtime.CompilerFramework.CIL;
using Mosa.Runtime.CompilerFramework.Operands;

namespace Mosa.Runtime.CompilerFramework
{
	/// <summary>
	/// The Operand Determination Stage determines the operands for each instructions.
	/// </summary>
    public class OperandDeterminationStage : BaseMethodCompilerStage, IMethodCompilerStage
    {
        #region Data members

        /// <summary>
        /// 
        /// </summary>
        private Stack<Operand> _operandStack = new Stack<Operand>();
        /// <summary>
        /// 
        /// </summary>
        private List<BasicBlock> _processed = new List<BasicBlock>();

        #endregion

        #region IPipelineStage

        /// <summary>
        /// Retrieves the name of the compilation stage.
        /// </summary>
        /// <value>The name of the compilation stage.</value>
        string IPipelineStage.Name
        {
            get { return "Operand Determination Stage"; }
        }

        #endregion

        #region IMethodCompilerStage Members

        /// <summary>
        /// Runs the specified compiler.
        /// </summary>
        public void Run()
        {
            BasicBlock firstBlock = FindBlock(-1);

            AssignOperands(firstBlock);
        }

		/// <summary>
		/// Assigns the operands.
		/// </summary>
		/// <param name="block">The block.</param>
        private void AssignOperands(BasicBlock block)
        {
<<<<<<< HEAD
			//Debug.WriteLine(@"OperandDeterminationStage: Assigning operands to block " + block);
=======
		    //Debug.WriteLine(@"OperandDeterminationStage: Assigning operands to block " + block);
>>>>>>> 3e53d2ec
            if (block.InitialStack != null)
                foreach (Operand operand in block.InitialStack)
                    _operandStack.Push(operand);

            for (Context ctx = new Context(InstructionSet, block); !ctx.EndOfInstruction; ctx.GotoNext())
            {
                if (!(ctx.Instruction is IBranchInstruction) && !(ctx.Instruction is ICILInstruction))
                    continue;

                if (!(ctx.Instruction is IR.JmpInstruction))
                {
                    AssignOperandsFromCILStack(ctx, _operandStack);
                    (ctx.Instruction as ICILInstruction).Validate(ctx, MethodCompiler);
                    PushResultOperands(ctx, _operandStack);
                }

                if (ctx.Instruction is IBranchInstruction)
                {
                    Stack<Operand> initialStack = GetCurrentStack(_operandStack);
                    CreateTemporaryMoves(ctx, block, initialStack);
                    break;
                }
            }

            MarkAsProcessed(block);

            foreach (BasicBlock b in block.NextBlocks)
            {
                if (IsNotProcessed(b))
                    AssignOperands(b);
            }
        }

		/// <summary>
		/// Marks as processed.
		/// </summary>
		/// <param name="block">The block.</param>
        private void MarkAsProcessed(BasicBlock block)
        {
            if (_processed.Contains(block))
                return;
            _processed.Add(block);
        }

		/// <summary>
		/// Determines whether [is not processed] [the specified block].
		/// </summary>
		/// <param name="block">The block.</param>
		/// <returns>
		/// 	<c>true</c> if [is not processed] [the specified block]; otherwise, <c>false</c>.
		/// </returns>
        private bool IsNotProcessed(BasicBlock block)
        {
            return !_processed.Contains(block);
        }

		/// <summary>
		/// Gets the current stack.
		/// </summary>
		/// <param name="stack">The stack.</param>
		/// <returns></returns>
        private static Stack<Operand> GetCurrentStack(Stack<Operand> stack)
        {
            Stack<Operand> result = new Stack<Operand>();

            foreach (Operand operand in stack)
                result.Push(operand);
            return result;
        }

		/// <summary>
		/// Creates the temporary moves.
		/// </summary>
		/// <param name="ctx">The CTX.</param>
		/// <param name="block">The block.</param>
		/// <param name="stack">The stack.</param>
       private void CreateTemporaryMoves(Context ctx, BasicBlock block, Stack<Operand> stack)
        {
            Context context = ctx.InsertBefore();

            context.SetInstruction(IR.Instruction.NopInstruction);

            BasicBlock nextBlock;

            if (NextBlockHasInitialStack(block, out nextBlock))
                LinkTemporaryMoves(context, block, nextBlock, stack);
            else
                CreateNewTemporaryMoves(context, block, stack);
        }

	   /// <summary>
	   /// Nexts the block has initial stack.
	   /// </summary>
	   /// <param name="block">The block.</param>
	   /// <param name="nextBlock">The next block.</param>
	   /// <returns></returns>
        private static bool NextBlockHasInitialStack(BasicBlock block, out BasicBlock nextBlock)
        {
            nextBlock = null;
            foreach (BasicBlock b in block.NextBlocks)
            {
                if (b.InitialStack == null)
                    continue;

                nextBlock = b;
                return true;
            }
            return false;
        }

		/// <summary>
		/// Links the temporary moves.
		/// </summary>
		/// <param name="ctx">The CTX.</param>
		/// <param name="block">The block.</param>
		/// <param name="nextBlock">The next block.</param>
		/// <param name="stack">The stack.</param>
        private void LinkTemporaryMoves(Context ctx, BasicBlock block, BasicBlock nextBlock, Stack<Operand> stack)
        {
            Stack<Operand> initialStack = GetCurrentStack(stack);
            Stack<Operand> nextInitialStack = GetCurrentStack(nextBlock.InitialStack);

            for (int i = 0; i < nextBlock.InitialStack.Count; ++i)
                ctx.AppendInstruction(IR.Instruction.MoveInstruction, nextInitialStack.Pop(), initialStack.Pop());

            if (nextBlock.InitialStack.Count > 0)
                foreach (BasicBlock nBlock in block.NextBlocks)
                    nBlock.InitialStack = GetCurrentStack(nextBlock.InitialStack);
        }

		/// <summary>
		/// Creates the new temporary moves.
		/// </summary>
		/// <param name="ctx">The CTX.</param>
		/// <param name="block">The block.</param>
		/// <param name="stack">The stack.</param>
        private void CreateNewTemporaryMoves(Context ctx, BasicBlock block, Stack<Operand> stack)
        {
            Stack<Operand> nextStack = new Stack<Operand>();
            foreach (Operand operand in stack)
            {
                Operand temp = MethodCompiler.CreateTemporary(operand.Type);
                nextStack.Push(temp);
                _operandStack.Pop();
                ctx.AppendInstruction(IR.Instruction.MoveInstruction, temp, operand);
            }

            if (nextStack.Count > 0)
                foreach (BasicBlock nextBlock in block.NextBlocks)
                    nextBlock.InitialStack = GetCurrentStack(nextStack);
        }

        /// <summary>
        /// Assigns the operands from CIL stack.
        /// </summary>
        /// <param name="ctx">The context.</param>
        /// <param name="currentStack">The current stack.</param>
        private void AssignOperandsFromCILStack(Context ctx, Stack<Operand> currentStack)
        {
            for (int index = ctx.OperandCount - 1; index >= 0; --index)
            {
                if (ctx.GetOperand(index) != null)
                    continue;

                ctx.SetOperand(index, currentStack.Pop());
            }
        }

        /// <summary>
        /// Pushes the result operands on to the stack
        /// </summary>
        /// <param name="ctx">The context.</param>
        /// <param name="currentStack">The current stack.</param>
        private static void PushResultOperands(Context ctx, Stack<Operand> currentStack)
        {
            if ((ctx.Instruction as ICILInstruction).PushResult)
                foreach (Operand operand in ctx.Results)
                    currentStack.Push(operand);
        }

        #endregion
    }
}<|MERGE_RESOLUTION|>--- conflicted
+++ resolved
@@ -18,7 +18,7 @@
 	/// <summary>
 	/// The Operand Determination Stage determines the operands for each instructions.
 	/// </summary>
-    public class OperandDeterminationStage : BaseMethodCompilerStage, IMethodCompilerStage
+    public class OperandDeterminationStage : BaseStage, IMethodCompilerStage
     {
         #region Data members
 
@@ -64,11 +64,7 @@
 		/// <param name="block">The block.</param>
         private void AssignOperands(BasicBlock block)
         {
-<<<<<<< HEAD
-			//Debug.WriteLine(@"OperandDeterminationStage: Assigning operands to block " + block);
-=======
 		    //Debug.WriteLine(@"OperandDeterminationStage: Assigning operands to block " + block);
->>>>>>> 3e53d2ec
             if (block.InitialStack != null)
                 foreach (Operand operand in block.InitialStack)
                     _operandStack.Push(operand);
