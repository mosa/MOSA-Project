--- conflicted
+++ resolved
@@ -1,156 +1,3 @@
-<<<<<<< HEAD
-/*
- * (c) 2008 MOSA - The Managed Operating System Alliance
- *
- * Licensed under the terms of the New BSD License.
- *
- * Authors:
- *  Michael Ruck (grover) <sharpos@michaelruck.de>
- */
-
-namespace Mosa.Runtime.CompilerFramework
-{
-	using System;
-	using System.Collections.Generic;
-	using System.Diagnostics;
-
-	using Mosa.Runtime.Metadata.Signatures;
-	using Mosa.Runtime.Vm;
-
-	/// <summary>
-	/// Schedules compilation of types/methods.
-	/// </summary>
-	public class MethodCompilerSchedulerStage : IAssemblyCompilerStage, ICompilationSchedulerStage, IPipelineStage
-	{
-		private readonly Queue<RuntimeMethod> methodQueue;
-
-		private readonly Queue<RuntimeType> typeQueue;
-
-		private AssemblyCompiler compiler;
-
-		public MethodCompilerSchedulerStage()
-		{
-			this.methodQueue = new Queue<RuntimeMethod>();
-			this.typeQueue = new Queue<RuntimeType>();
-		}
-
-		public string Name
-		{
-			get
-			{
-				return @"CompilerScheduler";
-			}
-		}
-
-		public void Setup(AssemblyCompiler compiler)
-		{
-			this.compiler = compiler;
-		}
-
-		public void Run()
-		{
-			while (this.typeQueue.Count != 0)
-			{
-				RuntimeType type = this.typeQueue.Dequeue();
-				this.CompileType(type);
-			}
-
-			this.CompilePendingMethods();
-		}
-
-		private void CompileType(RuntimeType type)
-		{
-			if (type.IsDelegate)
-			{
-				Console.WriteLine(@"Skipping delegate type " + type);
-				return;
-			}
-
-			Console.WriteLine(@"Compiling type " + type.FullName);
-			Debug.WriteLine(@"Compiling type " + type.FullName);
-			foreach (RuntimeMethod method in type.Methods)
-			{
-				if (method.IsGeneric)
-				{
-					Debug.WriteLine("Skipping generic method: " + type + "." + method.Name);
-					Debug.WriteLine("Generic method will not be available in compiled image.");
-					continue;
-				}
-
-				if (method.IsNative)
-				{
-					Debug.WriteLine("Skipping native method: " + type + "." + method.Name);
-					Debug.WriteLine("Method will not be available in compiled image.");
-					continue;
-				}
-
-				this.ScheduleMethodForCompilation(method);
-			}
-
-			this.CompilePendingMethods();
-		}
-
-		private void CompilePendingMethods()
-		{
-			while (this.methodQueue.Count > 0)
-			{
-				RuntimeMethod method = this.methodQueue.Dequeue();
-				this.CompileMethod(method);
-			}
-		}
-
-		private void CompileMethod(RuntimeMethod method)
-		{
-			Console.WriteLine(@"Compiling method " + method.ToString());
-			Debug.WriteLine(@"Compiling method " + method.ToString());
-			using (IMethodCompiler mc = this.compiler.CreateMethodCompiler(this, method.DeclaringType, method))
-			{
-				try
-				{
-					mc.Compile();
-				}
-				catch (Exception e)
-				{
-					this.HandleCompilationException(e);
-					throw;
-				}
-			}
-		}
-
-		protected virtual void HandleCompilationException(Exception e)
-		{
-		}
-
-		public void ScheduleTypeForCompilation(RuntimeType type)
-		{
-			if (type == null)
-				throw new ArgumentNullException(@"type");
-
-			if (type.IsGeneric == false)
-			{
-				Console.WriteLine(@"Scheduling type {0} for compilation.", type.FullName);
-				Console.WriteLine(String.Format(@"Scheduling type {0} for compilation.", type.FullName));
-
-				this.typeQueue.Enqueue(type);
-			}
-		}
-
-		public void ScheduleMethodForCompilation(RuntimeMethod method)
-		{
-			if (method == null)
-				throw new ArgumentNullException(@"method");
-
-			if (method.IsGeneric == false)
-			{
-				Console.WriteLine(@"Scheduling method {1}.{0} for compilation.", method.Name, method.DeclaringType.FullName);
-				Debug.WriteLine(String.Format(@"Scheduling method {1}.{0} for compilation.", method.Name, method.DeclaringType.FullName));
-
-				this.methodQueue.Enqueue(method);
-			}
-		}
-	}
-}
-=======
 /*
  * (c) 2008 MOSA - The Managed Operating System Alliance
  *
@@ -307,5 +154,4 @@
             }
         }
     }
-}
->>>>>>> cd6dd21b
+}