/*
 * (c) 2008 MOSA - The Managed Operating System Alliance
 *
 * Licensed under the terms of the New BSD License.
 *
 * Authors:
 *  Michael Ruck (grover) <sharpos@michaelruck.de>
 *  Phil Garcia (tgiphil) <phil@thinkedge.com>
 *  
 */

using System;
using System.Collections.Generic;
using System.Diagnostics;
using Mosa.Runtime.CompilerFramework.Operands;
using Mosa.Runtime.Metadata;
using Mosa.Runtime.Metadata.Signatures;
using Mosa.Runtime.Vm;
using Mosa.Runtime.CompilerFramework;
using Mosa.Runtime.CompilerFramework.CIL;

using IR = Mosa.Runtime.CompilerFramework.IR;
using CIL = Mosa.Runtime.CompilerFramework.CIL;

namespace Mosa.Runtime.CompilerFramework.IR
{
	/// <summary>
	/// Transforms CIL instructions into their appropriate IR.
	/// </summary>
	/// <remarks>
	/// This transformation stage transforms CIL instructions into their equivalent IR sequences.
	/// </remarks>
	public sealed class CILTransformationStage : CodeTransformationStage, CIL.ICILVisitor, IPipelineStage
	{
		#region IMethodCompilerStage Members

		/// <summary>
		/// Retrieves the name of the compilation stage.
		/// </summary>
		/// <value>The name of the compilation stage.</value>
		string IPipelineStage.Name { get { return @"IR.CILTransformationStage"; } }

		#endregion // IMethodCompilerStage Members

		#region ICILVisitor

		/// <summary>
		/// Visitation function for <see cref="ICILVisitor.Ldarg"/>.
		/// </summary>
		/// <param name="ctx">The context.</param>
		public void Ldarg(Context ctx)
		{
			ProcessLoadInstruction(ctx);
		}

		/// <summary>
		/// Visitation function for <see cref="ICILVisitor.Ldarga"/>.
		/// </summary>
		/// <param name="ctx">The context.</param>
		public void Ldarga(Context ctx)
		{
			ctx.ReplaceInstructionOnly(IR.Instruction.AddressOfInstruction);
		}

		/// <summary>
		/// Visitation function for <see cref="ICILVisitor.Ldloc"/>.
		/// </summary>
		/// <param name="ctx">The context.</param>
		public void Ldloc(Context ctx)
		{
            if (ctx.Ignore == true)
            {
                ctx.Remove();
            }
            else
            {
                this.ProcessLoadInstruction(ctx);
            }
		}

		/// <summary>
		/// Visitation function for <see cref="ICILVisitor.Ldloca"/>.
		/// </summary>
		/// <param name="ctx">The context.</param>
		public void Ldloca(Context ctx)
		{
			ctx.ReplaceInstructionOnly(Instruction.AddressOfInstruction);
		}

		/// <summary>
		/// Visitation function for <see cref="ICILVisitor.Ldc"/>.
		/// </summary>
		/// <param name="ctx">The context.</param>
		public void Ldc(Context ctx)
		{
			ProcessLoadInstruction(ctx);
		}

		/// <summary>
		/// Visitation function for <see cref="ICILVisitor.Ldobj"/>.
		/// </summary>
		/// <param name="ctx">The context.</param>
		public void Ldobj(Context ctx)
		{
            IInstruction loadInstruction = Instruction.LoadInstruction;
            Operand destination = ctx.Result;
		    Operand source = ctx.Operand1;
            RefSigType refSigType = (RefSigType)source.Type;

			// This is actually ldind.* and ldobj - the opcodes have the same meanings
            if (MustSignExtendOnLoad(refSigType.ElementType.Type))
            {
                loadInstruction = Instruction.SignExtendedMoveInstruction;
            }
            else if (MustZeroExtendOnLoad(refSigType.ElementType.Type))
            {
                loadInstruction = Instruction.ZeroExtendedMoveInstruction;                
            }

		    ctx.SetInstruction(loadInstruction, destination, source, ConstantOperand.FromValue(0));
		}

		/// <summary>
		/// Visitation function for <see cref="ICILVisitor.Ldsfld"/>.
		/// </summary>
		/// <param name="ctx">The context.</param>
		public void Ldsfld(Context ctx)
		{
		    SigType sigType = ctx.RuntimeField.SignatureType;
		    Operand source = new MemberOperand(ctx.RuntimeField);
		    Operand destination = ctx.Result;

            IInstruction loadInstruction = Instruction.MoveInstruction;
            if (MustSignExtendOnLoad(sigType.Type))
            {
                loadInstruction = Instruction.SignExtendedMoveInstruction;
            }
            else if (MustZeroExtendOnLoad(sigType.Type))
            {
                loadInstruction = Instruction.ZeroExtendedMoveInstruction;
            }

            ctx.SetInstruction(loadInstruction, destination, source);
		}

		/// <summary>
		/// Visitation function for <see cref="ICILVisitor.Ldsflda"/>.
		/// </summary>
		/// <param name="ctx">The context.</param>
		public void Ldsflda(Context ctx)
		{
			//ctx.SetInstruction(IR.Instruction.AddressOfInstruction, ctx.Result, new MemberOperand (ctx.RuntimeField));
            //ctx.SetInstruction(IR.Instruction.MoveInstruction, ctx.Result, ctx.Operand1);
		}

		/// <summary>
		/// Visitation function for <see cref="ICILVisitor.Ldftn"/>.
		/// </summary>
		/// <param name="ctx">The context.</param>
		void ICILVisitor.Ldftn(Context ctx)
		{
			ReplaceWithInternalCall(ctx, VmCall.GetFunctionPtr);
		}

		/// <summary>
		/// Visitation function for <see cref="ICILVisitor.Ldvirtftn"/>.
		/// </summary>
		/// <param name="ctx">The context.</param>
		void ICILVisitor.Ldvirtftn(Context ctx)
		{
			ReplaceWithInternalCall(ctx, VmCall.GetVirtualFunctionPtr);
		}

		/// <summary>
		/// Visitation function for <see cref="ICILVisitor.Ldtoken"/>.
		/// </summary>
		/// <param name="ctx">The context.</param>
		void ICILVisitor.Ldtoken(Context ctx)
		{
			ReplaceWithInternalCall(ctx, VmCall.GetHandleForToken);
		}

		/// <summary>
		/// Visitation function for <see cref="ICILVisitor.Stloc"/>.
		/// </summary>
		/// <param name="ctx">The context.</param>
		public void Stloc(Context ctx)
		{
			ProcessStoreInstruction(ctx);
		}

		/// <summary>
		/// Visitation function for <see cref="ICILVisitor.Starg"/>.
		/// </summary>
		/// <param name="ctx">The context.</param>
		void ICILVisitor.Starg(Context ctx)
		{
			ProcessStoreInstruction(ctx);
		}

		/// <summary>
		/// Visitation function for <see cref="ICILVisitor.Stobj"/>.
		/// </summary>
		/// <param name="ctx">The context.</param>
		void ICILVisitor.Stobj(Context ctx)
		{
			// This is actually stind.* and stobj - the opcodes have the same meanings
			ctx.SetInstruction(IR.Instruction.StoreInstruction, ctx.Operand1, ConstantOperand.FromValue(0), ctx.Operand2);
		}

		/// <summary>
		/// Visitation function for <see cref="ICILVisitor.Stsfld"/>.
		/// </summary>
		/// <param name="ctx">The context.</param>
		void ICILVisitor.Stsfld(Context ctx)
		{
			ctx.SetInstruction(IR.Instruction.MoveInstruction, new MemberOperand(ctx.RuntimeField), ctx.Operand1);
		}

		/// <summary>
		/// Visitation function for <see cref="ICILVisitor.Dup"/>.
		/// </summary>
		/// <param name="ctx">The context.</param>
		void ICILVisitor.Dup(Context ctx)
		{
			// We don't need the dup anymore.
			//Remove(ctx);
			ctx.Remove();
		}

		/// <summary>
		/// Visitation function for <see cref="ICILVisitor.Call"/>.
		/// </summary>
		/// <param name="ctx">The context.</param>
		void ICILVisitor.Call(Context ctx)
		{
			ProcessRedirectableInvokeInstruction(ctx);
		}

		/// <summary>
		/// Visitation function for <see cref="ICILVisitor.Calli"/>.
		/// </summary>
		/// <param name="ctx">The context.</param>
		void ICILVisitor.Calli(Context ctx)
		{
			ProcessInvokeInstruction(ctx);
		}

		/// <summary>
		/// Visitation function for <see cref="ICILVisitor.Ret"/>.
		/// </summary>
		/// <param name="ctx">The context.</param>
		void ICILVisitor.Ret(Context ctx)
		{
			ctx.ReplaceInstructionOnly(IR.Instruction.ReturnInstruction);
		}

		/// <summary>
		/// Visitation function for <see cref="ICILVisitor.BinaryLogic"/>.
		/// </summary>
		/// <param name="ctx">The context.</param>
		void ICILVisitor.BinaryLogic(Context ctx)
		{
			switch ((ctx.Instruction as CIL.BaseInstruction).OpCode) {
				case OpCode.And:
					ctx.SetInstruction(IR.Instruction.LogicalAndInstruction, ctx.Result, ctx.Operand1, ctx.Operand2);
					break;
				case OpCode.Or:
					ctx.SetInstruction(IR.Instruction.LogicalOrInstruction, ctx.Result, ctx.Operand1, ctx.Operand2);
					break;
				case OpCode.Xor:
					ctx.SetInstruction(IR.Instruction.LogicalXorInstruction, ctx.Result, ctx.Operand1, ctx.Operand2);
					break;
				case OpCode.Div_un:
					ctx.SetInstruction(IR.Instruction.DivUInstruction, ctx.Result, ctx.Operand1, ctx.Operand2);
					break;
				case OpCode.Rem_un:
					ctx.SetInstruction(IR.Instruction.RemUInstruction, ctx.Result, ctx.Operand1, ctx.Operand2);
					break;
				default:
					throw new NotSupportedException();
			}

		}

		/// <summary>
		/// Visitation function for <see cref="ICILVisitor.Shift"/>.
		/// </summary>
		/// <param name="ctx">The context.</param>
		void ICILVisitor.Shift(Context ctx)
		{
			switch ((ctx.Instruction as CIL.BaseInstruction).OpCode) {
				case OpCode.Shl:
					ctx.SetInstruction(IR.Instruction.ShiftLeftInstruction, ctx.Result, ctx.Operand1, ctx.Operand2);
					break;
				case OpCode.Shr:
					ctx.SetInstruction(IR.Instruction.ArithmeticShiftRightInstruction, ctx.Result, ctx.Operand1, ctx.Operand2);
					break;
				case OpCode.Shr_un:
					ctx.SetInstruction(IR.Instruction.ShiftRightInstruction, ctx.Result, ctx.Operand1, ctx.Operand2);
					break;
				default:
					throw new NotSupportedException();
			}
		}

		/// <summary>
		/// Visitation function for <see cref="ICILVisitor.Neg"/>.
		/// </summary>
		/// <param name="ctx">The context.</param>
		public void Neg(Context ctx)
		{
            if (IsUnsigned(ctx.Operand1))
            {
                ConstantOperand zero = new ConstantOperand(ctx.Operand1.Type, 0UL);
                ctx.SetInstruction(Instruction.SubUInstruction, ctx.Result, zero, ctx.Operand1);
            }
            else
            {
                ConstantOperand minusOne = new ConstantOperand(ctx.Operand1.Type, -1L);
                ctx.SetInstruction(Instruction.MulSInstruction, ctx.Result, minusOne, ctx.Operand1);
            }
		}
         
		/// <summary>
		/// Visitation function for <see cref="ICILVisitor.Not"/>.
		/// </summary>
		/// <param name="ctx">The context.</param>
		void ICILVisitor.Not(Context ctx)
		{
			ctx.SetInstruction(IR.Instruction.LogicalNotInstruction, ctx.Result, ctx.Operand1);
		}

		/// <summary>
		/// Visitation function for <see cref="ICILVisitor.Conversion"/>.
		/// </summary>
		/// <param name="ctx">The context.</param>
		void ICILVisitor.Conversion(Context ctx)
		{
			ProcessConversionInstruction(ctx);
		}

		/// <summary>
		/// Visitation function for <see cref="ICILVisitor.Callvirt"/>.
		/// </summary>
		/// <param name="ctx">The context.</param>
		void ICILVisitor.Callvirt(Context ctx)
		{
			ProcessInvokeInstruction(ctx);
		}

		/// <summary>
		/// Visitation function for <see cref="ICILVisitor.Newobj"/>.
		/// </summary>
		/// <param name="ctx">The context.</param>
		void ICILVisitor.Newobj(Context ctx)
		{
			/* FIXME:
			 * 
			 * - Newobj is actually three things at once:
			 *   - Find the type From the token
			 *   - Allocate memory for the found type
			 *   - Invoke the ctor with the arguments
			 * - We're rewriting it exactly as specified above, e.g. first we find
			 *   the type handle (similar to ldtoken), we pass that to an internal
			 *   call to allocate the memory and finally we call the ctor on the
			 *   allocated object.
			 * - We don't have to check the allocation result, if it fails, the 
			 *   allocator will happily throw the OutOfMemoryException.
			 * - We do need to find the right ctor to invoke though.
			 * 
			 */
		}

		/// <summary>
		/// Visitation function for <see cref="ICILVisitor.Castclass"/>.
		/// </summary>
		/// <param name="ctx">The context.</param>
		void ICILVisitor.Castclass(Context ctx)
		{
			// We don't need to check the result, if the icall fails, it'll happily throw
			// the InvalidCastException.
			ReplaceWithInternalCall(ctx, VmCall.Castclass);
		}

		/// <summary>
		/// Visitation function for <see cref="ICILVisitor.Isinst"/>.
		/// </summary>
		/// <param name="ctx">The context.</param>
		void ICILVisitor.Isinst(Context ctx)
		{
			ReplaceWithInternalCall(ctx, VmCall.IsInstanceOfType);
		}

		/// <summary>
		/// Visitation function for <see cref="ICILVisitor.Unbox"/>.
		/// </summary>
		/// <param name="ctx">The context.</param>
		void ICILVisitor.Unbox(Context ctx)
		{
			ReplaceWithInternalCall(ctx, VmCall.Unbox);
		}

		/// <summary>
		/// Visitation function for <see cref="ICILVisitor.Throw"/>.
		/// </summary>
		/// <param name="ctx">The context.</param>
		void ICILVisitor.Throw(Context ctx)
		{
			ReplaceWithInternalCall(ctx, VmCall.Throw);
		}

		/// <summary>
		/// Visitation function for <see cref="ICILVisitor.Box"/>.
		/// </summary>
		/// <param name="ctx">The context.</param>
		void ICILVisitor.Box(Context ctx)
		{
			ReplaceWithInternalCall(ctx, VmCall.Box);
		}

		/// <summary>
		/// Visitation function for <see cref="ICILVisitor.Newarr"/>.
		/// </summary>
		/// <param name="ctx">The context.</param>
		public void Newarr(Context ctx)
		{
            SZArraySigType arrayType = (SZArraySigType)ctx.Result.Type;
            ClassSigType elementType = arrayType.ElementType as ClassSigType;
            Debug.Assert(elementType != null, @"Newarr didn't specify class signature?");

			ReplaceWithInternalCall(ctx, VmCall.AllocateArray);

            ctx.Operand3 = ctx.Operand1;
            ctx.Operand1 = new ConstantOperand(BuiltInSigType.Int32, this.MethodCompiler.Assembly.LoadOrder);
            ctx.Operand2 = new ConstantOperand(BuiltInSigType.IntPtr, elementType.Token);
            ctx.OperandCount = 3;
		}

		/// <summary>
		/// Visitation function for <see cref="ICILVisitor.BinaryComparison"/>.
		/// </summary>
		/// <param name="ctx">The context.</param>
		public void BinaryComparison(Context ctx)
		{
			IR.ConditionCode code = ConvertCondition((ctx.Instruction as CIL.BaseInstruction).OpCode);

			if (ctx.Operand1.StackType == StackTypeCode.F)
				ctx.SetInstruction(IR.Instruction.FloatingPointCompareInstruction, ctx.Result, ctx.Operand1, ctx.Operand2);
			else
				ctx.SetInstruction(IR.Instruction.IntegerCompareInstruction, ctx.Result, ctx.Operand1, ctx.Operand2);

			ctx.ConditionCode = code;
		}

		/// <summary>
		/// Visitation function for <see cref="ICILVisitor.Cpblk"/>.
		/// </summary>
		/// <param name="ctx">The context.</param>
		void ICILVisitor.Cpblk(Context ctx)
		{
			ReplaceWithInternalCall(ctx, VmCall.Memcpy);
		}

		/// <summary>
		/// Visitation function for <see cref="ICILVisitor.Initblk"/>.
		/// </summary>
		/// <param name="ctx">The context.</param>
		void ICILVisitor.Initblk(Context ctx)
		{
			ReplaceWithInternalCall(ctx, VmCall.Memset);
		}

		/// <summary>
		/// Visitation function for <see cref="ICILVisitor.Rethrow"/>.
		/// </summary>
		/// <param name="ctx">The context.</param>
		void ICILVisitor.Rethrow(Context ctx)
		{
			ReplaceWithInternalCall(ctx, VmCall.Rethrow);
		}

		/// <summary>
		/// Visitation function for <see cref="ICILVisitor.Nop"/>.
		/// </summary>
		/// <param name="ctx">The context.</param>
		void ICILVisitor.Nop(Context ctx)
		{
			ctx.ReplaceInstructionOnly(IR.Instruction.NopInstruction);
		}

		/// <summary>
		/// Visitation function for <see cref="ICILVisitor.Pop"/>.
		/// </summary>
		/// <param name="ctx">The context.</param>
		void ICILVisitor.Pop(Context ctx)
		{
			ctx.Remove();
		}

		#endregion // ICILVisitor

		#region ICILVisitor - Unused

		/// <summary>
		/// Visitation function for <see cref="ICILVisitor.Break"/>.
		/// </summary>
		/// <param name="ctx">The context.</param>
		void ICILVisitor.Break(Context ctx) { }

		/// <summary>
		/// Visitation function for <see cref="ICILVisitor.Ldstr"/>.
		/// </summary>
		/// <param name="ctx">The context.</param>
		void ICILVisitor.Ldstr(Context ctx) 
        {
            return;
        }

		/// <summary>
		/// Visitation function for <see cref="ICILVisitor.Ldfld"/>.
		/// </summary>
		/// <param name="ctx">The context.</param>
		public void Ldfld(Context ctx)
		{
            Operand resultOperand = ctx.Result;
            Operand objectOperand = ctx.Operand1;

		    RuntimeField field = ctx.RuntimeField;
		    IntPtr address = field.Address;
            ConstantOperand offsetOperand = new ConstantOperand(BuiltInSigType.IntPtr, address.ToInt64());

		    IInstruction loadInstruction = Instruction.LoadInstruction;
            if (MustSignExtendOnLoad(field.SignatureType.Type))
            {
                loadInstruction = Instruction.SignExtendedMoveInstruction;
            }
            else if (MustZeroExtendOnLoad(field.SignatureType.Type))
            {
                loadInstruction = Instruction.ZeroExtendedMoveInstruction;
            }

            ctx.SetInstruction(loadInstruction, resultOperand, objectOperand, offsetOperand);
        }

		/// <summary>
		/// Visitation function for <see cref="ICILVisitor.Ldflda"/>.
		/// </summary>
		/// <param name="ctx">The context.</param>
		public void Ldflda(Context ctx)
		{
		}

		/// <summary>
		/// Visitation function for <see cref="ICILVisitor.Stfld"/>.
		/// </summary>
		/// <param name="ctx">The context.</param>
		public void Stfld(Context ctx) 
        {
            Operand objectOperand = ctx.Operand1;
            Operand valueOperand = ctx.Operand2;

            IntPtr address = ctx.RuntimeField.Address;
            ConstantOperand offsetOperand = new ConstantOperand(BuiltInSigType.IntPtr, address.ToInt64());

            ctx.SetInstruction(Instruction.StoreInstruction, objectOperand, offsetOperand, valueOperand);
        }

		/// <summary>
		/// Visitation function for <see cref="ICILVisitor.Jmp"/>.
		/// </summary>
		/// <param name="ctx">The context.</param>
		void ICILVisitor.Jmp(Context ctx) { }

		/// <summary>
		/// Visitation function for <see cref="ICILVisitor.Branch"/>.
		/// </summary>
		/// <param name="ctx">The context.</param>
		public void Branch(Context ctx)
		{
		    ctx.ReplaceInstructionOnly(Instruction.JmpInstruction);
		}

		/// <summary>
		/// Visitation function for <see cref="ICILVisitor.UnaryBranch"/>.
		/// </summary>
		/// <param name="ctx">The context.</param>
		public void UnaryBranch(Context ctx)
		{
            IBranch branch = ctx.Branch;
<<<<<<< HEAD
            //BasicBlock branchTarget = this.FindBlock(branch.Targets[0]);
=======

>>>>>>> a6f49304
            ConditionCode cc;
            Operand first = ctx.Operand1;
            Operand second = new ConstantOperand(BuiltInSigType.Int32, 0UL);

		    OpCode opcode = ((ICILInstruction)ctx.Instruction).OpCode;
            if (opcode == OpCode.Brtrue || opcode == OpCode.Brtrue_s)
            {
                cc = ConditionCode.NotEqual;
            }
            else if (opcode == OpCode.Brfalse || opcode == OpCode.Brfalse_s)
            {
                cc = ConditionCode.Equal;
            }
            else
            {
                throw new NotSupportedException(@"CILTransformationStage.UnaryBranch doesn't support CIL opcode " + opcode);
            }

            Operand comparisonResult = this.MethodCompiler.CreateTemporary(BuiltInSigType.Int32);
            ctx.SetInstruction(Instruction.IntegerCompareInstruction, comparisonResult, first, second);
            ctx.ConditionCode = cc;

            ctx.AppendInstruction(Instruction.BranchInstruction, comparisonResult);
		    ctx.ConditionCode = cc;
            ctx.SetBranch(branch.Targets[0]);
		}

		/// <summary>
		/// Visitation function for <see cref="ICILVisitor.BinaryBranch"/>.
		/// </summary>
		/// <param name="ctx">The context.</param>
		public void BinaryBranch(Context ctx)
		{
		    IBranch branch = ctx.Branch;

		    ConditionCode cc = ConvertCondition(((ICILInstruction)ctx.Instruction).OpCode);
		    Operand first = ctx.Operand1;
		    Operand second = ctx.Operand2;

		    IInstruction comparisonInstruction = Instruction.IntegerCompareInstruction;
            if (first.StackType == StackTypeCode.F)
            {
                comparisonInstruction = Instruction.FloatingPointCompareInstruction;
            }

            Operand comparisonResult = this.MethodCompiler.CreateTemporary(BuiltInSigType.Int32);
            ctx.SetInstruction(comparisonInstruction, comparisonResult, first, second);
            ctx.ConditionCode = cc;
		    
            ctx.AppendInstruction(Instruction.BranchInstruction, comparisonResult);
		    ctx.ConditionCode = cc;
            ctx.SetBranch(branch.Targets[0]);
		}

		/// <summary>
		/// Visitation function for <see cref="ICILVisitor.Switch"/>.
		/// </summary>
		/// <param name="ctx">The context.</param>
		public void Switch(Context ctx)
		{
		    ctx.ReplaceInstructionOnly(Instruction.SwitchInstruction);
		}

		/// <summary>
		/// Visitation function for <see cref="ICILVisitor.Cpobj"/>.
		/// </summary>
		/// <param name="ctx">The context.</param>
		void ICILVisitor.Cpobj(Context ctx) { }

		/// <summary>
		/// Visitation function for <see cref="ICILVisitor.Ldlen"/>.
		/// </summary>
		/// <param name="ctx">The context.</param>
		public void Ldlen(Context ctx) 
        {
            Operand arrayOperand = ctx.Operand1;
            Operand arrayLength = ctx.Result;
            ConstantOperand constantOffset = ConstantOperand.FromValue(8);

            Operand arrayAddress = this.MethodCompiler.CreateTemporary(new PtrSigType(BuiltInSigType.Int32));
		    ctx.SetInstruction(Instruction.MoveInstruction, arrayAddress, arrayOperand);
            ctx.AppendInstruction(IR.Instruction.LoadInstruction, arrayLength, arrayAddress, constantOffset);
        }

		/// <summary>
		/// Visitation function for <see cref="ICILVisitor.Ldelema"/>.
		/// </summary>
		/// <param name="ctx">The context.</param>
		public void Ldelema(Context ctx)
		{
            Operand result = ctx.Result;
            Operand arrayOperand = ctx.Operand1;
            Operand arrayIndexOperand = ctx.Operand2;

            SZArraySigType arraySigType = arrayOperand.Type as SZArraySigType;
            if (arraySigType == null)
            {
                throw new CompilationException(@"Array operation performed on non-array operand.");
            }

            Operand arrayAddress = this.LoadArrayBaseAddress(ctx, arraySigType, arrayOperand);
            Operand elementOffset = this.CalculateArrayElementOffset(ctx, arraySigType, arrayIndexOperand);
            ctx.AppendInstruction(IR.Instruction.AddSInstruction, result, arrayAddress, elementOffset);
        }

	    private Operand CalculateArrayElementOffset(Context ctx, SZArraySigType arraySignatureType, Operand arrayIndexOperand)
	    {
	        int elementSizeInBytes = 0, alignment = 0;
            this.Architecture.GetTypeRequirements(arraySignatureType.ElementType, out elementSizeInBytes, out alignment);

	        //
	        // The sequence we're emitting is:
	        //
	        //      offset = arrayIndexOperand * elementSize
	        //      temp = offset + 12
	        //      result = *(arrayOperand * temp)
	        //
	        // The array data starts at offset 12 from the array object itself. The 12 is a hardcoded assumption
	        // of x86, which might change for other platforms. We need to refactor this into some helper classes.
	        //

	        Operand elementOffset = this.MethodCompiler.CreateTemporary(BuiltInSigType.Int32);
	        Operand elementSizeOperand = new ConstantOperand(BuiltInSigType.Int32, elementSizeInBytes);
	        ctx.AppendInstruction(IR.Instruction.MulSInstruction, elementOffset, arrayIndexOperand, elementSizeOperand);

	        return elementOffset;
        }

	    private Operand LoadArrayBaseAddress(Context ctx, SZArraySigType arraySignatureType, Operand arrayOperand)
	    {
	        Operand arrayAddress = this.MethodCompiler.CreateTemporary(new PtrSigType(arraySignatureType.ElementType));
	        Operand fixedOffset = new ConstantOperand(BuiltInSigType.Int32, 12);
	        ctx.SetInstruction(Instruction.AddSInstruction, arrayAddress, arrayOperand, fixedOffset);
	        return arrayAddress;
	    }

	    /// <summary>
		/// Visitation function for <see cref="ICILVisitor.Ldelem"/>.
		/// </summary>
		/// <param name="ctx">The context.</param>
		public void Ldelem(Context ctx) 
        {
	        IInstruction loadInstruction = Instruction.LoadInstruction;
            Operand result = ctx.Result;
            MemoryOperand arrayOperand = (MemoryOperand)ctx.Operand1;
	        Operand arrayIndexOperand = ctx.Operand2;

            SZArraySigType arraySigType = arrayOperand.Type as SZArraySigType;
            if (arraySigType == null)
            {
                throw new CompilationException(@"Array operation performed on non-array operand.");
            }

            if (MustSignExtendOnLoad(arraySigType.ElementType.Type) == true)
            {
                loadInstruction = Instruction.SignExtendedMoveInstruction;
            }
            else if (MustZeroExtendOnLoad(arraySigType.ElementType.Type) == true)
            {
                loadInstruction = Instruction.ZeroExtendedMoveInstruction;
            }

            Operand arrayAddress = this.LoadArrayBaseAddress(ctx, arraySigType, arrayOperand);
            Operand elementOffset = this.CalculateArrayElementOffset(ctx, arraySigType, arrayIndexOperand);
            ctx.AppendInstruction(loadInstruction, result, arrayAddress, elementOffset);
        }

		/// <summary>
		/// Visitation function for <see cref="ICILVisitor.Stelem"/>.
		/// </summary>
		/// <param name="ctx">The context.</param>
		public void Stelem(Context ctx) 
        {
            Operand arrayOperand = ctx.Operand1;
		    Operand arrayIndexOperand = ctx.Operand2;
            Operand value = ctx.Operand3;
            SZArraySigType arraySigType = arrayOperand.Type as SZArraySigType;
            if (arraySigType == null)
            {
                throw new CompilationException(@"Array operation performed on non-array operand.");
            }

		    Operand arrayAddress = this.LoadArrayBaseAddress(ctx, arraySigType, arrayOperand);
            Operand elementOffset = this.CalculateArrayElementOffset(ctx, arraySigType, arrayIndexOperand);
            ctx.AppendInstruction(Instruction.StoreInstruction, arrayAddress, elementOffset, value);
        }

		/// <summary>
		/// Visitation function for <see cref="ICILVisitor.UnboxAny"/>.
		/// </summary>
		/// <param name="ctx">The context.</param>
		void ICILVisitor.UnboxAny(Context ctx) { }

		/// <summary>
		/// Visitation function for <see cref="ICILVisitor.Refanyval"/>.
		/// </summary>
		/// <param name="ctx">The context.</param>
		void ICILVisitor.Refanyval(Context ctx) { }

		/// <summary>
		/// Visitation function for <see cref="ICILVisitor.UnaryArithmetic"/>.
		/// </summary>
		/// <param name="ctx">The context.</param>
		void ICILVisitor.UnaryArithmetic(Context ctx) { }

		/// <summary>
		/// </summary>
		/// <param name="ctx">The context.</param>
		void ICILVisitor.Mkrefany(Context ctx) { }

		/// <summary>
		/// Visitation function for <see cref="ICILVisitor.ArithmeticOverflow"/>.
		/// </summary>
		/// <param name="ctx">The context.</param>
		void ICILVisitor.ArithmeticOverflow(Context ctx) { }

		/// <summary>
		/// Visitation function for <see cref="ICILVisitor.Endfinally"/>.
		/// </summary>
		/// <param name="ctx">The context.</param>
		void ICILVisitor.Endfinally(Context ctx) { }

		/// <summary>
		/// Visitation function for <see cref="ICILVisitor.Leave"/>.
		/// </summary>
		/// <param name="ctx">The context.</param>
		void ICILVisitor.Leave(Context ctx) { }

		/// <summary>
		/// Visitation function for <see cref="ICILVisitor.Arglist"/>.
		/// </summary>
		/// <param name="ctx">The context.</param>
		void ICILVisitor.Arglist(Context ctx) { }

		/// <summary>
		/// Visitation function for <see cref="ICILVisitor.Localalloc"/>.
		/// </summary>
		/// <param name="ctx">The context.</param>
		void ICILVisitor.Localalloc(Context ctx) { }

		/// <summary>
		/// Visitation function for <see cref="ICILVisitor.Endfilter"/>.
		/// </summary>
		/// <param name="ctx">The context.</param>
		void ICILVisitor.Endfilter(Context ctx) { }

		/// <summary>
		/// Visitation function for <see cref="ICILVisitor.InitObj"/>.
		/// </summary>
		/// <param name="ctx">The context.</param>
		void ICILVisitor.InitObj(Context ctx) { }

		/// <summary>
		/// Visitation function for <see cref="ICILVisitor.Prefix"/>.
		/// </summary>
		/// <param name="ctx">The context.</param>
		void ICILVisitor.Prefix(Context ctx) { }

		/// <summary>
		/// Visitation function for <see cref="ICILVisitor.Sizeof"/>.
		/// </summary>
		/// <param name="ctx">The context.</param>
		void ICILVisitor.Sizeof(Context ctx) { }

		/// <summary>
		/// Visitation function for <see cref="ICILVisitor.Refanytype"/>.
		/// </summary>
		/// <param name="ctx">The context.</param>
		void ICILVisitor.Refanytype(Context ctx) { }

		/// <summary>
		/// Visitation function for <see cref="ICILVisitor.Add"/>.
		/// </summary>
		/// <param name="ctx">The context.</param>
		public void Add(Context ctx) 
        {
            Replace(ctx, Instruction.AddFInstruction, Instruction.AddSInstruction, Instruction.AddUInstruction);
        }

		/// <summary>
		/// Visitation function for <see cref="ICILVisitor.Sub"/>.
		/// </summary>
        /// <param name="context">The context.</param>
		public void Sub(Context context)
		{
		    Replace(context, Instruction.SubFInstruction, Instruction.SubSInstruction, Instruction.SubUInstruction);
		}
	    /// <summary>
		/// Visitation function for <see cref="ICILVisitor.Mul"/>.
		/// </summary>
		/// <param name="ctx">The context.</param>
		public void Mul(Context ctx) 
        {
            Replace(ctx, Instruction.MulFInstruction, Instruction.MulSInstruction, Instruction.MulUInstruction);
        }

		/// <summary>
		/// Visitation function for <see cref="ICILVisitor.Div"/>.
		/// </summary>
		/// <param name="ctx">The context.</param>
		public void Div(Context ctx)
		{
		    Replace(ctx, Instruction.DivFInstruction, Instruction.DivSInstruction, Instruction.DivUInstruction);
		}

		/// <summary>
		/// Visitation function for <see cref="ICILVisitor.Rem"/>.
		/// </summary>
		/// <param name="ctx">The context.</param>
		public void Rem(Context ctx)
		{
		    Replace(ctx, Instruction.RemFInstruction, Instruction.RemSInstruction, Instruction.RemUInstruction);
		}

		#endregion // ICILVisitor

		#region Internals

        private static void Replace(Context context, IIRInstruction floatingPointInstruction, IIRInstruction signedInstruction, IIRInstruction unsignedInstruction)
        {
            if (IsFloatingPoint(context))
            {
                context.ReplaceInstructionOnly(floatingPointInstruction);
            }
            else if (IsUnsigned(context))
            {
                context.ReplaceInstructionOnly(unsignedInstruction);
            }
            else
            {
                context.ReplaceInstructionOnly(signedInstruction);
            }
        }

        private static bool IsUnsigned(Context context)
        {
            Operand operand = context.Result;
            return IsUnsigned(operand);
        }

	    private static bool IsUnsigned(Operand operand)
	    {
	        CilElementType type = operand.Type.Type;
	        return type == CilElementType.U
	               || type == CilElementType.U1
	               || type == CilElementType.U2
	               || type == CilElementType.U4
	               || type == CilElementType.U8;
	    }

	    private static bool IsFloatingPoint(Context context)
        {
            return context.Result.StackType == StackTypeCode.F;
        }

		/// <summary>
		/// Determines if a store is silently truncating the value.
		/// </summary>
		/// <param name="dest">The destination operand.</param>
		/// <param name="source">The source operand.</param>
		/// <returns>True if the store is truncating, otherwise false.</returns>
		private static bool IsTruncating(Operand dest, Operand source)
		{
			CilElementType cetDest = dest.Type.Type;
			CilElementType cetSource = source.Type.Type;

			if (cetDest == CilElementType.I4 || cetDest == CilElementType.U4) {
				return (cetSource == CilElementType.I8 || cetSource == CilElementType.U8);
			}
			if (cetDest == CilElementType.I2 || cetDest == CilElementType.U2 || cetDest == CilElementType.Char) {
				return (cetSource == CilElementType.I8 || cetSource == CilElementType.U8 || cetSource == CilElementType.I4 || cetSource == CilElementType.U4);
			}
			if (cetDest == CilElementType.I1 || cetDest == CilElementType.U1) {
				return (cetSource == CilElementType.I8 || cetSource == CilElementType.U8 || cetSource == CilElementType.I4 || cetSource == CilElementType.U4 || cetSource == CilElementType.I2 || cetSource == CilElementType.U2 || cetSource == CilElementType.U2);
			}

			return false;
		}

		/// <summary>
		/// Determines if the load should sign extend the given source operand.
		/// </summary>
		/// <param name="source">The source operand to determine sign extension for.</param>
		/// <returns>True if the given operand should be loaded with its sign extended.</returns>
		private static bool IsSignExtending(Operand source)
		{
		    return MustSignExtendOnLoad(source.Type.Type);
		}

	    private static bool MustSignExtendOnLoad(CilElementType elementType)
	    {
	        return (elementType == CilElementType.I1 || elementType == CilElementType.I2);
	    }

	    /// <summary>
        /// Determines if the load should sign extend the given source operand.
        /// </summary>
        /// <param name="source">The source operand to determine sign extension for.</param>
        /// <returns>True if the given operand should be loaded with its sign extended.</returns>
        private static bool IsZeroExtending(Operand source)
        {
	        return MustZeroExtendOnLoad(source.Type.Type);
        }

	    private static bool MustZeroExtendOnLoad(CilElementType elementType)
	    {
	        return (elementType == CilElementType.U1 || elementType == CilElementType.U2 || elementType == CilElementType.Char);
	    }

	    /// <summary>
		/// Determines the implicit result type of the load instruction.
		/// </summary>
		/// <param name="sigType">The signature type of the source operand.</param>
		/// <returns>The signature type of the result.</returns>
		/// <remarks>
		/// This method performs the implicit type conversion mandated by the CIL spec
		/// for load instructions.
		/// </remarks>
		private SigType GetImplicitResultSigType(SigType sigType)
		{
			SigType result;

			switch (sigType.Type) {
				case CilElementType.I1: goto case CilElementType.I2;
				case CilElementType.I2:
					result = new SigType(CilElementType.I4);
					break;

				case CilElementType.U1: goto case CilElementType.U2;
				case CilElementType.U2:
					result = new SigType(CilElementType.U4);
					break;

				case CilElementType.Char: goto case CilElementType.U2;
				case CilElementType.Boolean: goto case CilElementType.U2;


				default:
					result = sigType;
					break;
			}

			return result;
		}

		/// <summary>
		/// 
		/// </summary>
		private enum ConvType
		{
			I1 = 0,
			I2 = 1,
			I4 = 2,
			I8 = 3,
			U1 = 4,
			U2 = 5,
			U4 = 6,
			U8 = 7,
			R4 = 8,
			R8 = 9,
			I = 10,
			U = 11,
			Ptr = 12
		}

		/// <summary>
		/// Converts a <see cref="CilElementType"/> to <see cref="ConvType"/>.
		/// </summary>
		/// <param name="cet">The CilElementType to convert.</param>
		/// <returns>The equivalent ConvType.</returns>
		/// <exception cref="T:System.NotSupportedException"><paramref name="cet"/> can't be converted.</exception>
		private ConvType ConvTypeFromCilType(CilElementType cet)
		{
			switch (cet) {
				case CilElementType.Char: return ConvType.U2;
				case CilElementType.I1: return ConvType.I1;
				case CilElementType.I2: return ConvType.I2;
				case CilElementType.I4: return ConvType.I4;
				case CilElementType.I8: return ConvType.I8;
				case CilElementType.U1: return ConvType.U1;
				case CilElementType.U2: return ConvType.U2;
				case CilElementType.U4: return ConvType.U4;
				case CilElementType.U8: return ConvType.U8;
				case CilElementType.R4: return ConvType.R4;
				case CilElementType.R8: return ConvType.R8;
				case CilElementType.I: return ConvType.I;
				case CilElementType.U: return ConvType.U;
				case CilElementType.Ptr: return ConvType.Ptr;
			}

			// Requested CilElementType is not supported
			throw new NotSupportedException();
		}

		private static readonly BaseInstruction[][] s_convTable = new BaseInstruction[13][] {
            /* I1 */ new BaseInstruction[13] { 
                /* I1 */ IR.Instruction.MoveInstruction,
                /* I2 */ IR.Instruction.LogicalAndInstruction,
                /* I4 */ IR.Instruction.LogicalAndInstruction,
                /* I8 */ IR.Instruction.LogicalAndInstruction,
                /* U1 */ IR.Instruction.MoveInstruction,
                /* U2 */ IR.Instruction.LogicalAndInstruction,
                /* U4 */ IR.Instruction.LogicalAndInstruction,
                /* U8 */ IR.Instruction.LogicalAndInstruction,
                /* R4 */ IR.Instruction.FloatingPointToIntegerConversionInstruction,
                /* R8 */ IR.Instruction.FloatingPointToIntegerConversionInstruction,
                /* I  */ IR.Instruction.LogicalAndInstruction,
                /* U  */ IR.Instruction.LogicalAndInstruction,
                /* Ptr*/ IR.Instruction.LogicalAndInstruction,
            },
            /* I2 */ new BaseInstruction[13] { 
                /* I1 */ IR.Instruction.SignExtendedMoveInstruction,
                /* I2 */ IR.Instruction.MoveInstruction,
                /* I4 */ IR.Instruction.LogicalAndInstruction,
                /* I8 */ IR.Instruction.LogicalAndInstruction,
                /* U1 */ IR.Instruction.ZeroExtendedMoveInstruction,
                /* U2 */ IR.Instruction.MoveInstruction,
                /* U4 */ IR.Instruction.LogicalAndInstruction,
                /* U8 */ IR.Instruction.LogicalAndInstruction,
                /* R4 */ IR.Instruction.FloatingPointToIntegerConversionInstruction,
                /* R8 */ IR.Instruction.FloatingPointToIntegerConversionInstruction,
                /* I  */ IR.Instruction.LogicalAndInstruction,
                /* U  */ IR.Instruction.LogicalAndInstruction,
                /* Ptr*/ IR.Instruction.LogicalAndInstruction,
            },
            /* I4 */ new BaseInstruction[13] { 
                /* I1 */ IR.Instruction.SignExtendedMoveInstruction,
                /* I2 */ IR.Instruction.SignExtendedMoveInstruction,
                /* I4 */ IR.Instruction.MoveInstruction,
                /* I8 */ IR.Instruction.LogicalAndInstruction,
                /* U1 */ IR.Instruction.ZeroExtendedMoveInstruction,
                /* U2 */ IR.Instruction.ZeroExtendedMoveInstruction,
                /* U4 */ IR.Instruction.MoveInstruction,
                /* U8 */ IR.Instruction.LogicalAndInstruction,
                /* R4 */ IR.Instruction.FloatingPointToIntegerConversionInstruction,
                /* R8 */ IR.Instruction.FloatingPointToIntegerConversionInstruction,
                /* I  */ IR.Instruction.LogicalAndInstruction,
                /* U  */ IR.Instruction.LogicalAndInstruction,
                /* Ptr*/ IR.Instruction.LogicalAndInstruction,
            },
            /* I8 */ new BaseInstruction[13] {
                /* I1 */ IR.Instruction.SignExtendedMoveInstruction,
                /* I2 */ IR.Instruction.SignExtendedMoveInstruction,
                /* I4 */ IR.Instruction.SignExtendedMoveInstruction,
                /* I8 */ IR.Instruction.MoveInstruction,
                /* U1 */ IR.Instruction.ZeroExtendedMoveInstruction,
                /* U2 */ IR.Instruction.ZeroExtendedMoveInstruction,
                /* U4 */ IR.Instruction.ZeroExtendedMoveInstruction,
                /* U8 */ IR.Instruction.MoveInstruction,
                /* R4 */ IR.Instruction.FloatingPointToIntegerConversionInstruction,
                /* R8 */ IR.Instruction.FloatingPointToIntegerConversionInstruction,
                /* I  */ IR.Instruction.LogicalAndInstruction,
                /* U  */ IR.Instruction.LogicalAndInstruction,
                /* Ptr*/ IR.Instruction.LogicalAndInstruction,
            },
            /* U1 */ new BaseInstruction[13] {
                /* I1 */ IR.Instruction.MoveInstruction,
                /* I2 */ IR.Instruction.LogicalAndInstruction,
                /* I4 */ IR.Instruction.LogicalAndInstruction,
                /* I8 */ IR.Instruction.LogicalAndInstruction,
                /* U1 */ IR.Instruction.MoveInstruction,
                /* U2 */ IR.Instruction.LogicalAndInstruction,
                /* U4 */ IR.Instruction.LogicalAndInstruction,
                /* U8 */ IR.Instruction.LogicalAndInstruction,
                /* R4 */ IR.Instruction.FloatingPointToIntegerConversionInstruction,
                /* R8 */ IR.Instruction.FloatingPointToIntegerConversionInstruction,
                /* I  */ IR.Instruction.LogicalAndInstruction,
                /* U  */ IR.Instruction.LogicalAndInstruction,
                /* Ptr*/ IR.Instruction.LogicalAndInstruction,
            },
            /* U2 */ new BaseInstruction[13] {
                /* I1 */ IR.Instruction.ZeroExtendedMoveInstruction,
                /* I2 */ IR.Instruction.MoveInstruction,
                /* I4 */ IR.Instruction.LogicalAndInstruction,
                /* I8 */ IR.Instruction.LogicalAndInstruction,
                /* U1 */ IR.Instruction.ZeroExtendedMoveInstruction,
                /* U2 */ IR.Instruction.MoveInstruction,
                /* U4 */ IR.Instruction.LogicalAndInstruction,
                /* U8 */ IR.Instruction.LogicalAndInstruction,
                /* R4 */ IR.Instruction.FloatingPointToIntegerConversionInstruction,
                /* R8 */ IR.Instruction.FloatingPointToIntegerConversionInstruction,
                /* I  */ IR.Instruction.LogicalAndInstruction,
                /* U  */ IR.Instruction.LogicalAndInstruction,
                /* Ptr*/ IR.Instruction.LogicalAndInstruction,
            },
            /* U4 */ new BaseInstruction[13] {
                /* I1 */ IR.Instruction.ZeroExtendedMoveInstruction,
                /* I2 */ IR.Instruction.ZeroExtendedMoveInstruction,
                /* I4 */ IR.Instruction.MoveInstruction,
                /* I8 */ IR.Instruction.LogicalAndInstruction,
                /* U1 */ IR.Instruction.ZeroExtendedMoveInstruction,
                /* U2 */ IR.Instruction.ZeroExtendedMoveInstruction,
                /* U4 */ IR.Instruction.MoveInstruction,
                /* U8 */ IR.Instruction.LogicalAndInstruction,
                /* R4 */ IR.Instruction.FloatingPointToIntegerConversionInstruction,
                /* R8 */ IR.Instruction.FloatingPointToIntegerConversionInstruction,
                /* I  */ IR.Instruction.LogicalAndInstruction,
                /* U  */ IR.Instruction.LogicalAndInstruction,
                /* Ptr*/ IR.Instruction.LogicalAndInstruction,
            },
            /* U8 */ new BaseInstruction[13] {
                /* I1 */ IR.Instruction.ZeroExtendedMoveInstruction,
                /* I2 */ IR.Instruction.ZeroExtendedMoveInstruction,
                /* I4 */ IR.Instruction.ZeroExtendedMoveInstruction,
                /* I8 */ IR.Instruction.MoveInstruction,
                /* U1 */ IR.Instruction.ZeroExtendedMoveInstruction,
                /* U2 */ IR.Instruction.ZeroExtendedMoveInstruction,
                /* U4 */ IR.Instruction.ZeroExtendedMoveInstruction,
                /* U8 */ IR.Instruction.MoveInstruction,
                /* R4 */ IR.Instruction.FloatingPointToIntegerConversionInstruction,
                /* R8 */ IR.Instruction.FloatingPointToIntegerConversionInstruction,
                /* I  */ IR.Instruction.LogicalAndInstruction,
                /* U  */ IR.Instruction.LogicalAndInstruction,
                /* Ptr*/ IR.Instruction.LogicalAndInstruction,
            },
            /* R4 */ new BaseInstruction[13] {
                /* I1 */ IR.Instruction.IntegerToFloatingPointConversionInstruction,
                /* I2 */ IR.Instruction.IntegerToFloatingPointConversionInstruction,
                /* I4 */ IR.Instruction.IntegerToFloatingPointConversionInstruction,
                /* I8 */ IR.Instruction.IntegerToFloatingPointConversionInstruction,
                /* U1 */ IR.Instruction.IntegerToFloatingPointConversionInstruction,
                /* U2 */ IR.Instruction.IntegerToFloatingPointConversionInstruction,
                /* U4 */ IR.Instruction.IntegerToFloatingPointConversionInstruction,
                /* U8 */ IR.Instruction.IntegerToFloatingPointConversionInstruction,
                /* R4 */ IR.Instruction.MoveInstruction,
                /* R8 */ IR.Instruction.MoveInstruction,
                /* I  */ IR.Instruction.IntegerToFloatingPointConversionInstruction,
                /* U  */ IR.Instruction.IntegerToFloatingPointConversionInstruction,
                /* Ptr*/ null,
            },
            /* R8 */ new BaseInstruction[13] {
                /* I1 */ IR.Instruction.IntegerToFloatingPointConversionInstruction,
                /* I2 */ IR.Instruction.IntegerToFloatingPointConversionInstruction,
                /* I4 */ IR.Instruction.IntegerToFloatingPointConversionInstruction,
                /* I8 */ IR.Instruction.IntegerToFloatingPointConversionInstruction,
                /* U1 */ IR.Instruction.IntegerToFloatingPointConversionInstruction,
                /* U2 */ IR.Instruction.IntegerToFloatingPointConversionInstruction,
                /* U4 */ IR.Instruction.IntegerToFloatingPointConversionInstruction,
                /* U8 */ IR.Instruction.IntegerToFloatingPointConversionInstruction,
                /* R4 */ IR.Instruction.MoveInstruction,
                /* R8 */ IR.Instruction.MoveInstruction,
                /* I  */ IR.Instruction.IntegerToFloatingPointConversionInstruction,
                /* U  */ IR.Instruction.IntegerToFloatingPointConversionInstruction,
                /* Ptr*/ null,
            },
            /* I  */ new BaseInstruction[13] {
                /* I1 */ IR.Instruction.SignExtendedMoveInstruction,
                /* I2 */ IR.Instruction.SignExtendedMoveInstruction,
                /* I4 */ IR.Instruction.SignExtendedMoveInstruction,
                /* I8 */ IR.Instruction.SignExtendedMoveInstruction,
                /* U1 */ IR.Instruction.ZeroExtendedMoveInstruction,
                /* U2 */ IR.Instruction.ZeroExtendedMoveInstruction,
                /* U4 */ IR.Instruction.ZeroExtendedMoveInstruction,
                /* U8 */ IR.Instruction.ZeroExtendedMoveInstruction,
                /* R4 */ IR.Instruction.FloatingPointToIntegerConversionInstruction,
                /* R8 */ IR.Instruction.FloatingPointToIntegerConversionInstruction,
                /* I  */ IR.Instruction.MoveInstruction,
                /* U  */ IR.Instruction.MoveInstruction,
                /* Ptr*/ IR.Instruction.MoveInstruction,
            },
            /* U  */ new BaseInstruction[13] {
                /* I1 */ IR.Instruction.ZeroExtendedMoveInstruction,
                /* I2 */ IR.Instruction.ZeroExtendedMoveInstruction,
                /* I4 */ IR.Instruction.ZeroExtendedMoveInstruction,
                /* I8 */ IR.Instruction.ZeroExtendedMoveInstruction,
                /* U1 */ IR.Instruction.ZeroExtendedMoveInstruction,
                /* U2 */ IR.Instruction.ZeroExtendedMoveInstruction,
                /* U4 */ IR.Instruction.ZeroExtendedMoveInstruction,
                /* U8 */ IR.Instruction.ZeroExtendedMoveInstruction,
                /* R4 */ IR.Instruction.FloatingPointToIntegerConversionInstruction,
                /* R8 */ IR.Instruction.FloatingPointToIntegerConversionInstruction,
                /* I  */ IR.Instruction.MoveInstruction,
                /* U  */ IR.Instruction.MoveInstruction,
                /* Ptr*/ IR.Instruction.MoveInstruction,
            },
            /* Ptr*/ new BaseInstruction[13] {
                /* I1 */ IR.Instruction.ZeroExtendedMoveInstruction,
                /* I2 */ IR.Instruction.ZeroExtendedMoveInstruction,
                /* I4 */ IR.Instruction.ZeroExtendedMoveInstruction,
                /* I8 */ IR.Instruction.ZeroExtendedMoveInstruction,
                /* U1 */ IR.Instruction.ZeroExtendedMoveInstruction,
                /* U2 */ IR.Instruction.ZeroExtendedMoveInstruction,
                /* U4 */ IR.Instruction.ZeroExtendedMoveInstruction,
                /* U8 */ IR.Instruction.ZeroExtendedMoveInstruction,
                /* R4 */ null,
                /* R8 */ null,
                /* I  */ IR.Instruction.MoveInstruction,
                /* U  */ IR.Instruction.MoveInstruction,
                /* Ptr*/ IR.Instruction.MoveInstruction,
            },
        };

		/// <summary>
		/// Selects the appropriate IR conversion instruction.
		/// </summary>
		/// <param name="ctx">The transformation context.</param>
		private void ProcessConversionInstruction(Context ctx)
		{
			Operand dest = ctx.Result;
			Operand src = ctx.Operand1;

			CheckAndConvertInstruction(ctx, dest, src);
		}

		private void CheckAndConvertInstruction(Context ctx, Operand destinationOperand, Operand sourceOperand)
		{
			ConvType ctDest = ConvTypeFromCilType(destinationOperand.Type.Type);
			ConvType ctSrc = ConvTypeFromCilType(sourceOperand.Type.Type);

			BaseInstruction type = s_convTable[(int)ctDest][(int)ctSrc];
			if (type == null)
				throw new NotSupportedException();

			uint mask = 0xFFFFFFFF;
			IInstruction instruction = ComputeExtensionTypeAndMask(ctDest, ref mask);

			if (type == IR.Instruction.LogicalAndInstruction || mask != 0) {
				Debug.Assert(mask != 0, @"Conversion is an AND, but no mask given.");

				if (type != IR.Instruction.LogicalAndInstruction)
					ProcessMixedTypeConversion(ctx, type, mask, destinationOperand, sourceOperand);
				else
					ProcessSingleTypeTruncation(ctx, type, mask, destinationOperand, sourceOperand);

				ExtendAndTruncateResult(ctx, instruction, destinationOperand);
			}
			else
				ctx.SetInstruction(type, destinationOperand, sourceOperand);
		}

		private IInstruction ComputeExtensionTypeAndMask(ConvType destinationType, ref uint mask)
		{
			switch (destinationType) {
				case ConvType.I1:
					mask = 0xFF;
					return IR.Instruction.SignExtendedMoveInstruction;
				case ConvType.I2:
					mask = 0xFFFF;
					return IR.Instruction.SignExtendedMoveInstruction;
				case ConvType.I4:
					mask = 0xFFFFFFFF;
					break;
				case ConvType.I8:
					break;
				case ConvType.U1:
					mask = 0xFF;
					return IR.Instruction.ZeroExtendedMoveInstruction;
				case ConvType.U2:
					mask = 0xFFFF;
					return IR.Instruction.ZeroExtendedMoveInstruction;
				case ConvType.U4:
					mask = 0xFFFFFFFF;
					break;
				case ConvType.U8:
					break;
				case ConvType.R4:
					break;
				case ConvType.R8:
					break;
				case ConvType.I:
					break;
				case ConvType.U:
					break;
				case ConvType.Ptr:
					break;
				default:
					Debug.Assert(false);
					throw new NotSupportedException();
			}

			return null;
		}

		private void ProcessMixedTypeConversion(Context ctx, IInstruction instruction, uint mask, Operand destinationOperand, Operand sourceOperand)
		{
			ctx.SetInstruction(instruction, destinationOperand, sourceOperand);
			ctx.AppendInstruction(IR.Instruction.LogicalAndInstruction, destinationOperand, /*sourceOperand,*/ new ConstantOperand(new SigType(CilElementType.U4), mask));
		}

		private void ProcessSingleTypeTruncation(Context ctx, IInstruction instruction, uint mask, Operand destinationOperand, Operand sourceOperand)
		{
			if (sourceOperand.Type.Type == CilElementType.I8 || sourceOperand.Type.Type == CilElementType.U8) {
				ctx.SetInstruction(IR.Instruction.MoveInstruction, destinationOperand, sourceOperand);
				ctx.AppendInstruction(instruction, destinationOperand, sourceOperand, new ConstantOperand(new SigType(CilElementType.U4), mask));
			}
			else
				ctx.SetInstruction(instruction, destinationOperand, sourceOperand, new ConstantOperand(new SigType(CilElementType.U4), mask));
		}

		private void ExtendAndTruncateResult(Context ctx, IInstruction instruction, Operand destinationOperand)
		{
			if (instruction != null && destinationOperand is RegisterOperand) {
				RegisterOperand resultOperand = new RegisterOperand(new SigType(CilElementType.I4), ((RegisterOperand)destinationOperand).Register);
				ctx.AppendInstruction(instruction, resultOperand, destinationOperand);
			}
		}

		/// <summary>
		/// Processes redirectable method call instructions.
		/// </summary>
		/// <param name="ctx">The transformation context.</param>
		/// <remarks>
		/// This method checks if the call target has an Intrinsic-Attribute applied with
		/// the current architecture. If it has, the method call is replaced by the specified
		/// native instruction.
		/// </remarks>
		private void ProcessRedirectableInvokeInstruction(Context ctx)
		{
			// Retrieve the invocation target
			RuntimeMethod rm = ctx.InvokeTarget;
			Debug.Assert(rm != null, @"Call doesn't have a target.");
			// Retrieve the runtime type
			RuntimeType rt = RuntimeBase.Instance.TypeLoader.GetType(@"Mosa.Runtime.CompilerFramework.IntrinsicAttribute, Mosa.Runtime");

			if (rm.IsDefined(rt)) {
				// FIXME: Change this to a GetCustomAttributes call, once we can do that :)
				foreach (RuntimeAttribute ra in rm.CustomAttributes) {
					if (ra.Type == rt) {
						// Get the intrinsic attribute
						IntrinsicAttribute ia = (IntrinsicAttribute)ra.GetAttribute();
						if (ia.Architecture.IsInstanceOfType(Architecture)) {
							// Found a replacement for the call...
							try {
								IIntrinsicMethod instrinsic = Architecture.GetIntrinsicMethod(ia.InstructionType);

								instrinsic.ReplaceIntrinsicCall(ctx);

								return;
							}
							catch (Exception e) {
								Trace.WriteLine("Failed to replace intrinsic call with its instruction: " + ia.InstructionType.ToString());
								Trace.WriteLine(e);
							}
						}
					}
				}
			}

			ProcessInvokeInstruction(ctx);
		}

		/// <summary>
		/// Processes a method call instruction.
		/// </summary>
		/// <param name="ctx">The transformation context.</param>
		private void ProcessInvokeInstruction(Context ctx)
		{
            ctx.ReplaceInstructionOnly(Instruction.CallInstruction);
		}

		/// <summary>
		/// Replaces the IL load instruction by an appropriate IR move instruction or removes it entirely, if
		/// it is a native size.
		/// </summary>
        /// <param name="context">Provides the transformation context.</param>
        private void ProcessLoadInstruction(Context context)
		{
		    IInstruction extension = null;
		    SigType extendedType = null;
            Operand source = context.Operand1;
		    Operand destination = context.Result;

            // Is this a sign or zero-extending move?
            if (source != null)
            {
                if (IsSignExtending(source))
                {
                    extension = Instruction.SignExtendedMoveInstruction;
                    extendedType = BuiltInSigType.Int32;
                }
                else if (IsZeroExtending(source))
                {
                    extension = Instruction.ZeroExtendedMoveInstruction;
                    extendedType = BuiltInSigType.UInt32;
                }
            }

		    if (extension != null)
            {
                Operand temp = this.MethodCompiler.CreateTemporary(extendedType);
                destination.Replace(temp, context.InstructionSet);
                context.SetInstruction(extension, temp, source);
            }
            else
            {
                context.ReplaceInstructionOnly(Instruction.MoveInstruction);
            }
		}

		/// <summary>
		/// Replaces the IL store instruction by an appropriate IR move instruction.
		/// </summary>
		/// <param name="ctx">Provides the transformation context.</param>
		private void ProcessStoreInstruction(Context ctx)
		{
            ctx.SetInstruction(IR.Instruction.MoveInstruction, ctx.Result, ctx.Operand1);
		}

		/// <summary>
		/// Replaces the instruction with an internal call.
		/// </summary>
		/// <param name="ctx">The transformation context.</param>
		/// <param name="internalCallTarget">The internal call target.</param>
		private void ReplaceWithInternalCall(Context ctx, VmCall internalCallTarget)
		{
			RuntimeType rt = RuntimeBase.Instance.TypeLoader.GetType(@"Mosa.Runtime.RuntimeBase");
			RuntimeMethod callTarget = FindMethod(rt, internalCallTarget.ToString());

			ctx.ReplaceInstructionOnly(IR.Instruction.CallInstruction);
			ctx.InvokeTarget = callTarget;
		}

		/// <summary>
		/// Finds the method.
		/// </summary>
		/// <param name="rt">The runtime type.</param>
		/// <param name="name">The name.</param>
		/// <returns></returns>
		private RuntimeMethod FindMethod(RuntimeType rt, string name)
		{
			foreach (RuntimeMethod method in rt.Methods) 
				if (name == method.Name) 
					return method;

			throw new MissingMethodException(rt.Name, name);
		}

		#endregion // Internals
	}
}<|MERGE_RESOLUTION|>--- conflicted
+++ resolved
@@ -67,56 +67,56 @@
 		/// </summary>
 		/// <param name="ctx">The context.</param>
 		public void Ldloc(Context ctx)
-		{
-            if (ctx.Ignore == true)
-            {
-                ctx.Remove();
+		{
+            if (ctx.Ignore == true)
+            {
+                ctx.Remove();
+            }
+            else
+            {
+                this.ProcessLoadInstruction(ctx);
+            }
+		}
+
+		/// <summary>
+		/// Visitation function for <see cref="ICILVisitor.Ldloca"/>.
+		/// </summary>
+		/// <param name="ctx">The context.</param>
+		public void Ldloca(Context ctx)
+		{
+			ctx.ReplaceInstructionOnly(Instruction.AddressOfInstruction);
+		}
+
+		/// <summary>
+		/// Visitation function for <see cref="ICILVisitor.Ldc"/>.
+		/// </summary>
+		/// <param name="ctx">The context.</param>
+		public void Ldc(Context ctx)
+		{
+			ProcessLoadInstruction(ctx);
+		}
+
+		/// <summary>
+		/// Visitation function for <see cref="ICILVisitor.Ldobj"/>.
+		/// </summary>
+		/// <param name="ctx">The context.</param>
+		public void Ldobj(Context ctx)
+		{
+            IInstruction loadInstruction = Instruction.LoadInstruction;
+            Operand destination = ctx.Result;
+		    Operand source = ctx.Operand1;
+            RefSigType refSigType = (RefSigType)source.Type;
+
+			// This is actually ldind.* and ldobj - the opcodes have the same meanings
+            if (MustSignExtendOnLoad(refSigType.ElementType.Type))
+            {
+                loadInstruction = Instruction.SignExtendedMoveInstruction;
             }
-            else
-            {
-                this.ProcessLoadInstruction(ctx);
-            }
-		}
-
-		/// <summary>
-		/// Visitation function for <see cref="ICILVisitor.Ldloca"/>.
-		/// </summary>
-		/// <param name="ctx">The context.</param>
-		public void Ldloca(Context ctx)
-		{
-			ctx.ReplaceInstructionOnly(Instruction.AddressOfInstruction);
-		}
-
-		/// <summary>
-		/// Visitation function for <see cref="ICILVisitor.Ldc"/>.
-		/// </summary>
-		/// <param name="ctx">The context.</param>
-		public void Ldc(Context ctx)
-		{
-			ProcessLoadInstruction(ctx);
-		}
-
-		/// <summary>
-		/// Visitation function for <see cref="ICILVisitor.Ldobj"/>.
-		/// </summary>
-		/// <param name="ctx">The context.</param>
-		public void Ldobj(Context ctx)
-		{
-            IInstruction loadInstruction = Instruction.LoadInstruction;
-            Operand destination = ctx.Result;
-		    Operand source = ctx.Operand1;
-            RefSigType refSigType = (RefSigType)source.Type;
-
-			// This is actually ldind.* and ldobj - the opcodes have the same meanings
-            if (MustSignExtendOnLoad(refSigType.ElementType.Type))
-            {
-                loadInstruction = Instruction.SignExtendedMoveInstruction;
-            }
-            else if (MustZeroExtendOnLoad(refSigType.ElementType.Type))
-            {
-                loadInstruction = Instruction.ZeroExtendedMoveInstruction;                
-            }
-
+            else if (MustZeroExtendOnLoad(refSigType.ElementType.Type))
+            {
+                loadInstruction = Instruction.ZeroExtendedMoveInstruction;                
+            }
+
 		    ctx.SetInstruction(loadInstruction, destination, source, ConstantOperand.FromValue(0));
 		}
 
@@ -125,21 +125,21 @@
 		/// </summary>
 		/// <param name="ctx">The context.</param>
 		public void Ldsfld(Context ctx)
-		{
-		    SigType sigType = ctx.RuntimeField.SignatureType;
-		    Operand source = new MemberOperand(ctx.RuntimeField);
-		    Operand destination = ctx.Result;
-
-            IInstruction loadInstruction = Instruction.MoveInstruction;
-            if (MustSignExtendOnLoad(sigType.Type))
-            {
-                loadInstruction = Instruction.SignExtendedMoveInstruction;
-            }
-            else if (MustZeroExtendOnLoad(sigType.Type))
-            {
-                loadInstruction = Instruction.ZeroExtendedMoveInstruction;
-            }
-
+		{
+		    SigType sigType = ctx.RuntimeField.SignatureType;
+		    Operand source = new MemberOperand(ctx.RuntimeField);
+		    Operand destination = ctx.Result;
+
+            IInstruction loadInstruction = Instruction.MoveInstruction;
+            if (MustSignExtendOnLoad(sigType.Type))
+            {
+                loadInstruction = Instruction.SignExtendedMoveInstruction;
+            }
+            else if (MustZeroExtendOnLoad(sigType.Type))
+            {
+                loadInstruction = Instruction.ZeroExtendedMoveInstruction;
+            }
+
             ctx.SetInstruction(loadInstruction, destination, source);
 		}
 
@@ -310,15 +310,15 @@
 		/// <param name="ctx">The context.</param>
 		public void Neg(Context ctx)
 		{
-            if (IsUnsigned(ctx.Operand1))
-            {
-                ConstantOperand zero = new ConstantOperand(ctx.Operand1.Type, 0UL);
-                ctx.SetInstruction(Instruction.SubUInstruction, ctx.Result, zero, ctx.Operand1);
+            if (IsUnsigned(ctx.Operand1))
+            {
+                ConstantOperand zero = new ConstantOperand(ctx.Operand1.Type, 0UL);
+                ctx.SetInstruction(Instruction.SubUInstruction, ctx.Result, zero, ctx.Operand1);
             }
-            else
-            {
-                ConstantOperand minusOne = new ConstantOperand(ctx.Operand1.Type, -1L);
-                ctx.SetInstruction(Instruction.MulSInstruction, ctx.Result, minusOne, ctx.Operand1);
+            else
+            {
+                ConstantOperand minusOne = new ConstantOperand(ctx.Operand1.Type, -1L);
+                ctx.SetInstruction(Instruction.MulSInstruction, ctx.Result, minusOne, ctx.Operand1);
             }
 		}
          
@@ -424,17 +424,17 @@
 		/// </summary>
 		/// <param name="ctx">The context.</param>
 		public void Newarr(Context ctx)
-		{
+		{
             SZArraySigType arrayType = (SZArraySigType)ctx.Result.Type;
             ClassSigType elementType = arrayType.ElementType as ClassSigType;
             Debug.Assert(elementType != null, @"Newarr didn't specify class signature?");
 
-			ReplaceWithInternalCall(ctx, VmCall.AllocateArray);
-
-            ctx.Operand3 = ctx.Operand1;
+			ReplaceWithInternalCall(ctx, VmCall.AllocateArray);
+
+            ctx.Operand3 = ctx.Operand1;
             ctx.Operand1 = new ConstantOperand(BuiltInSigType.Int32, this.MethodCompiler.Assembly.LoadOrder);
-            ctx.Operand2 = new ConstantOperand(BuiltInSigType.IntPtr, elementType.Token);
-            ctx.OperandCount = 3;
+            ctx.Operand2 = new ConstantOperand(BuiltInSigType.IntPtr, elementType.Token);
+            ctx.OperandCount = 3;
 		}
 
 		/// <summary>
@@ -521,34 +521,34 @@
 		/// Visitation function for <see cref="ICILVisitor.Ldfld"/>.
 		/// </summary>
 		/// <param name="ctx">The context.</param>
-		public void Ldfld(Context ctx)
-		{
-            Operand resultOperand = ctx.Result;
-            Operand objectOperand = ctx.Operand1;
-
-		    RuntimeField field = ctx.RuntimeField;
-		    IntPtr address = field.Address;
-            ConstantOperand offsetOperand = new ConstantOperand(BuiltInSigType.IntPtr, address.ToInt64());
-
-		    IInstruction loadInstruction = Instruction.LoadInstruction;
-            if (MustSignExtendOnLoad(field.SignatureType.Type))
-            {
-                loadInstruction = Instruction.SignExtendedMoveInstruction;
-            }
-            else if (MustZeroExtendOnLoad(field.SignatureType.Type))
-            {
-                loadInstruction = Instruction.ZeroExtendedMoveInstruction;
-            }
-
-            ctx.SetInstruction(loadInstruction, resultOperand, objectOperand, offsetOperand);
+		public void Ldfld(Context ctx)
+		{
+            Operand resultOperand = ctx.Result;
+            Operand objectOperand = ctx.Operand1;
+
+		    RuntimeField field = ctx.RuntimeField;
+		    IntPtr address = field.Address;
+            ConstantOperand offsetOperand = new ConstantOperand(BuiltInSigType.IntPtr, address.ToInt64());
+
+		    IInstruction loadInstruction = Instruction.LoadInstruction;
+            if (MustSignExtendOnLoad(field.SignatureType.Type))
+            {
+                loadInstruction = Instruction.SignExtendedMoveInstruction;
+            }
+            else if (MustZeroExtendOnLoad(field.SignatureType.Type))
+            {
+                loadInstruction = Instruction.ZeroExtendedMoveInstruction;
+            }
+
+            ctx.SetInstruction(loadInstruction, resultOperand, objectOperand, offsetOperand);
         }
 
 		/// <summary>
 		/// Visitation function for <see cref="ICILVisitor.Ldflda"/>.
 		/// </summary>
 		/// <param name="ctx">The context.</param>
-		public void Ldflda(Context ctx)
-		{
+		public void Ldflda(Context ctx)
+		{
 		}
 
 		/// <summary>
@@ -556,14 +556,14 @@
 		/// </summary>
 		/// <param name="ctx">The context.</param>
 		public void Stfld(Context ctx) 
-        {
-            Operand objectOperand = ctx.Operand1;
-            Operand valueOperand = ctx.Operand2;
-
-            IntPtr address = ctx.RuntimeField.Address;
-            ConstantOperand offsetOperand = new ConstantOperand(BuiltInSigType.IntPtr, address.ToInt64());
-
-            ctx.SetInstruction(Instruction.StoreInstruction, objectOperand, offsetOperand, valueOperand);
+        {
+            Operand objectOperand = ctx.Operand1;
+            Operand valueOperand = ctx.Operand2;
+
+            IntPtr address = ctx.RuntimeField.Address;
+            ConstantOperand offsetOperand = new ConstantOperand(BuiltInSigType.IntPtr, address.ToInt64());
+
+            ctx.SetInstruction(Instruction.StoreInstruction, objectOperand, offsetOperand, valueOperand);
         }
 
 		/// <summary>
@@ -576,84 +576,80 @@
 		/// Visitation function for <see cref="ICILVisitor.Branch"/>.
 		/// </summary>
 		/// <param name="ctx">The context.</param>
-		public void Branch(Context ctx)
-		{
-		    ctx.ReplaceInstructionOnly(Instruction.JmpInstruction);
+		public void Branch(Context ctx)
+		{
+		    ctx.ReplaceInstructionOnly(Instruction.JmpInstruction);
 		}
 
 		/// <summary>
 		/// Visitation function for <see cref="ICILVisitor.UnaryBranch"/>.
 		/// </summary>
 		/// <param name="ctx">The context.</param>
-		public void UnaryBranch(Context ctx)
-		{
-            IBranch branch = ctx.Branch;
-<<<<<<< HEAD
-            //BasicBlock branchTarget = this.FindBlock(branch.Targets[0]);
-=======
-
->>>>>>> a6f49304
-            ConditionCode cc;
-            Operand first = ctx.Operand1;
-            Operand second = new ConstantOperand(BuiltInSigType.Int32, 0UL);
-
-		    OpCode opcode = ((ICILInstruction)ctx.Instruction).OpCode;
-            if (opcode == OpCode.Brtrue || opcode == OpCode.Brtrue_s)
-            {
-                cc = ConditionCode.NotEqual;
-            }
-            else if (opcode == OpCode.Brfalse || opcode == OpCode.Brfalse_s)
-            {
-                cc = ConditionCode.Equal;
-            }
-            else
-            {
-                throw new NotSupportedException(@"CILTransformationStage.UnaryBranch doesn't support CIL opcode " + opcode);
-            }
-
-            Operand comparisonResult = this.MethodCompiler.CreateTemporary(BuiltInSigType.Int32);
-            ctx.SetInstruction(Instruction.IntegerCompareInstruction, comparisonResult, first, second);
-            ctx.ConditionCode = cc;
-
-            ctx.AppendInstruction(Instruction.BranchInstruction, comparisonResult);
-		    ctx.ConditionCode = cc;
-            ctx.SetBranch(branch.Targets[0]);
+		public void UnaryBranch(Context ctx)
+		{
+            IBranch branch = ctx.Branch;
+
+            ConditionCode cc;
+            Operand first = ctx.Operand1;
+            Operand second = new ConstantOperand(BuiltInSigType.Int32, 0UL);
+
+		    OpCode opcode = ((ICILInstruction)ctx.Instruction).OpCode;
+            if (opcode == OpCode.Brtrue || opcode == OpCode.Brtrue_s)
+            {
+                cc = ConditionCode.NotEqual;
+            }
+            else if (opcode == OpCode.Brfalse || opcode == OpCode.Brfalse_s)
+            {
+                cc = ConditionCode.Equal;
+            }
+            else
+            {
+                throw new NotSupportedException(@"CILTransformationStage.UnaryBranch doesn't support CIL opcode " + opcode);
+            }
+
+            Operand comparisonResult = this.MethodCompiler.CreateTemporary(BuiltInSigType.Int32);
+            ctx.SetInstruction(Instruction.IntegerCompareInstruction, comparisonResult, first, second);
+            ctx.ConditionCode = cc;
+
+            ctx.AppendInstruction(Instruction.BranchInstruction, comparisonResult);
+		    ctx.ConditionCode = cc;
+            ctx.SetBranch(branch.Targets[0]);
 		}
 
 		/// <summary>
 		/// Visitation function for <see cref="ICILVisitor.BinaryBranch"/>.
 		/// </summary>
 		/// <param name="ctx">The context.</param>
-		public void BinaryBranch(Context ctx)
-		{
-		    IBranch branch = ctx.Branch;
-
-		    ConditionCode cc = ConvertCondition(((ICILInstruction)ctx.Instruction).OpCode);
-		    Operand first = ctx.Operand1;
-		    Operand second = ctx.Operand2;
-
-		    IInstruction comparisonInstruction = Instruction.IntegerCompareInstruction;
-            if (first.StackType == StackTypeCode.F)
-            {
-                comparisonInstruction = Instruction.FloatingPointCompareInstruction;
-            }
-
-            Operand comparisonResult = this.MethodCompiler.CreateTemporary(BuiltInSigType.Int32);
-            ctx.SetInstruction(comparisonInstruction, comparisonResult, first, second);
-            ctx.ConditionCode = cc;
-		    
-            ctx.AppendInstruction(Instruction.BranchInstruction, comparisonResult);
-		    ctx.ConditionCode = cc;
-            ctx.SetBranch(branch.Targets[0]);
+		public void BinaryBranch(Context ctx)
+		{
+		    IBranch branch = ctx.Branch;
+
+		    ConditionCode cc = ConvertCondition(((ICILInstruction)ctx.Instruction).OpCode);
+		    Operand first = ctx.Operand1;
+		    Operand second = ctx.Operand2;
+
+		    IInstruction comparisonInstruction = Instruction.IntegerCompareInstruction;
+            if (first.StackType == StackTypeCode.F)
+            {
+                comparisonInstruction = Instruction.FloatingPointCompareInstruction;
+            }
+
+            Operand comparisonResult = this.MethodCompiler.CreateTemporary(BuiltInSigType.Int32);
+            ctx.SetInstruction(comparisonInstruction, comparisonResult, first, second);
+            ctx.ConditionCode = cc;
+		    
+            ctx.AppendInstruction(Instruction.BranchInstruction, comparisonResult);
+		    ctx.ConditionCode = cc;
+            ctx.SetBranch(branch.Targets[0]);
 		}
 
 		/// <summary>
 		/// Visitation function for <see cref="ICILVisitor.Switch"/>.
 		/// </summary>
 		/// <param name="ctx">The context.</param>
-		public void Switch(Context ctx)
-		{
-		    ctx.ReplaceInstructionOnly(Instruction.SwitchInstruction);
+		public void Switch(Context ctx)
+		{
+		    ctx.ReplaceInstructionOnly(Instruction.SwitchInstruction);
 		}
 
 		/// <summary>
@@ -667,96 +663,96 @@
 		/// </summary>
 		/// <param name="ctx">The context.</param>
 		public void Ldlen(Context ctx) 
-        {
-            Operand arrayOperand = ctx.Operand1;
-            Operand arrayLength = ctx.Result;
-            ConstantOperand constantOffset = ConstantOperand.FromValue(8);
-
-            Operand arrayAddress = this.MethodCompiler.CreateTemporary(new PtrSigType(BuiltInSigType.Int32));
-		    ctx.SetInstruction(Instruction.MoveInstruction, arrayAddress, arrayOperand);
-            ctx.AppendInstruction(IR.Instruction.LoadInstruction, arrayLength, arrayAddress, constantOffset);
+        {
+            Operand arrayOperand = ctx.Operand1;
+            Operand arrayLength = ctx.Result;
+            ConstantOperand constantOffset = ConstantOperand.FromValue(8);
+
+            Operand arrayAddress = this.MethodCompiler.CreateTemporary(new PtrSigType(BuiltInSigType.Int32));
+		    ctx.SetInstruction(Instruction.MoveInstruction, arrayAddress, arrayOperand);
+            ctx.AppendInstruction(IR.Instruction.LoadInstruction, arrayLength, arrayAddress, constantOffset);
         }
 
 		/// <summary>
 		/// Visitation function for <see cref="ICILVisitor.Ldelema"/>.
 		/// </summary>
 		/// <param name="ctx">The context.</param>
-		public void Ldelema(Context ctx)
-		{
-            Operand result = ctx.Result;
-            Operand arrayOperand = ctx.Operand1;
-            Operand arrayIndexOperand = ctx.Operand2;
-
-            SZArraySigType arraySigType = arrayOperand.Type as SZArraySigType;
-            if (arraySigType == null)
-            {
-                throw new CompilationException(@"Array operation performed on non-array operand.");
-            }
-
-            Operand arrayAddress = this.LoadArrayBaseAddress(ctx, arraySigType, arrayOperand);
-            Operand elementOffset = this.CalculateArrayElementOffset(ctx, arraySigType, arrayIndexOperand);
-            ctx.AppendInstruction(IR.Instruction.AddSInstruction, result, arrayAddress, elementOffset);
-        }
-
-	    private Operand CalculateArrayElementOffset(Context ctx, SZArraySigType arraySignatureType, Operand arrayIndexOperand)
-	    {
-	        int elementSizeInBytes = 0, alignment = 0;
-            this.Architecture.GetTypeRequirements(arraySignatureType.ElementType, out elementSizeInBytes, out alignment);
-
-	        //
-	        // The sequence we're emitting is:
-	        //
-	        //      offset = arrayIndexOperand * elementSize
-	        //      temp = offset + 12
-	        //      result = *(arrayOperand * temp)
-	        //
-	        // The array data starts at offset 12 from the array object itself. The 12 is a hardcoded assumption
-	        // of x86, which might change for other platforms. We need to refactor this into some helper classes.
-	        //
-
-	        Operand elementOffset = this.MethodCompiler.CreateTemporary(BuiltInSigType.Int32);
-	        Operand elementSizeOperand = new ConstantOperand(BuiltInSigType.Int32, elementSizeInBytes);
-	        ctx.AppendInstruction(IR.Instruction.MulSInstruction, elementOffset, arrayIndexOperand, elementSizeOperand);
-
-	        return elementOffset;
-        }
-
-	    private Operand LoadArrayBaseAddress(Context ctx, SZArraySigType arraySignatureType, Operand arrayOperand)
-	    {
-	        Operand arrayAddress = this.MethodCompiler.CreateTemporary(new PtrSigType(arraySignatureType.ElementType));
-	        Operand fixedOffset = new ConstantOperand(BuiltInSigType.Int32, 12);
-	        ctx.SetInstruction(Instruction.AddSInstruction, arrayAddress, arrayOperand, fixedOffset);
-	        return arrayAddress;
-	    }
-
+		public void Ldelema(Context ctx)
+		{
+            Operand result = ctx.Result;
+            Operand arrayOperand = ctx.Operand1;
+            Operand arrayIndexOperand = ctx.Operand2;
+
+            SZArraySigType arraySigType = arrayOperand.Type as SZArraySigType;
+            if (arraySigType == null)
+            {
+                throw new CompilationException(@"Array operation performed on non-array operand.");
+            }
+
+            Operand arrayAddress = this.LoadArrayBaseAddress(ctx, arraySigType, arrayOperand);
+            Operand elementOffset = this.CalculateArrayElementOffset(ctx, arraySigType, arrayIndexOperand);
+            ctx.AppendInstruction(IR.Instruction.AddSInstruction, result, arrayAddress, elementOffset);
+        }
+
+	    private Operand CalculateArrayElementOffset(Context ctx, SZArraySigType arraySignatureType, Operand arrayIndexOperand)
+	    {
+	        int elementSizeInBytes = 0, alignment = 0;
+            this.Architecture.GetTypeRequirements(arraySignatureType.ElementType, out elementSizeInBytes, out alignment);
+
+	        //
+	        // The sequence we're emitting is:
+	        //
+	        //      offset = arrayIndexOperand * elementSize
+	        //      temp = offset + 12
+	        //      result = *(arrayOperand * temp)
+	        //
+	        // The array data starts at offset 12 from the array object itself. The 12 is a hardcoded assumption
+	        // of x86, which might change for other platforms. We need to refactor this into some helper classes.
+	        //
+
+	        Operand elementOffset = this.MethodCompiler.CreateTemporary(BuiltInSigType.Int32);
+	        Operand elementSizeOperand = new ConstantOperand(BuiltInSigType.Int32, elementSizeInBytes);
+	        ctx.AppendInstruction(IR.Instruction.MulSInstruction, elementOffset, arrayIndexOperand, elementSizeOperand);
+
+	        return elementOffset;
+        }
+
+	    private Operand LoadArrayBaseAddress(Context ctx, SZArraySigType arraySignatureType, Operand arrayOperand)
+	    {
+	        Operand arrayAddress = this.MethodCompiler.CreateTemporary(new PtrSigType(arraySignatureType.ElementType));
+	        Operand fixedOffset = new ConstantOperand(BuiltInSigType.Int32, 12);
+	        ctx.SetInstruction(Instruction.AddSInstruction, arrayAddress, arrayOperand, fixedOffset);
+	        return arrayAddress;
+	    }
+
 	    /// <summary>
 		/// Visitation function for <see cref="ICILVisitor.Ldelem"/>.
 		/// </summary>
 		/// <param name="ctx">The context.</param>
 		public void Ldelem(Context ctx) 
-        {
+        {
 	        IInstruction loadInstruction = Instruction.LoadInstruction;
-            Operand result = ctx.Result;
-            MemoryOperand arrayOperand = (MemoryOperand)ctx.Operand1;
-	        Operand arrayIndexOperand = ctx.Operand2;
-
-            SZArraySigType arraySigType = arrayOperand.Type as SZArraySigType;
-            if (arraySigType == null)
-            {
-                throw new CompilationException(@"Array operation performed on non-array operand.");
-            }
-
-            if (MustSignExtendOnLoad(arraySigType.ElementType.Type) == true)
-            {
-                loadInstruction = Instruction.SignExtendedMoveInstruction;
-            }
-            else if (MustZeroExtendOnLoad(arraySigType.ElementType.Type) == true)
-            {
-                loadInstruction = Instruction.ZeroExtendedMoveInstruction;
-            }
-
-            Operand arrayAddress = this.LoadArrayBaseAddress(ctx, arraySigType, arrayOperand);
-            Operand elementOffset = this.CalculateArrayElementOffset(ctx, arraySigType, arrayIndexOperand);
+            Operand result = ctx.Result;
+            MemoryOperand arrayOperand = (MemoryOperand)ctx.Operand1;
+	        Operand arrayIndexOperand = ctx.Operand2;
+
+            SZArraySigType arraySigType = arrayOperand.Type as SZArraySigType;
+            if (arraySigType == null)
+            {
+                throw new CompilationException(@"Array operation performed on non-array operand.");
+            }
+
+            if (MustSignExtendOnLoad(arraySigType.ElementType.Type) == true)
+            {
+                loadInstruction = Instruction.SignExtendedMoveInstruction;
+            }
+            else if (MustZeroExtendOnLoad(arraySigType.ElementType.Type) == true)
+            {
+                loadInstruction = Instruction.ZeroExtendedMoveInstruction;
+            }
+
+            Operand arrayAddress = this.LoadArrayBaseAddress(ctx, arraySigType, arrayOperand);
+            Operand elementOffset = this.CalculateArrayElementOffset(ctx, arraySigType, arrayIndexOperand);
             ctx.AppendInstruction(loadInstruction, result, arrayAddress, elementOffset);
         }
 
@@ -765,19 +761,19 @@
 		/// </summary>
 		/// <param name="ctx">The context.</param>
 		public void Stelem(Context ctx) 
-        {
-            Operand arrayOperand = ctx.Operand1;
-		    Operand arrayIndexOperand = ctx.Operand2;
-            Operand value = ctx.Operand3;
-            SZArraySigType arraySigType = arrayOperand.Type as SZArraySigType;
-            if (arraySigType == null)
-            {
-                throw new CompilationException(@"Array operation performed on non-array operand.");
-            }
-
-		    Operand arrayAddress = this.LoadArrayBaseAddress(ctx, arraySigType, arrayOperand);
-            Operand elementOffset = this.CalculateArrayElementOffset(ctx, arraySigType, arrayIndexOperand);
-            ctx.AppendInstruction(Instruction.StoreInstruction, arrayAddress, elementOffset, value);
+        {
+            Operand arrayOperand = ctx.Operand1;
+		    Operand arrayIndexOperand = ctx.Operand2;
+            Operand value = ctx.Operand3;
+            SZArraySigType arraySigType = arrayOperand.Type as SZArraySigType;
+            if (arraySigType == null)
+            {
+                throw new CompilationException(@"Array operation performed on non-array operand.");
+            }
+
+		    Operand arrayAddress = this.LoadArrayBaseAddress(ctx, arraySigType, arrayOperand);
+            Operand elementOffset = this.CalculateArrayElementOffset(ctx, arraySigType, arrayIndexOperand);
+            ctx.AppendInstruction(Instruction.StoreInstruction, arrayAddress, elementOffset, value);
         }
 
 		/// <summary>
@@ -868,85 +864,85 @@
 		/// </summary>
 		/// <param name="ctx">The context.</param>
 		public void Add(Context ctx) 
-        {
-            Replace(ctx, Instruction.AddFInstruction, Instruction.AddSInstruction, Instruction.AddUInstruction);
+        {
+            Replace(ctx, Instruction.AddFInstruction, Instruction.AddSInstruction, Instruction.AddUInstruction);
         }
 
 		/// <summary>
 		/// Visitation function for <see cref="ICILVisitor.Sub"/>.
-		/// </summary>
+		/// </summary>
         /// <param name="context">The context.</param>
-		public void Sub(Context context)
-		{
-		    Replace(context, Instruction.SubFInstruction, Instruction.SubSInstruction, Instruction.SubUInstruction);
-		}
+		public void Sub(Context context)
+		{
+		    Replace(context, Instruction.SubFInstruction, Instruction.SubSInstruction, Instruction.SubUInstruction);
+		}
 	    /// <summary>
 		/// Visitation function for <see cref="ICILVisitor.Mul"/>.
 		/// </summary>
 		/// <param name="ctx">The context.</param>
 		public void Mul(Context ctx) 
-        {
-            Replace(ctx, Instruction.MulFInstruction, Instruction.MulSInstruction, Instruction.MulUInstruction);
+        {
+            Replace(ctx, Instruction.MulFInstruction, Instruction.MulSInstruction, Instruction.MulUInstruction);
         }
 
 		/// <summary>
 		/// Visitation function for <see cref="ICILVisitor.Div"/>.
 		/// </summary>
 		/// <param name="ctx">The context.</param>
-		public void Div(Context ctx)
-		{
-		    Replace(ctx, Instruction.DivFInstruction, Instruction.DivSInstruction, Instruction.DivUInstruction);
+		public void Div(Context ctx)
+		{
+		    Replace(ctx, Instruction.DivFInstruction, Instruction.DivSInstruction, Instruction.DivUInstruction);
 		}
 
 		/// <summary>
 		/// Visitation function for <see cref="ICILVisitor.Rem"/>.
 		/// </summary>
 		/// <param name="ctx">The context.</param>
-		public void Rem(Context ctx)
-		{
-		    Replace(ctx, Instruction.RemFInstruction, Instruction.RemSInstruction, Instruction.RemUInstruction);
+		public void Rem(Context ctx)
+		{
+		    Replace(ctx, Instruction.RemFInstruction, Instruction.RemSInstruction, Instruction.RemUInstruction);
 		}
 
 		#endregion // ICILVisitor
 
-		#region Internals
-
-        private static void Replace(Context context, IIRInstruction floatingPointInstruction, IIRInstruction signedInstruction, IIRInstruction unsignedInstruction)
-        {
-            if (IsFloatingPoint(context))
-            {
-                context.ReplaceInstructionOnly(floatingPointInstruction);
-            }
-            else if (IsUnsigned(context))
-            {
-                context.ReplaceInstructionOnly(unsignedInstruction);
-            }
-            else
-            {
-                context.ReplaceInstructionOnly(signedInstruction);
-            }
-        }
-
-        private static bool IsUnsigned(Context context)
-        {
-            Operand operand = context.Result;
-            return IsUnsigned(operand);
-        }
-
-	    private static bool IsUnsigned(Operand operand)
-	    {
-	        CilElementType type = operand.Type.Type;
-	        return type == CilElementType.U
-	               || type == CilElementType.U1
-	               || type == CilElementType.U2
-	               || type == CilElementType.U4
-	               || type == CilElementType.U8;
-	    }
-
-	    private static bool IsFloatingPoint(Context context)
-        {
-            return context.Result.StackType == StackTypeCode.F;
-        }
+		#region Internals
+
+        private static void Replace(Context context, IIRInstruction floatingPointInstruction, IIRInstruction signedInstruction, IIRInstruction unsignedInstruction)
+        {
+            if (IsFloatingPoint(context))
+            {
+                context.ReplaceInstructionOnly(floatingPointInstruction);
+            }
+            else if (IsUnsigned(context))
+            {
+                context.ReplaceInstructionOnly(unsignedInstruction);
+            }
+            else
+            {
+                context.ReplaceInstructionOnly(signedInstruction);
+            }
+        }
+
+        private static bool IsUnsigned(Context context)
+        {
+            Operand operand = context.Result;
+            return IsUnsigned(operand);
+        }
+
+	    private static bool IsUnsigned(Operand operand)
+	    {
+	        CilElementType type = operand.Type.Type;
+	        return type == CilElementType.U
+	               || type == CilElementType.U1
+	               || type == CilElementType.U2
+	               || type == CilElementType.U4
+	               || type == CilElementType.U8;
+	    }
+
+	    private static bool IsFloatingPoint(Context context)
+        {
+            return context.Result.StackType == StackTypeCode.F;
+        }
 
 		/// <summary>
 		/// Determines if a store is silently truncating the value.
@@ -978,30 +974,30 @@
 		/// <param name="source">The source operand to determine sign extension for.</param>
 		/// <returns>True if the given operand should be loaded with its sign extended.</returns>
 		private static bool IsSignExtending(Operand source)
-		{
+		{
 		    return MustSignExtendOnLoad(source.Type.Type);
-		}
-
-	    private static bool MustSignExtendOnLoad(CilElementType elementType)
-	    {
+		}
+
+	    private static bool MustSignExtendOnLoad(CilElementType elementType)
+	    {
 	        return (elementType == CilElementType.I1 || elementType == CilElementType.I2);
-	    }
-
-	    /// <summary>
-        /// Determines if the load should sign extend the given source operand.
-        /// </summary>
-        /// <param name="source">The source operand to determine sign extension for.</param>
-        /// <returns>True if the given operand should be loaded with its sign extended.</returns>
-        private static bool IsZeroExtending(Operand source)
-        {
-	        return MustZeroExtendOnLoad(source.Type.Type);
-        }
-
-	    private static bool MustZeroExtendOnLoad(CilElementType elementType)
-	    {
-	        return (elementType == CilElementType.U1 || elementType == CilElementType.U2 || elementType == CilElementType.Char);
-	    }
-
+	    }
+
+	    /// <summary>
+        /// Determines if the load should sign extend the given source operand.
+        /// </summary>
+        /// <param name="source">The source operand to determine sign extension for.</param>
+        /// <returns>True if the given operand should be loaded with its sign extended.</returns>
+        private static bool IsZeroExtending(Operand source)
+        {
+	        return MustZeroExtendOnLoad(source.Type.Type);
+        }
+
+	    private static bool MustZeroExtendOnLoad(CilElementType elementType)
+	    {
+	        return (elementType == CilElementType.U1 || elementType == CilElementType.U2 || elementType == CilElementType.Char);
+	    }
+
 	    /// <summary>
 		/// Determines the implicit result type of the load instruction.
 		/// </summary>
@@ -1446,40 +1442,40 @@
 		/// <summary>
 		/// Replaces the IL load instruction by an appropriate IR move instruction or removes it entirely, if
 		/// it is a native size.
-		/// </summary>
-        /// <param name="context">Provides the transformation context.</param>
+		/// </summary>
+        /// <param name="context">Provides the transformation context.</param>
         private void ProcessLoadInstruction(Context context)
-		{
-		    IInstruction extension = null;
-		    SigType extendedType = null;
-            Operand source = context.Operand1;
-		    Operand destination = context.Result;
-
-            // Is this a sign or zero-extending move?
-            if (source != null)
-            {
-                if (IsSignExtending(source))
-                {
-                    extension = Instruction.SignExtendedMoveInstruction;
-                    extendedType = BuiltInSigType.Int32;
-                }
-                else if (IsZeroExtending(source))
-                {
-                    extension = Instruction.ZeroExtendedMoveInstruction;
-                    extendedType = BuiltInSigType.UInt32;
-                }
-            }
-
-		    if (extension != null)
-            {
-                Operand temp = this.MethodCompiler.CreateTemporary(extendedType);
-                destination.Replace(temp, context.InstructionSet);
-                context.SetInstruction(extension, temp, source);
-            }
-            else
-            {
-                context.ReplaceInstructionOnly(Instruction.MoveInstruction);
-            }
+		{
+		    IInstruction extension = null;
+		    SigType extendedType = null;
+            Operand source = context.Operand1;
+		    Operand destination = context.Result;
+
+            // Is this a sign or zero-extending move?
+            if (source != null)
+            {
+                if (IsSignExtending(source))
+                {
+                    extension = Instruction.SignExtendedMoveInstruction;
+                    extendedType = BuiltInSigType.Int32;
+                }
+                else if (IsZeroExtending(source))
+                {
+                    extension = Instruction.ZeroExtendedMoveInstruction;
+                    extendedType = BuiltInSigType.UInt32;
+                }
+            }
+
+		    if (extension != null)
+            {
+                Operand temp = this.MethodCompiler.CreateTemporary(extendedType);
+                destination.Replace(temp, context.InstructionSet);
+                context.SetInstruction(extension, temp, source);
+            }
+            else
+            {
+                context.ReplaceInstructionOnly(Instruction.MoveInstruction);
+            }
 		}
 
 		/// <summary>
@@ -1488,7 +1484,7 @@
 		/// <param name="ctx">Provides the transformation context.</param>
 		private void ProcessStoreInstruction(Context ctx)
 		{
-            ctx.SetInstruction(IR.Instruction.MoveInstruction, ctx.Result, ctx.Operand1);
+            ctx.SetInstruction(IR.Instruction.MoveInstruction, ctx.Result, ctx.Operand1);
 		}
 
 		/// <summary>
