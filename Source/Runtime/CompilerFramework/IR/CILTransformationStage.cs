--- conflicted
+++ resolved
@@ -111,19 +111,11 @@
             if (MustSignExtendOnLoad(refSigType.ElementType.Type))
             {
                 loadInstruction = Instruction.SignExtendedMoveInstruction;
-<<<<<<< HEAD
             }
             else if (MustZeroExtendOnLoad(refSigType.ElementType.Type))
             {
                 loadInstruction = Instruction.ZeroExtendedMoveInstruction;                
             }
-=======
-            }
-            else if (MustZeroExtendOnLoad(refSigType.ElementType.Type))
-            {
-                loadInstruction = Instruction.ZeroExtendedMoveInstruction;                
-            }
->>>>>>> 062bf3d7
 
 		    ctx.SetInstruction(loadInstruction, destination, source, ConstantOperand.FromValue(0));
 		}
@@ -416,8 +408,6 @@
 	        return size + (size * slot);
 	    }
 
-<<<<<<< HEAD
-=======
         /// <summary>
         /// Visitation function for <see cref="ICILVisitor.Newarr"/>.
         /// </summary>
@@ -449,7 +439,6 @@
             ctx.OperandCount = 4;
         }
 
->>>>>>> 062bf3d7
 	    /// <summary>
 		/// Visitation function for <see cref="ICILVisitor.Newobj"/>.
 		/// </summary>
@@ -569,29 +558,6 @@
 		}
 
 		/// <summary>
-<<<<<<< HEAD
-		/// Visitation function for <see cref="ICILVisitor.Newarr"/>.
-		/// </summary>
-		/// <param name="ctx">The context.</param>
-		public void Newarr(Context ctx)
-		{
-            SZArraySigType arrayType = (SZArraySigType)ctx.Result.Type;
-            ClassSigType elementType = arrayType.ElementType as ClassSigType;
-            Debug.Assert(elementType != null, @"Newarr didn't specify class signature?");
-
-            Operand lengthOperand = ctx.Operand1;
-
-			ReplaceWithInternalCall(ctx, VmCall.AllocateArray);
-
-            ctx.SetOperand(1, new ConstantOperand(BuiltInSigType.Int32, this.MethodCompiler.Assembly.LoadOrder));
-            ctx.SetOperand(2, new ConstantOperand(BuiltInSigType.IntPtr, elementType.Token));
-		    ctx.SetOperand(3, lengthOperand);
-            ctx.OperandCount = 4;
-		}
-
-		/// <summary>
-=======
->>>>>>> 062bf3d7
 		/// Visitation function for <see cref="ICILVisitor.BinaryComparison"/>.
 		/// </summary>
 		/// <param name="ctx">The context.</param>
