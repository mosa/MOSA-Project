--- conflicted
+++ resolved
@@ -1,4 +1,4 @@
-﻿/*
+/*
  * (c) 2008 MOSA - The Managed Operating System Alliance
  *
  * Licensed under the terms of the New BSD License.
@@ -13,13 +13,12 @@
 
 namespace Mosa.Runtime.CompilerFramework.Operands
 {
-<<<<<<< HEAD
-	/// <summary>
-	/// Represents an operand, that is located on the relative to the current stack frame.
-	/// </summary>
-	public abstract class StackOperand : MemoryOperand, ICloneable
-	{
-		#region Data members
+    /// <summary>
+    /// Represents an operand, that is located on the relative to the current stack frame.
+    /// </summary>
+    public abstract class StackOperand : MemoryOperand, ICloneable
+    {
+        #region Data members
 
 		/// <summary>
 		/// Holds the SSA version of the stack operand.
@@ -76,80 +75,11 @@
 			return (null != sop && sop.Type == this.Type && sop.Offset == this.Offset && sop.Base == this.Base && sop.Version == this.Version);
 		}
 
-		/// <summary>
-		/// Returns a string representation of <see cref="Operand"/>.
-		/// </summary>
-		/// <returns>A string representation of the operand.</returns>
-		public sealed override string ToString()
-=======
-    /// <summary>
-    /// Represents an operand, that is located on the relative to the current stack frame.
-    /// </summary>
-    public abstract class StackOperand : MemoryOperand, ICloneable
-    {
-        #region Data members
-
-        /// <summary>
-        /// Holds the SSA version of the stack operand.
-        /// </summary>
-        private int _ssaVersion;
-
-        #endregion // Data members
-
-        #region Construction
-
-        /// <summary>
-        /// Initializes a new instance of <see cref="StackOperand"/>.
-        /// </summary>
-        /// <param name="type">Holds the type of data held in this operand.</param>
-        /// <param name="register">Holds the stack frame register.</param>
-        /// <param name="offset">The offset of the variable on stack. A positive value reflects the current function stack, a negative offset indicates a parameter.</param>
-        protected StackOperand(SigType type, Register register, int offset) :
-            base(type, register, new IntPtr(offset * 4))
-        {
-        }
-
-        #endregion // Construction
-
-        #region Properties
-
-        /// <summary>
-        /// Retrieves the name of the stack operand.
-        /// </summary>
-        /// <value>The name of the stack operand.</value>
-        public abstract string Name { get; }
-
-        /// <summary>
-        /// Gets or sets the SSA version of the operand.
-        /// </summary>
-        /// <value>The version of the stack operand.</value>
-        public int Version
-        {
-            get { return _ssaVersion; }
-            set { _ssaVersion = value; }
-        }
-
-        #endregion // Properties
-
-        #region Operand Overrides
-
-        /// <summary>
-        /// Compares with the given operand for equality.
-        /// </summary>
-        /// <param name="other">The other operand to compare with.</param>
-        /// <returns>The return value is true if the operands are equal; false if not.</returns>
-        public override bool Equals(Operand other)
-        {
-            StackOperand sop = other as StackOperand;
-            return (null != sop && sop.Type == this.Type && sop.Offset == this.Offset && sop.Base == this.Base && sop.Version == this.Version);
-        }
-
         /// <summary>
         /// Returns a string representation of <see cref="Operand"/>.
         /// </summary>
         /// <returns>A string representation of the operand.</returns>
         public sealed override string ToString()
->>>>>>> 3e53d2ec
 		{
 			string tmp = base.ToString();
 			//return String.Format(@"{0} {1}", this.Name, tmp.Insert(tmp.Length - 1, String.Format(", SSA Version: {0}", _ssaVersion)));
@@ -159,7 +89,6 @@
 				return String.Format(@"{0} {1}", this.Name, tmp.Insert(tmp.Length - 1, String.Format(" #{0}", _ssaVersion)));
 		}
 
-<<<<<<< HEAD
 		#endregion // Operand Overrides
 
 		#region ICloneable Members
@@ -172,19 +101,5 @@
 
 		#endregion // ICloneable Members
 	}
-=======
-        #endregion // Operand Overrides
-
-        #region ICloneable Members
-
-        /// <summary>
-        /// Clones the stack operand.
-        /// </summary>
-        /// <returns></returns>
-        public abstract object Clone();
-
-        #endregion // ICloneable Members
-    }
->>>>>>> 3e53d2ec
 }
 
