--- conflicted
+++ resolved
@@ -179,20 +179,6 @@
 							return;
 						}
 					case FlowControl.ConditionalBranch:
-<<<<<<< HEAD
-						foreach (int target in ctx.Branch.Targets)
-						{
-							FindAndLinkBlock(block, target);
-						}
-
-						// Conditional blocks are at least two way branches. The old way of adding jumps didn't properly
-						// resolve operands under certain circumstances. This does.
-						int nextIndex = ctx.Index + 1;
-						if (nextIndex < this.InstructionSet.Used)
-						{
-							FindAndLinkBlock(block, this.InstructionSet.Data[nextIndex].Label);
-						}
-=======
 						foreach (int target in ctx.Branch.Targets) {
 							FindAndLinkBlock(block, target);
 						}
@@ -204,7 +190,6 @@
                         {
                             FindAndLinkBlock(block, this.InstructionSet.Data[nextIndex].Label);
                         }
->>>>>>> 7719da47
 						continue;
 					default:
 						Debug.Assert(false);
@@ -213,19 +198,6 @@
 			}
 		}
 
-<<<<<<< HEAD
-		private void FindAndLinkBlock(BasicBlock block, int target)
-		{
-			BasicBlock next = this.FindBlock(target);
-			if (!block.NextBlocks.Contains(next))
-			{
-				this.LinkBlocks(block, next);
-				this.BuildBlockLinks(next);
-			}
-		}
-
-		/// <summary>
-=======
 	    private void FindAndLinkBlock(BasicBlock block, int target)
 	    {
 	        BasicBlock next = this.FindBlock(target);
@@ -236,7 +208,6 @@
 	    }
 
 	    /// <summary>
->>>>>>> 7719da47
 		/// Links the Blocks.
 		/// </summary>
 		/// <param name="caller">The caller.</param>
