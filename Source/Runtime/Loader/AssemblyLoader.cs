<<<<<<< HEAD
/*
 * (c) 2008 MOSA - The Managed Operating System Alliance
 *
 * Licensed under the terms of the New BSD License.
 *
 * Authors:
 *  Michael Ruck (grover) <sharpos@michaelruck.de>
 */

using System;
using System.Collections.Generic;
using System.IO;
using Mosa.Runtime.Loader.PE;
using Mosa.Runtime.Metadata;
using Mosa.Runtime.Metadata.Tables;
using Mosa.Runtime.Vm;

namespace Mosa.Runtime.Loader
{
	/// <summary>
	/// Provides a default implementation of the IAssemblyLoader interface.
	/// </summary>
	public class AssemblyLoader : IAssemblyLoader
	{
		#region Data members

		private string[] _searchPath;
		private List<string> _privatePaths = new List<string>();
		private List<IMetadataModule> _loadedImages = new List<IMetadataModule>();
		private ITypeSystem _typeLoader;

		#endregion // Data members

		#region Construction

		/// <summary>
		/// Initializes a new instance of the <see cref="AssemblyLoader"/> class.
		/// </summary>
		/// <param name="typeLoader">The type loader.</param>
		public AssemblyLoader(ITypeSystem typeLoader)
		{
			// HACK: I can't figure out an easier way to get the framework dir right now...
            string frameworkDir = System.Runtime.InteropServices.RuntimeEnvironment.GetRuntimeDirectory();
            string frameworkDir32 = frameworkDir.Contains("Framework64") ? frameworkDir.Replace("Framework64", "Framework") : frameworkDir;
			_searchPath = new[] {
                AppDomain.CurrentDomain.BaseDirectory,
                frameworkDir,
                frameworkDir32
            };

			_typeLoader = typeLoader;
		}

		#endregion // Construction

		#region IAssemblyLoader Members

		/// <summary>
		/// Gets an enumerable collection of loaded modules.
		/// </summary>
		/// <value></value>
		public IEnumerable<IMetadataModule> Modules
		{
			get { return _loadedImages; }
		}

		/// <summary>
		/// Appends the given path to the assembly search path.
		/// </summary>
		/// <param name="path">The path to append to the assembly search path.</param>
		public void AppendPrivatePath(string path)
		{
			_privatePaths.Add(path);
		}

		/// <summary>
		/// Resolves the given assembly reference and loads the associated IMetadataModule.
		/// </summary>
		/// <param name="provider">The metadata provider, which contained the assembly reference.</param>
		/// <param name="assemblyRef">The assembly reference to resolve.</param>
		/// <returns>
		/// An instance of IMetadataModule representing the resolved assembly.
		/// </returns>
		public IMetadataModule Resolve(IMetadataProvider provider, AssemblyRefRow assemblyRef)
		{
		    string name;
			provider.Read(assemblyRef.NameIdx, out name);

			IMetadataModule result = GetLoadedAssembly(name) ?? DoLoadAssembly(name + ".dll");
		    if (result == null)
				throw new TypeLoadException();

			return result;
		}

		/// <summary>
		/// Loads the named assembly.
		/// </summary>
		/// <param name="file">The file path of the assembly to load.</param>
		/// <returns>
		/// The assembly image of the loaded assembly.
		/// </returns>
		public IMetadataModule Load(string file)
		{
		    if (Path.IsPathRooted(file) == false)
				return DoLoadAssembly(Path.GetFileName(file));
		    return LoadAssembly(file);
		}

	    /// <summary>
		/// Unloads the given module.
		/// </summary>
		/// <param name="module">The module to unload.</param>
		public void Unload(IMetadataModule module)
		{
			IDisposable disp = module as IDisposable;
			if (null != disp)
				disp.Dispose();
		}

		#endregion // IAssemblyLoader Members

		#region Internals

		private IMetadataModule LoadAssembly(string file)
		{
			if (!File.Exists(file))
				return null;

			IMetadataModule result = PortableExecutableImage.Load(_loadedImages.Count, new FileStream(file, FileMode.Open, FileAccess.Read));
			if (null != result) {
				lock (_loadedImages) {
					_loadedImages.Add(result);
				}

				_typeLoader.AssemblyLoaded(result);
			}

			return result;
		}

		private IMetadataModule GetLoadedAssembly(string name)
		{
			IMetadataModule result = null;
			foreach (IMetadataModule image in _loadedImages) {
				if (name.Equals(image.Name)) {
					result = image;
					break;
				}
			}
			return result;
		}

		private IMetadataModule DoLoadAssembly(string name)
		{
			IMetadataModule result = DoLoadAssemblyFromPaths(name, _privatePaths) ?? DoLoadAssemblyFromPaths(name, _searchPath);

		    return result;
		}

		/// <summary>
		/// Does the load assembly from paths.
		/// </summary>
		/// <param name="name">The name.</param>
		/// <param name="paths">The paths.</param>
		/// <returns></returns>
		private IMetadataModule DoLoadAssemblyFromPaths(string name, IEnumerable<string> paths)
		{
			IMetadataModule result = null;
			string fullName;

			foreach (string path in paths) {
				fullName = Path.Combine(path, name);
				try {
					result = LoadAssembly(fullName);
					if (result != null)
						break;
				}
				catch {
					/* Failed to load assembly there... */
				}
			}

			return result;
		}

		#endregion // Internals
	}
}
=======
/*
 * (c) 2008 MOSA - The Managed Operating System Alliance
 *
 * Licensed under the terms of the New BSD License.
 *
 * Authors:
 *  Michael Ruck (grover) <sharpos@michaelruck.de>
 */

using System;
using System.Collections.Generic;
using System.IO;
using Mosa.Runtime.Loader.PE;
using Mosa.Runtime.Metadata;
using Mosa.Runtime.Metadata.Tables;
using Mosa.Runtime.Vm;

namespace Mosa.Runtime.Loader
{
	/// <summary>
	/// Provides a default implementation of the IAssemblyLoader interface.
	/// </summary>
	public class AssemblyLoader : IAssemblyLoader
	{
		#region Data members

		private string[] _searchPath;
		private List<string> _privatePaths = new List<string>();
		private List<IMetadataModule> _loadedImages = new List<IMetadataModule>();
		private ITypeSystem _typeLoader;

		#endregion // Data members

		#region Construction

		/// <summary>
		/// Initializes a new instance of the <see cref="AssemblyLoader"/> class.
		/// </summary>
		/// <param name="typeLoader">The type loader.</param>
		public AssemblyLoader(ITypeSystem typeLoader)
		{
			// HACK: I can't figure out an easier way to get the framework dir right now...
            string frameworkDir = System.Runtime.InteropServices.RuntimeEnvironment.GetRuntimeDirectory();
            string frameworkDir32 = frameworkDir.Contains("Framework64") ? frameworkDir.Replace("Framework64", "Framework") : frameworkDir;
			_searchPath = new[] {
                AppDomain.CurrentDomain.BaseDirectory,
                frameworkDir,
                frameworkDir32
            };

			_typeLoader = typeLoader;
		}

		#endregion // Construction

		#region IAssemblyLoader Members

		/// <summary>
		/// Gets an enumerable collection of loaded modules.
		/// </summary>
		/// <value></value>
		public IEnumerable<IMetadataModule> Modules
		{
			get { return _loadedImages; }
		}

		/// <summary>
		/// Appends the given path to the assembly search path.
		/// </summary>
		/// <param name="path">The path to append to the assembly search path.</param>
		public void AppendPrivatePath(string path)
		{
			_privatePaths.Add(path);
		}

        public IMetadataModule GetModule(int loadIndex)
        {
            return this._loadedImages[loadIndex];
        }

		/// <summary>
		/// Resolves the given assembly reference and loads the associated IMetadataModule.
		/// </summary>
		/// <param name="provider">The metadata provider, which contained the assembly reference.</param>
		/// <param name="assemblyRef">The assembly reference to resolve.</param>
		/// <returns>
		/// An instance of IMetadataModule representing the resolved assembly.
		/// </returns>
		public IMetadataModule Resolve(IMetadataProvider provider, AssemblyRefRow assemblyRef)
		{
		    string name;
			provider.Read(assemblyRef.NameIdx, out name);

			IMetadataModule result = GetLoadedAssembly(name) ?? DoLoadAssembly(name + ".dll");
		    if (result == null)
				throw new TypeLoadException();

			return result;
		}

		/// <summary>
		/// Loads the named assembly.
		/// </summary>
		/// <param name="file">The file path of the assembly to load.</param>
		/// <returns>
		/// The assembly image of the loaded assembly.
		/// </returns>
		public IMetadataModule Load(string file)
		{
		    if (Path.IsPathRooted(file) == false)
				return DoLoadAssembly(Path.GetFileName(file));
		    return LoadAssembly(file);
		}

	    /// <summary>
		/// Unloads the given module.
		/// </summary>
		/// <param name="module">The module to unload.</param>
		public void Unload(IMetadataModule module)
		{
			IDisposable disp = module as IDisposable;
			if (null != disp)
				disp.Dispose();
		}

		#endregion // IAssemblyLoader Members

		#region Internals

		private IMetadataModule LoadAssembly(string file)
		{
			if (!File.Exists(file))
				return null;

			IMetadataModule result = PortableExecutableImage.Load(_loadedImages.Count, new FileStream(file, FileMode.Open, FileAccess.Read));
			if (null != result) {
				lock (_loadedImages) {
					_loadedImages.Add(result);
				}

				_typeLoader.AssemblyLoaded(result);
			}

			return result;
		}

		private IMetadataModule GetLoadedAssembly(string name)
		{
			IMetadataModule result = null;
			foreach (IMetadataModule image in _loadedImages) {
				if (name.Equals(image.Name)) {
					result = image;
					break;
				}
			}
			return result;
		}

		private IMetadataModule DoLoadAssembly(string name)
		{
			IMetadataModule result = DoLoadAssemblyFromPaths(name, _privatePaths) ?? DoLoadAssemblyFromPaths(name, _searchPath);

		    return result;
		}

		/// <summary>
		/// Does the load assembly From paths.
		/// </summary>
		/// <param name="name">The name.</param>
		/// <param name="paths">The paths.</param>
		/// <returns></returns>
		private IMetadataModule DoLoadAssemblyFromPaths(string name, IEnumerable<string> paths)
		{
			IMetadataModule result = null;
			string fullName;

			foreach (string path in paths) {
				fullName = Path.Combine(path, name);
				try {
					result = LoadAssembly(fullName);
					if (result != null)
						break;
				}
				catch {
					/* Failed to load assembly there... */
				}
			}

			return result;
		}

		#endregion // Internals
	}
}
>>>>>>> e2183b09
<|MERGE_RESOLUTION|>--- conflicted
+++ resolved
@@ -1,386 +1,194 @@
-<<<<<<< HEAD
-/*
- * (c) 2008 MOSA - The Managed Operating System Alliance
- *
- * Licensed under the terms of the New BSD License.
- *
- * Authors:
- *  Michael Ruck (grover) <sharpos@michaelruck.de>
- */
-
-using System;
-using System.Collections.Generic;
-using System.IO;
-using Mosa.Runtime.Loader.PE;
-using Mosa.Runtime.Metadata;
-using Mosa.Runtime.Metadata.Tables;
-using Mosa.Runtime.Vm;
-
-namespace Mosa.Runtime.Loader
-{
-	/// <summary>
-	/// Provides a default implementation of the IAssemblyLoader interface.
-	/// </summary>
-	public class AssemblyLoader : IAssemblyLoader
-	{
-		#region Data members
-
-		private string[] _searchPath;
-		private List<string> _privatePaths = new List<string>();
-		private List<IMetadataModule> _loadedImages = new List<IMetadataModule>();
-		private ITypeSystem _typeLoader;
-
-		#endregion // Data members
-
-		#region Construction
-
-		/// <summary>
-		/// Initializes a new instance of the <see cref="AssemblyLoader"/> class.
-		/// </summary>
-		/// <param name="typeLoader">The type loader.</param>
-		public AssemblyLoader(ITypeSystem typeLoader)
-		{
-			// HACK: I can't figure out an easier way to get the framework dir right now...
-            string frameworkDir = System.Runtime.InteropServices.RuntimeEnvironment.GetRuntimeDirectory();
-            string frameworkDir32 = frameworkDir.Contains("Framework64") ? frameworkDir.Replace("Framework64", "Framework") : frameworkDir;
-			_searchPath = new[] {
-                AppDomain.CurrentDomain.BaseDirectory,
-                frameworkDir,
-                frameworkDir32
-            };
-
-			_typeLoader = typeLoader;
-		}
-
-		#endregion // Construction
-
-		#region IAssemblyLoader Members
-
-		/// <summary>
-		/// Gets an enumerable collection of loaded modules.
-		/// </summary>
-		/// <value></value>
-		public IEnumerable<IMetadataModule> Modules
-		{
-			get { return _loadedImages; }
-		}
-
-		/// <summary>
-		/// Appends the given path to the assembly search path.
-		/// </summary>
-		/// <param name="path">The path to append to the assembly search path.</param>
-		public void AppendPrivatePath(string path)
-		{
-			_privatePaths.Add(path);
-		}
-
-		/// <summary>
-		/// Resolves the given assembly reference and loads the associated IMetadataModule.
-		/// </summary>
-		/// <param name="provider">The metadata provider, which contained the assembly reference.</param>
-		/// <param name="assemblyRef">The assembly reference to resolve.</param>
-		/// <returns>
-		/// An instance of IMetadataModule representing the resolved assembly.
-		/// </returns>
-		public IMetadataModule Resolve(IMetadataProvider provider, AssemblyRefRow assemblyRef)
-		{
-		    string name;
-			provider.Read(assemblyRef.NameIdx, out name);
-
-			IMetadataModule result = GetLoadedAssembly(name) ?? DoLoadAssembly(name + ".dll");
-		    if (result == null)
-				throw new TypeLoadException();
-
-			return result;
-		}
-
-		/// <summary>
-		/// Loads the named assembly.
-		/// </summary>
-		/// <param name="file">The file path of the assembly to load.</param>
-		/// <returns>
-		/// The assembly image of the loaded assembly.
-		/// </returns>
-		public IMetadataModule Load(string file)
-		{
-		    if (Path.IsPathRooted(file) == false)
-				return DoLoadAssembly(Path.GetFileName(file));
-		    return LoadAssembly(file);
-		}
-
-	    /// <summary>
-		/// Unloads the given module.
-		/// </summary>
-		/// <param name="module">The module to unload.</param>
-		public void Unload(IMetadataModule module)
-		{
-			IDisposable disp = module as IDisposable;
-			if (null != disp)
-				disp.Dispose();
-		}
-
-		#endregion // IAssemblyLoader Members
-
-		#region Internals
-
-		private IMetadataModule LoadAssembly(string file)
-		{
-			if (!File.Exists(file))
-				return null;
-
-			IMetadataModule result = PortableExecutableImage.Load(_loadedImages.Count, new FileStream(file, FileMode.Open, FileAccess.Read));
-			if (null != result) {
-				lock (_loadedImages) {
-					_loadedImages.Add(result);
-				}
-
-				_typeLoader.AssemblyLoaded(result);
-			}
-
-			return result;
-		}
-
-		private IMetadataModule GetLoadedAssembly(string name)
-		{
-			IMetadataModule result = null;
-			foreach (IMetadataModule image in _loadedImages) {
-				if (name.Equals(image.Name)) {
-					result = image;
-					break;
-				}
-			}
-			return result;
-		}
-
-		private IMetadataModule DoLoadAssembly(string name)
-		{
-			IMetadataModule result = DoLoadAssemblyFromPaths(name, _privatePaths) ?? DoLoadAssemblyFromPaths(name, _searchPath);
-
-		    return result;
-		}
-
-		/// <summary>
-		/// Does the load assembly from paths.
-		/// </summary>
-		/// <param name="name">The name.</param>
-		/// <param name="paths">The paths.</param>
-		/// <returns></returns>
-		private IMetadataModule DoLoadAssemblyFromPaths(string name, IEnumerable<string> paths)
-		{
-			IMetadataModule result = null;
-			string fullName;
-
-			foreach (string path in paths) {
-				fullName = Path.Combine(path, name);
-				try {
-					result = LoadAssembly(fullName);
-					if (result != null)
-						break;
-				}
-				catch {
-					/* Failed to load assembly there... */
-				}
-			}
-
-			return result;
-		}
-
-		#endregion // Internals
-	}
-}
-=======
-/*
- * (c) 2008 MOSA - The Managed Operating System Alliance
- *
- * Licensed under the terms of the New BSD License.
- *
- * Authors:
- *  Michael Ruck (grover) <sharpos@michaelruck.de>
- */
-
-using System;
-using System.Collections.Generic;
-using System.IO;
-using Mosa.Runtime.Loader.PE;
-using Mosa.Runtime.Metadata;
-using Mosa.Runtime.Metadata.Tables;
-using Mosa.Runtime.Vm;
-
-namespace Mosa.Runtime.Loader
-{
-	/// <summary>
-	/// Provides a default implementation of the IAssemblyLoader interface.
-	/// </summary>
-	public class AssemblyLoader : IAssemblyLoader
-	{
-		#region Data members
-
-		private string[] _searchPath;
-		private List<string> _privatePaths = new List<string>();
-		private List<IMetadataModule> _loadedImages = new List<IMetadataModule>();
-		private ITypeSystem _typeLoader;
-
-		#endregion // Data members
-
-		#region Construction
-
-		/// <summary>
-		/// Initializes a new instance of the <see cref="AssemblyLoader"/> class.
-		/// </summary>
-		/// <param name="typeLoader">The type loader.</param>
-		public AssemblyLoader(ITypeSystem typeLoader)
-		{
-			// HACK: I can't figure out an easier way to get the framework dir right now...
-            string frameworkDir = System.Runtime.InteropServices.RuntimeEnvironment.GetRuntimeDirectory();
-            string frameworkDir32 = frameworkDir.Contains("Framework64") ? frameworkDir.Replace("Framework64", "Framework") : frameworkDir;
-			_searchPath = new[] {
-                AppDomain.CurrentDomain.BaseDirectory,
-                frameworkDir,
-                frameworkDir32
-            };
-
-			_typeLoader = typeLoader;
-		}
-
-		#endregion // Construction
-
-		#region IAssemblyLoader Members
-
-		/// <summary>
-		/// Gets an enumerable collection of loaded modules.
-		/// </summary>
-		/// <value></value>
-		public IEnumerable<IMetadataModule> Modules
-		{
-			get { return _loadedImages; }
-		}
-
-		/// <summary>
-		/// Appends the given path to the assembly search path.
-		/// </summary>
-		/// <param name="path">The path to append to the assembly search path.</param>
-		public void AppendPrivatePath(string path)
-		{
-			_privatePaths.Add(path);
-		}
-
-        public IMetadataModule GetModule(int loadIndex)
-        {
-            return this._loadedImages[loadIndex];
-        }
-
-		/// <summary>
-		/// Resolves the given assembly reference and loads the associated IMetadataModule.
-		/// </summary>
-		/// <param name="provider">The metadata provider, which contained the assembly reference.</param>
-		/// <param name="assemblyRef">The assembly reference to resolve.</param>
-		/// <returns>
-		/// An instance of IMetadataModule representing the resolved assembly.
-		/// </returns>
-		public IMetadataModule Resolve(IMetadataProvider provider, AssemblyRefRow assemblyRef)
-		{
-		    string name;
-			provider.Read(assemblyRef.NameIdx, out name);
-
-			IMetadataModule result = GetLoadedAssembly(name) ?? DoLoadAssembly(name + ".dll");
-		    if (result == null)
-				throw new TypeLoadException();
-
-			return result;
-		}
-
-		/// <summary>
-		/// Loads the named assembly.
-		/// </summary>
-		/// <param name="file">The file path of the assembly to load.</param>
-		/// <returns>
-		/// The assembly image of the loaded assembly.
-		/// </returns>
-		public IMetadataModule Load(string file)
-		{
-		    if (Path.IsPathRooted(file) == false)
-				return DoLoadAssembly(Path.GetFileName(file));
-		    return LoadAssembly(file);
-		}
-
-	    /// <summary>
-		/// Unloads the given module.
-		/// </summary>
-		/// <param name="module">The module to unload.</param>
-		public void Unload(IMetadataModule module)
-		{
-			IDisposable disp = module as IDisposable;
-			if (null != disp)
-				disp.Dispose();
-		}
-
-		#endregion // IAssemblyLoader Members
-
-		#region Internals
-
-		private IMetadataModule LoadAssembly(string file)
-		{
-			if (!File.Exists(file))
-				return null;
-
-			IMetadataModule result = PortableExecutableImage.Load(_loadedImages.Count, new FileStream(file, FileMode.Open, FileAccess.Read));
-			if (null != result) {
-				lock (_loadedImages) {
-					_loadedImages.Add(result);
-				}
-
-				_typeLoader.AssemblyLoaded(result);
-			}
-
-			return result;
-		}
-
-		private IMetadataModule GetLoadedAssembly(string name)
-		{
-			IMetadataModule result = null;
-			foreach (IMetadataModule image in _loadedImages) {
-				if (name.Equals(image.Name)) {
-					result = image;
-					break;
-				}
-			}
-			return result;
-		}
-
-		private IMetadataModule DoLoadAssembly(string name)
-		{
-			IMetadataModule result = DoLoadAssemblyFromPaths(name, _privatePaths) ?? DoLoadAssemblyFromPaths(name, _searchPath);
-
-		    return result;
-		}
-
-		/// <summary>
-		/// Does the load assembly From paths.
-		/// </summary>
-		/// <param name="name">The name.</param>
-		/// <param name="paths">The paths.</param>
-		/// <returns></returns>
-		private IMetadataModule DoLoadAssemblyFromPaths(string name, IEnumerable<string> paths)
-		{
-			IMetadataModule result = null;
-			string fullName;
-
-			foreach (string path in paths) {
-				fullName = Path.Combine(path, name);
-				try {
-					result = LoadAssembly(fullName);
-					if (result != null)
-						break;
-				}
-				catch {
-					/* Failed to load assembly there... */
-				}
-			}
-
-			return result;
-		}
-
-		#endregion // Internals
-	}
-}
->>>>>>> e2183b09
+/*
+ * (c) 2008 MOSA - The Managed Operating System Alliance
+ *
+ * Licensed under the terms of the New BSD License.
+ *
+ * Authors:
+ *  Michael Ruck (grover) <sharpos@michaelruck.de>
+ */
+
+using System;
+using System.Collections.Generic;
+using System.IO;
+using Mosa.Runtime.Loader.PE;
+using Mosa.Runtime.Metadata;
+using Mosa.Runtime.Metadata.Tables;
+using Mosa.Runtime.Vm;
+
+namespace Mosa.Runtime.Loader
+{
+	/// <summary>
+	/// Provides a default implementation of the IAssemblyLoader interface.
+	/// </summary>
+	public class AssemblyLoader : IAssemblyLoader
+	{
+		#region Data members
+
+		private string[] _searchPath;
+		private List<string> _privatePaths = new List<string>();
+		private List<IMetadataModule> _loadedImages = new List<IMetadataModule>();
+		private ITypeSystem _typeLoader;
+
+		#endregion // Data members
+
+		#region Construction
+
+		/// <summary>
+		/// Initializes a new instance of the <see cref="AssemblyLoader"/> class.
+		/// </summary>
+		/// <param name="typeLoader">The type loader.</param>
+		public AssemblyLoader(ITypeSystem typeLoader)
+		{
+			// HACK: I can't figure out an easier way to get the framework dir right now...
+            string frameworkDir = System.Runtime.InteropServices.RuntimeEnvironment.GetRuntimeDirectory();
+            string frameworkDir32 = frameworkDir.Contains("Framework64") ? frameworkDir.Replace("Framework64", "Framework") : frameworkDir;
+			_searchPath = new[] {
+                AppDomain.CurrentDomain.BaseDirectory,
+                frameworkDir,
+                frameworkDir32
+            };
+
+			_typeLoader = typeLoader;
+		}
+
+		#endregion // Construction
+
+		#region IAssemblyLoader Members
+
+		/// <summary>
+		/// Gets an enumerable collection of loaded modules.
+		/// </summary>
+		/// <value></value>
+		public IEnumerable<IMetadataModule> Modules
+		{
+			get { return _loadedImages; }
+		}
+
+		/// <summary>
+		/// Appends the given path to the assembly search path.
+		/// </summary>
+		/// <param name="path">The path to append to the assembly search path.</param>
+		public void AppendPrivatePath(string path)
+		{
+			_privatePaths.Add(path);
+		}
+
+        public IMetadataModule GetModule(int loadIndex)
+        {
+            return this._loadedImages[loadIndex];
+        }
+
+		/// <summary>
+		/// Resolves the given assembly reference and loads the associated IMetadataModule.
+		/// </summary>
+		/// <param name="provider">The metadata provider, which contained the assembly reference.</param>
+		/// <param name="assemblyRef">The assembly reference to resolve.</param>
+		/// <returns>
+		/// An instance of IMetadataModule representing the resolved assembly.
+		/// </returns>
+		public IMetadataModule Resolve(IMetadataProvider provider, AssemblyRefRow assemblyRef)
+		{
+		    string name;
+			provider.Read(assemblyRef.NameIdx, out name);
+
+			IMetadataModule result = GetLoadedAssembly(name) ?? DoLoadAssembly(name + ".dll");
+		    if (result == null)
+				throw new TypeLoadException();
+
+			return result;
+		}
+
+		/// <summary>
+		/// Loads the named assembly.
+		/// </summary>
+		/// <param name="file">The file path of the assembly to load.</param>
+		/// <returns>
+		/// The assembly image of the loaded assembly.
+		/// </returns>
+		public IMetadataModule Load(string file)
+		{
+		    if (Path.IsPathRooted(file) == false)
+				return DoLoadAssembly(Path.GetFileName(file));
+		    return LoadAssembly(file);
+		}
+
+	    /// <summary>
+		/// Unloads the given module.
+		/// </summary>
+		/// <param name="module">The module to unload.</param>
+		public void Unload(IMetadataModule module)
+		{
+			IDisposable disp = module as IDisposable;
+			if (null != disp)
+				disp.Dispose();
+		}
+
+		#endregion // IAssemblyLoader Members
+
+		#region Internals
+
+		private IMetadataModule LoadAssembly(string file)
+		{
+			if (!File.Exists(file))
+				return null;
+
+			IMetadataModule result = PortableExecutableImage.Load(_loadedImages.Count, new FileStream(file, FileMode.Open, FileAccess.Read));
+			if (null != result) {
+				lock (_loadedImages) {
+					_loadedImages.Add(result);
+				}
+
+				_typeLoader.AssemblyLoaded(result);
+			}
+
+			return result;
+		}
+
+		private IMetadataModule GetLoadedAssembly(string name)
+		{
+			IMetadataModule result = null;
+			foreach (IMetadataModule image in _loadedImages) {
+				if (name.Equals(image.Name)) {
+					result = image;
+					break;
+				}
+			}
+			return result;
+		}
+
+		private IMetadataModule DoLoadAssembly(string name)
+		{
+			IMetadataModule result = DoLoadAssemblyFromPaths(name, _privatePaths) ?? DoLoadAssemblyFromPaths(name, _searchPath);
+
+		    return result;
+		}
+
+		/// <summary>
+		/// Does the load assembly From paths.
+		/// </summary>
+		/// <param name="name">The name.</param>
+		/// <param name="paths">The paths.</param>
+		/// <returns></returns>
+		private IMetadataModule DoLoadAssemblyFromPaths(string name, IEnumerable<string> paths)
+		{
+			IMetadataModule result = null;
+			string fullName;
+
+			foreach (string path in paths) {
+				fullName = Path.Combine(path, name);
+				try {
+					result = LoadAssembly(fullName);
+					if (result != null)
+						break;
+				}
+				catch {
+					/* Failed to load assembly there... */
+				}
+			}
+
+			return result;
+		}
+
+		#endregion // Internals
+	}
+}