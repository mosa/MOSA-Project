--- conflicted
+++ resolved
@@ -1,4 +1,3 @@
-<<<<<<< HEAD
 /*
  * (c) 2008 MOSA - The Managed Operating System Alliance
  *
@@ -683,7 +682,7 @@
                     }
 
                     Debug.Assert(offset < _methods.Length, @"Invalid method index.");
-                    _methods[offset++] = new CilRuntimeMethod((int)token, module, ref methodDef, maxParam, declaringType);
+                    _methods[offset++] = new CilRuntimeMethod(offset, module, ref methodDef, maxParam, declaringType);
                     methodDef = nextMethodDef;
                 }
             }
@@ -1018,1026 +1017,4 @@
 
         #endregion // Internals
     }
-}
-=======
-/*
- * (c) 2008 MOSA - The Managed Operating System Alliance
- *
- * Licensed under the terms of the New BSD License.
- *
- * Authors:
- *  Michael Ruck (grover) <sharpos@michaelruck.de>
- *  Alex Lyman (<?>)
- */
-
-using System;
-using System.Collections.Generic;
-using System.Diagnostics;
-using Mosa.Runtime.Loader;
-using Mosa.Runtime.Metadata;
-using Mosa.Runtime.Metadata.Tables;
-using Mosa.Runtime.Metadata.Signatures;
-using Mosa.Runtime.Metadata.Runtime;
-
-namespace Mosa.Runtime.Vm
-{
-    /// <summary>
-    /// A default implementation of a type system for the Mosa runtime.
-    /// </summary>
-    public class DefaultTypeSystem : ITypeSystem
-    {
-        #region Data members
-
-        /// <summary>
-        /// Array of loaded runtime type descriptors.
-        /// </summary>
-        private RuntimeType[] _types;
-
-        /// <summary>
-        /// Holds all loaded method definitions.
-        /// </summary>
-        private RuntimeMethod[] _methods;
-
-        /// <summary>
-        /// Holds all parameter information elements.
-        /// </summary>
-        private RuntimeParameter[] _parameters;
-
-        /// <summary>
-        /// Holds all loaded _stackFrameIndex definitions.
-        /// </summary>
-        private RuntimeField[] _fields;
-
-        /// <summary>
-        /// Holds offsets into arrays, where the metadata of a module start.
-        /// </summary>
-        private ModuleOffsets[] _moduleOffsets;
-
-        #endregion // Data members
-
-		#region Construction
-
-		/// <summary>
-		/// Initializes static data members of the type loader.
-		/// </summary>
-		public DefaultTypeSystem()
-		{
-			_methods = new RuntimeMethod[0];
-			_fields = new RuntimeField[0];
-			_types = new RuntimeType[0];
-            _parameters = new RuntimeParameter[0];
-			_moduleOffsets = new ModuleOffsets[0];
-		}
-
-		#endregion // Construction
-
-		#region ITypeSystem Members
-
-        /// <summary>
-        /// Returns an array of all fields loaded in the type system.
-        /// </summary>
-        /// <value></value>
-        RuntimeField[] ITypeSystem.Fields
-        {
-            get { return _fields; }
-        }
-
-        /// <summary>
-        /// Returns an array of all methods in the type system.
-        /// </summary>
-        /// <value></value>
-        RuntimeMethod[] ITypeSystem.Methods
-        {
-            get { return _methods; }
-        }
-
-        /// <summary>
-        /// Returns an array of all parameters in the type system.
-        /// </summary>
-        /// <value></value>
-        RuntimeParameter[] ITypeSystem.Parameters
-        {
-            get { return _parameters; }
-        }
-
-        /// <summary>
-        /// Returns an array of all types in the type system.
-        /// </summary>
-        /// <value></value>
-        RuntimeType[] ITypeSystem.Types
-        {
-            get { return _types; }
-        }
-
-        /// <summary>
-        /// Notifies the type system that a CIL module was loaded.
-        /// </summary>
-        /// <param name="module">The loaded module.</param>
-        void ITypeSystem.AssemblyLoaded(IMetadataModule module)
-        {
-            Debug.Assert(null != module && ((null == _moduleOffsets && 0 == module.LoadOrder) || _moduleOffsets.Length == module.LoadOrder));
-            if (null == module)
-                throw new ArgumentNullException(@"result");
-            if ((null == _moduleOffsets && 0 != module.LoadOrder) || (null != _moduleOffsets && module.LoadOrder < _moduleOffsets.Length))
-                throw new ArgumentException(@"Module is late?");
-
-            IMetadataProvider md = module.Metadata;
-
-            if (module.LoadOrder >= _moduleOffsets.Length)
-                Array.Resize(ref _moduleOffsets, module.LoadOrder + 1);
-
-            ModuleOffsets modOffset = new ModuleOffsets(
-                AdjustMetadataSpace(md, TokenTypes.Field, ref _fields),
-                AdjustMetadataSpace(md, TokenTypes.MethodDef, ref _methods),
-                AdjustMetadataSpace(md, TokenTypes.Param, ref _parameters),
-                AdjustMetadataSpace(md, TokenTypes.TypeDef, ref _types)
-            );
-
-            _moduleOffsets[module.LoadOrder] = modOffset;
-
-            // Add space for methodspec and typespec members
-            AdjustMetadataSpace(md, TokenTypes.MethodSpec, ref _methods);
-            AdjustMetadataSpace(md, TokenTypes.TypeSpec, ref _types);
-
-            // Load all types from the assembly into the type array
-            LoadTypes(module, modOffset);
-            // LoadTypeSpecs(module, modOffset.TypeOffset);
-            // LoadMethods(module, modOffset.MethodOffset);
-            LoadGenerics(module, modOffset.TypeOffset, modOffset.MethodOffset);
-            //LoadFields(module, modOffset.FieldOffset);
-            LoadParameters(module, modOffset.ParameterOffset);
-            LoadCustomAttributes(module, modOffset);
-        }
-
-        /// <summary>
-        /// Gets the types from module.
-        /// </summary>
-        /// <param name="module">The module.</param>
-        /// <returns></returns>
-        public ReadOnlyRuntimeTypeListView GetTypesFromModule(IMetadataModule module)
-        {
-            if (null == module)
-                throw new ArgumentNullException(@"module");
-
-            // Determine the offsets of the module
-            ModuleOffsets offsets = GetModuleOffset(module);
-
-            // Calculate the number of types defined in this module
-            int count = ((int)(TokenTypes.RowIndexMask & module.Metadata.GetMaxTokenValue(TokenTypes.TypeDef)) - 1 + 0);
-            // FIXME: (int)(TokenTypes.RowIndexMask & module.Metadata.GetMaxTokenValue(TokenTypes.TypeSpec)));
-
-            return new ReadOnlyRuntimeTypeListView(offsets.TypeOffset, count);
-        }
-
-        /// <summary>
-        /// Gets the module offset.
-        /// </summary>
-        /// <param name="module">The module.</param>
-        /// <returns></returns>
-        public ModuleOffsets GetModuleOffset(IMetadataModule module)
-        {
-            // FIXME: Make sure the IMetadataModule is really loaded in this app domain
-            return _moduleOffsets[module.LoadOrder];
-        }
-
-        /// <summary>
-        /// Finds the type index from token.
-        /// </summary>
-        /// <param name="module">The module.</param>
-        /// <param name="token">The token.</param>
-        /// <returns></returns>
-        public int FindTypeIndexFromToken(IMetadataModule module, TokenTypes token)
-        {
-            // FIXME: Calculate the index of the sought token:
-            // - If it is a typedef, return the module offset + row index.
-            // - If it is a typeref, resolve it to the referenced typedef and return its type index
-            // - If it is a typespec, resolve it to the referenced typespec
-            int result = 0;
-            int tokenRow = (int)(token & TokenTypes.RowIndexMask);
-            switch (TokenTypes.TableMask & token)
-            {
-                case TokenTypes.TypeDef:
-                    if (tokenRow != 0)
-                        result = _moduleOffsets[module.LoadOrder].TypeOffset + tokenRow - 2;
-                    break;
-
-                case TokenTypes.TypeRef:
-                    {
-                        TypeRefRow typeRef;
-                        module.Metadata.Read(token, out typeRef);
-                        switch (typeRef.ResolutionScopeIdx & TokenTypes.TableMask)
-                        {
-                            case TokenTypes.Module:
-                                // FIXME: Invalid for CIL compressed modules, but we'll support it for completeness
-                                result = -5;
-                                break;
-
-                            case TokenTypes.ModuleRef:
-                                // FIXME: Use the type from the referenced module
-                                result = -4;
-                                break;
-
-                            case TokenTypes.AssemblyRef:
-                                // FIXME: Resolve the assembly and use it
-                                result = ResolveAssemblyRef(module, ref typeRef);
-                                break;
-
-                            case TokenTypes.TypeRef:
-                                // Nested type within the current assembly...
-                                result = FindTypeIndexFromToken(module, typeRef.ResolutionScopeIdx);
-                                break;
-
-                            default:
-                                throw new ArgumentException(@"Invalid type reference.", @"token");
-                        }
-                    }
-                    break;
-
-                case TokenTypes.TypeSpec:
-                    result = -2;
-                    break;
-
-                default:
-                    throw new ArgumentException(@"Invalid token table.", @"tokenTypes");
-            }
-
-            return result;
-        }
-
-        private int ResolveAssemblyRef(IMetadataModule module, ref TypeRefRow typeRef)
-        {
-            AssemblyRefRow arr;
-            string ns, name;
-            module.Metadata.Read(typeRef.TypeNameIdx, out name);
-            module.Metadata.Read(typeRef.TypeNamespaceIdx, out ns);
-            module.Metadata.Read(typeRef.ResolutionScopeIdx, out arr);
-            IAssemblyLoader loader = RuntimeBase.Instance.AssemblyLoader;
-            IMetadataModule dependency = loader.Resolve(module.Metadata, arr);
-
-            for (int i = GetModuleOffset(dependency).TypeOffset; i < _types.Length; i++)
-            {
-                RuntimeType type = _types[i];
-                if (null != type && ns.Length == type.Namespace.Length && name.Length == type.Name.Length && name == type.Name && ns == type.Namespace)
-                {
-                    return i;
-                }
-            }
-
-            throw new TypeLoadException();
-        }
-
-        public RuntimeType GetType(ISignatureContext context, IMetadataModule module, TokenTypes token)
-        {
-            TokenTypes table = (TokenTypes.TableMask & token);
-            if (TokenTypes.TypeRef == table)
-            {
-                return ResolveTypeRef(module, token);
-            }
-            else
-            {
-                int typeIdx = _moduleOffsets[module.LoadOrder].TypeOffset;
-                int row = (int)(token & TokenTypes.RowIndexMask);
-                if (row == 0)
-                    return null;
-
-				RuntimeType result = null;
-                if (table == TokenTypes.TypeDef)
-                {
-                    typeIdx += row - 2;
-					result = this._types[typeIdx];
-                }
-                else if (table == TokenTypes.TypeSpec)
-                {
-                    result = this.ResolveTypeSpec(context, module, token);
-                }
-                else
-                {
-                    throw new ArgumentException(@"Not a type token.", @"token");
-                }
-
-                return result;
-            }
-        }
-
-        RuntimeType ITypeSystem.GetType(string typeName)
-        {
-            RuntimeType result = null;
-            string[] names = typeName.Split(',');
-            typeName = names[0];
-            int lastDot = typeName.LastIndexOf('.');
-            string ns, name;
-            if (-1 == lastDot)
-            {
-                ns = String.Empty;
-                name = typeName;
-            }
-            else
-            {
-                ns = typeName.Substring(0, lastDot);
-                name = typeName.Substring(lastDot + 1);
-            }
-
-            if (names.Length > 1)
-            {
-                IMetadataModule module2 = RuntimeBase.Instance.AssemblyLoader.Load(names[1].Trim());
-                result = FindType(ns, name, this.GetTypesFromModule(module2));
-            }
-            else
-            {
-                result = FindType(ns, name, this._types);
-            }
-
-            return result;
-        }
-
-        /// <summary>
-        /// Finds the type.
-        /// </summary>
-        /// <param name="ns">The namespace of the type.</param>
-        /// <param name="name">The name of the type.</param>
-        /// <param name="types">The collection of types to scan.</param>
-        /// <returns>The <see cref="RuntimeType"/> or null.</returns>
-        private static RuntimeType FindType(string ns, string name, IEnumerable<RuntimeType> types)
-        {
-            RuntimeType result = null;
-            foreach (RuntimeType type in types)
-            {
-                if (null != type && ns.Length == type.Namespace.Length && name.Length == type.Name.Length && name == type.Name && ns == type.Namespace)
-                {
-                    result = type;
-                    break;
-                }
-            }
-            return result;
-        }
-
-        public RuntimeField GetField(ISignatureContext context, IMetadataModule module, TokenTypes token)
-        {
-			//Console.WriteLine(@"Retrieving field {0:x} in {1}", token, module.Name);
-            if (null == module)
-                throw new ArgumentNullException(@"module");
-            if (TokenTypes.Field != (TokenTypes.TableMask & token) && TokenTypes.MemberRef != (TokenTypes.TableMask & token))
-                throw new ArgumentException(@"Invalid field token.");
-			
-			RuntimeField result;
-
-			if (TokenTypes.MemberRef == (TokenTypes.TableMask & token))
-			{
-				result = GetFieldForMemberReference(context, module, token);
-			}
-			else
-			{
-				ModuleOffsets offsets = GetModuleOffset(module);
-				int fieldIndex = (int)(token & TokenTypes.RowIndexMask) - 1;
-				result = _fields[offsets.FieldOffset + fieldIndex];
-			}
-			
-			return result;
-		}
-		
-		protected RuntimeField GetFieldForMemberReference(ISignatureContext context, IMetadataModule module, TokenTypes token)
-		{
-			MemberRefRow row;
-			IMetadataProvider metadata = module.Metadata;
-			metadata.Read(token, out row);
-			
-			RuntimeType ownerType;
-			
-			switch (row.ClassTableIdx & TokenTypes.TableMask)
-			{
-			case TokenTypes.TypeSpec:
-				ownerType = this.ResolveTypeSpec(context, module, row.ClassTableIdx);
-				break;
-				
-			case TokenTypes.TypeDef: goto case TokenTypes.TypeRef;
-				
-			case TokenTypes.TypeRef:
-				ownerType = this.GetType(context, module, row.ClassTableIdx);
-				break;
-				
-			default:
-				throw new NotSupportedException(String.Format(@"DefaultTypeSystem.GetFieldForMemberReference does not support Token table {0}", row.ClassTableIdx & TokenTypes.TableMask));
-			}
-			
-			if (ownerType == null)
-				throw new InvalidOperationException(	String.Format(@"Failed to retrieve owner type for Token {0:x} (Table {1}) in {2}", row.ClassTableIdx, row.ClassTableIdx & TokenTypes.TableMask, module.Name));
-			
-			string fieldName;
-			metadata.Read(row.NameStringIdx, out fieldName);
-			
-			foreach (RuntimeField field in ownerType.Fields)
-			{
-				if (field.Name == fieldName)
-				{
-					return field;
-				}
-			}
-			
-			throw new InvalidOperationException(String.Format(@"Failed to locate field {0}.{1}", ownerType.FullName, fieldName));
-		}
-		
-		private RuntimeType ResolveTypeSpec(ISignatureContext context, IMetadataModule module, TokenTypes typeSpecToken)
-		{
-			ModuleOffsets offsets = this._moduleOffsets[module.LoadOrder];
-			int typeDefs = (int)(module.Metadata.GetMaxTokenValue(TokenTypes.TypeDef) & TokenTypes.RowIndexMask) - 2;
-			int typeSpecIndex = (int)(typeSpecToken & TokenTypes.RowIndexMask);
-			
-			int typeIndex = offsets.TypeOffset + typeDefs + typeSpecIndex;
-			//Console.WriteLine(@"TypeSpec type index {0} is {1}", typeIndex, this._types[typeIndex]);
-			if (this._types[typeIndex] == null)
-			{
-				TypeSpecRow typeSpec;
-				module.Metadata.Read(typeSpecToken, out typeSpec);
-				
-				TypeSpecSignature signature = new TypeSpecSignature();
-				signature.LoadSignature(context, module.Metadata, typeSpec.SignatureBlobIdx);
-				
-				this._types[typeIndex] = this.ResolveSignatureType(context, module, signature.Type);
-			}
-			
-			return this._types[typeIndex];	
-		}
-		
-		public RuntimeType ResolveSignatureType(ISignatureContext context, IMetadataModule module, SigType sigType)
-		{
-			RuntimeType result = null;
-			
-			switch (sigType.Type)
-			{
-			case CilElementType.Class:
-				{
-					TypeSigType typeSigType = (TypeSigType)sigType;
-					result = this.GetType(context, module, typeSigType.Token);
-					//Console.WriteLine(@"TypeSpec (Class/ValueType) {0} resolves to {1}", sigType, result);
-				}
-				break;
-				
-			case CilElementType.ValueType: 
-				goto case CilElementType.Class;
-				
-			case CilElementType.GenericInst:
-				{
-					GenericInstSigType genericSigType = (GenericInstSigType)sigType;
-
-					RuntimeType baseType = this.GetType(context, module, genericSigType.BaseType.Token);				
-					//Console.WriteLine(@"TypeSpec (GenericInst) {0} resolves to base type {1}", sigType, baseType);
-
-					result = new CilGenericType(baseType, module, genericSigType, context);
-				}
-				break;
-				
-			default:
-				throw new NotSupportedException(String.Format(@"ResolveSignatureType does not support CilElementType.{0}", sigType.Type));
-			}
-			
-			return result;
-		}
-
-		protected TokenTypes DecodeTypeIndex(byte signature)
-		{
-			TokenTypes result = TokenTypes.TypeDef;
-			if ((signature & 0x3) == 0x00)
-				result = TokenTypes.TypeDef;
-			else if ((signature & 0x03) == 0x01)
-				result = TokenTypes.TypeRef;
-			else if ((signature & 0x03) == 0x02)
-				result = TokenTypes.TypeSpec;
-
-			result |= (TokenTypes)(signature >> 2);
-			return result;
-		}
-
-		protected CilElementType GetElementType(byte[] blob, int index)
-		{
-			return (CilElementType)(blob[4 + index]);
-		}
-
-        public RuntimeMethod GetMethod(ISignatureContext context, IMetadataModule scope, TokenTypes token)
-        {
-            RuntimeMethod result = null;
-
-            if (null == scope)
-                throw new ArgumentNullException(@"scope");
-
-            switch (TokenTypes.TableMask & token)
-            {
-                case TokenTypes.MethodDef:
-                    {
-                        ModuleOffsets offsets = GetModuleOffset(scope);
-                        result = _methods[offsets.MethodOffset + (int)(TokenTypes.RowIndexMask & token) - 1];
-                    }
-                    break;
-
-                case TokenTypes.MemberRef:
-                    {
-                        MemberRefRow row;
-                        scope.Metadata.Read(token, out row);
-                        RuntimeType type = this.GetType(context, scope, row.ClassTableIdx);
-                        string nameString;
-                        scope.Metadata.Read(row.NameStringIdx, out nameString);
-                        MethodSignature sig = (MethodSignature)Signature.FromMemberRefSignatureToken(type, scope.Metadata, row.SignatureBlobIdx);
-                        foreach (RuntimeMethod method in type.Methods)
-                        {
-                            if (method.Name != nameString)
-                                continue;
-                            if (!method.Signature.Matches(sig))
-                                continue;
-                            
-                            result = method;
-                            break;
-                        }
-
-                        if (result == null)
-                        {
-                            throw new MissingMethodException(type.Name, nameString);
-                        }
-                    }
-                    break;
-
-                case TokenTypes.MethodSpec:
-                    result = this.DecodeMethodSpec(context, scope, token);
-                    break;
-
-                default:
-                    throw new NotSupportedException(@"Can't get method for token " + token.ToString("x"));
-            }
-
-            return result;
-        }
-
-        private RuntimeMethod DecodeMethodSpec(ISignatureContext context, IMetadataModule scope, TokenTypes token)
-        {
-            MethodSpecRow methodSpec;
-            scope.Metadata.Read(token, out methodSpec);
-
-            CilRuntimeMethod genericMethod = (CilRuntimeMethod)this.GetMethod(context, scope, methodSpec.MethodTableIdx);
-            
-            MethodSpecSignature specSignature = new MethodSpecSignature(context);
-            specSignature.LoadSignature(context, scope.Metadata, methodSpec.InstantiationBlobIdx);
-
-            MethodSignature signature = new MethodSignature();
-            signature.LoadSignature(specSignature, genericMethod.Module.Metadata, genericMethod.Signature.Token);
-
-            return new CilGenericMethod(genericMethod, signature, specSignature);
-        }
-
-        #endregion // ITypeSystem Members
-
-        #region Internals
-
-        /// <summary>
-        /// Properly resizes type information arrays to accomodate for new type information.
-        /// </summary>
-        /// <typeparam name="T">The type of type information to resize.</typeparam>
-        /// <param name="md">The metadata provider, which contains the type metadata.</param>
-        /// <param name="tokenType">The token type of the metadata to accomodate.</param>
-        /// <param name="items">The array to resize.</param>
-        /// <returns>The starting offset of type information for this module in the items array.</returns>
-        private static int AdjustMetadataSpace<T>(IMetadataProvider md, TokenTypes tokenType, ref T[] items)
-        {
-            int length = (null != items ? items.Length : 0);
-            int rows = (int)(TokenTypes.RowIndexMask & md.GetMaxTokenValue(tokenType));
-            if (rows > 0)
-            {
-                rows += length;
-                Array.Resize<T>(ref items, rows);
-            }
-
-            return length;
-        }
-
-        /// <summary>
-        /// Loads all types from the given metadata module.
-        /// </summary>
-        /// <param name="module">The metadata module to load the types From.</param>
-        /// <param name="moduleOffsets">The offsets into the metadata arrays, of the current module.</param>
-        private void LoadTypes(IMetadataModule module, ModuleOffsets moduleOffsets)
-        {
-            TokenTypes maxTypeDef, maxField, maxMethod, maxLayout, tokenLayout = TokenTypes.ClassLayout + 1;
-            TypeDefRow typeDefRow, nextTypeDefRow = new TypeDefRow();
-            ClassLayoutRow layoutRow = new ClassLayoutRow();
-            IMetadataProvider md = module.Metadata;
-            int size = 0x0, packing = 0;
-            int typeOffset = moduleOffsets.TypeOffset;
-            int methodOffset = moduleOffsets.MethodOffset;
-            int fieldOffset = moduleOffsets.FieldOffset;
-            RuntimeType rt;
-
-            maxTypeDef = md.GetMaxTokenValue(TokenTypes.TypeDef);
-            maxLayout = md.GetMaxTokenValue(TokenTypes.ClassLayout);
-
-            if (TokenTypes.ClassLayout < maxLayout)
-                md.Read(tokenLayout, out layoutRow);
-
-            TokenTypes token = TokenTypes.TypeDef+2;
-            md.Read(token, out typeDefRow);
-            do
-            {
-                /*
-                              string name;
-                              md.Read(typeDefRow.TypeNameIdx, out name);
-                              Debug.WriteLine(name);
-                 */
-                if (token < maxTypeDef)
-                {
-                    md.Read(token+1, out nextTypeDefRow);
-                    maxField = nextTypeDefRow.FieldList;
-                    maxMethod = nextTypeDefRow.MethodList;
-                }
-                else
-                {
-                    maxMethod = md.GetMaxTokenValue(TokenTypes.MethodDef) + 1;
-                    maxField = md.GetMaxTokenValue(TokenTypes.Field) + 1;
-                }
-
-                // Is this our layout info?
-                if ((layoutRow.ParentTypeDefIdx + 1) == token)
-                {
-                    size = layoutRow.ClassSize;
-                    packing = layoutRow.PackingSize;
-
-                    tokenLayout++;
-                    if (tokenLayout <= maxLayout)
-                        md.Read(tokenLayout, out layoutRow);
-                }
-
-                // Create and populate the runtime type
-                rt = new CilRuntimeType(token, module, ref typeDefRow, maxField, maxMethod, packing, size);
-                LoadMethods(module, rt, typeDefRow.MethodList, maxMethod, ref methodOffset);
-                LoadFields(module, rt, typeDefRow.FieldList, maxField, ref fieldOffset);
-                _types[typeOffset++] = rt;
-
-                packing = size = 0;
-                typeDefRow = nextTypeDefRow;
-            }
-            while (token++ < maxTypeDef);
-
-        }
-
-        /// <summary>
-        /// Loads all methods from the given metadata module.
-        /// </summary>
-        /// <param name="module">The metadata module to load methods From.</param>
-        /// <param name="declaringType">The type, which declared the method.</param>
-        /// <param name="first">The first method token to load.</param>
-        /// <param name="last">The last method token to load (non-inclusive.)</param>
-        /// <param name="offset">The offset into the method table to start loading methods From.</param>
-        private void LoadMethods(IMetadataModule module, RuntimeType declaringType, TokenTypes first, TokenTypes last, ref int offset)
-        {
-            IMetadataProvider md = module.Metadata;
-            MethodDefRow methodDef, nextMethodDef = new MethodDefRow();
-            TokenTypes maxParam, maxMethod = md.GetMaxTokenValue(TokenTypes.MethodDef);
-
-            if (first < last)
-            {
-                md.Read(first, out methodDef);
-                for (TokenTypes token = first; token < last; token++)
-                {
-                    if (token < maxMethod)
-                    {
-                        md.Read(token + 1, out nextMethodDef);
-                        maxParam = nextMethodDef.ParamList;
-                    }
-                    else
-                    {
-                        maxParam = md.GetMaxTokenValue(TokenTypes.Param) + 1;
-                    }
-
-                    Debug.Assert(offset < _methods.Length, @"Invalid method index.");
-                    _methods[offset++] = new CilRuntimeMethod(offset, module, ref methodDef, maxParam, declaringType);
-                    methodDef = nextMethodDef;
-                }
-            }
-        }
-
-        /// <summary>
-        /// Loads all parameters from the given metadata module.
-        /// </summary>
-        /// <param name="module">The metadata module to load methods From.</param>
-        /// <param name="offset">The offset into the parameter table to start loading methods From.</param>
-        private void LoadParameters(IMetadataModule module, int offset)
-        {
-            IMetadataProvider md = module.Metadata;
-            TokenTypes token, maxParam = md.GetMaxTokenValue(TokenTypes.Param);
-            ParamRow paramDef;
-
-            token = TokenTypes.Param + 1;
-            while (token <= maxParam)
-            {
-                md.Read(token++, out paramDef);
-                _parameters[offset++] = new RuntimeParameter(module, paramDef);
-            }
-        }
-
-        /// <summary>
-        /// Loads all fields defined in the module.
-        /// </summary>
-        /// <param name="module">The metadata module to load fields form.</param>
-        /// <param name="declaringType">The type, which declared the method.</param>
-        /// <param name="first">The first field token to load.</param>
-        /// <param name="last">The last field token to load (non-inclusive.)</param>
-        /// <param name="offset">The offset in the fields array.</param>
-        private void LoadFields(IMetadataModule module, RuntimeType declaringType, TokenTypes first, TokenTypes last, ref int offset)
-        {
-            IMetadataProvider md = module.Metadata;
-            TokenTypes maxRVA = md.GetMaxTokenValue(TokenTypes.FieldRVA),
-                       maxLayout = md.GetMaxTokenValue(TokenTypes.FieldLayout),
-                       tokenRva = TokenTypes.FieldRVA + 1,
-                       tokenLayout = TokenTypes.FieldLayout + 1;
-            FieldRow field;
-            FieldRVARow fieldRVA = new FieldRVARow();
-            FieldLayoutRow fieldLayout = new FieldLayoutRow();
-            IntPtr rva, layout;
-
-            if (TokenTypes.FieldRVA < maxRVA)
-                md.Read(tokenRva, out fieldRVA);
-            if (TokenTypes.FieldLayout < maxLayout)
-                md.Read(tokenLayout, out fieldLayout);
-
-            for (TokenTypes token = first; token < last; token++)
-            {
-                // Read the _stackFrameIndex
-                md.Read(token, out field);
-                layout = rva = IntPtr.Zero;
-
-                // Static fields have an optional RVA, non-static may have a layout assigned
-                if ((field.Flags & FieldAttributes.HasFieldRVA) == FieldAttributes.HasFieldRVA)
-                {
-                    // Move to the RVA of this field
-                    while (fieldRVA.FieldTableIdx < token && tokenRva <= maxRVA)
-                        md.Read(tokenRva++, out fieldRVA);
-
-                    // Does this field have an RVA?
-                    if (token == fieldRVA.FieldTableIdx && tokenRva <= maxRVA)
-                    {
-                        rva = new IntPtr(fieldRVA.Rva);
-                        tokenRva++;
-                        if (tokenRva < maxRVA)
-                        {
-                            md.Read(tokenRva, out fieldRVA);
-                        }
-                    }
-                }
-
-                if ((field.Flags & FieldAttributes.HasDefault) == FieldAttributes.HasDefault)
-                {
-                    // FIXME: Has a default value.
-                    //Debug.Assert(false);
-                }
-
-                // Layout only exists for non-static fields
-                if ((field.Flags & FieldAttributes.Static) != FieldAttributes.Static)
-                {
-                    // Move to the layout of this field
-                    while (fieldLayout.Field < token && tokenLayout <= maxLayout)
-                        md.Read(tokenLayout++, out fieldLayout);
-
-                    // Does this field have layout?
-                    if (token == fieldLayout.Field && tokenLayout <= maxLayout)
-                    {
-                        layout = new IntPtr(fieldLayout.Offset);
-                        tokenLayout++;
-                        if (tokenLayout < maxLayout)
-                        {
-                            md.Read(tokenLayout, out fieldLayout);
-                        }
-                    }
-                }
-
-                // Load the field metadata
-                _fields[offset++] = new CilRuntimeField(module, ref field, layout, rva, declaringType);
-            }
-
-            /* FIXME:
-             * Load FieldMarshal tables
-             * as needed afterwards. All Generics have been loaded, fields can receive
-             * their signature in the load method above.
-             */
-        }
-
-        /// <summary>
-        /// Loads all generic parameter definitions of generic methods and types.
-        /// </summary>
-        /// <param name="module">The metadata module to load generic parameters From.</param>
-        /// <param name="typeOffset"></param>
-        /// <param name="methodOffset">The module offsets structure.</param>
-        private void LoadGenerics(IMetadataModule module, int typeOffset, int methodOffset)
-        {
-			//Debug.WriteLine("Loading generic parameters... {0}", module.Name);
-
-			IMetadataProvider md = module.Metadata;
-            TokenTypes token, maxGeneric = md.GetMaxTokenValue(TokenTypes.GenericParam), owner = 0;
-            GenericParamRow gpr;
-            List<GenericParamRow> gprs = new List<GenericParamRow>();
-
-            typeOffset--;
-            methodOffset--;
-
-            token = TokenTypes.GenericParam + 1;
-
-			//Debug.WriteLine("\tFrom {0:x} to {1:x}", token, maxGeneric);
-
-            while (token <= maxGeneric)
-            {
-                md.Read(token++, out gpr);
-
-                // Do we need to commit generic parameters?
-                if (owner < gpr.OwnerTableIdx)
-                {
-                    // Yes, commit them to the last type
-                    if (0 != owner && 0 != gprs.Count)
-                    {
-                        SetGenericParameters(gprs, owner, typeOffset, methodOffset);
-                        gprs.Clear();
-                    }
-
-                    owner = gpr.OwnerTableIdx;
-                }
-
-				gprs.Add(gpr);
-            }
-
-            // Set the generic parameters of the last type, if we have them
-            if (0 != gprs.Count)
-            {
-                SetGenericParameters(gprs, owner, typeOffset, methodOffset);
-            }
-        }
-
-        /// <summary>
-        /// Sets generic parameters on a method or type.
-        /// </summary>
-        /// <param name="gprs">The list of generic parameters to set.</param>
-        /// <param name="owner">The owner object token.</param>
-        /// <param name="typeOffset">The type offset for the metadata module.</param>
-        /// <param name="methodOffset">The method offset for the metadata module.</param>
-        private void SetGenericParameters(List<GenericParamRow> gprs, TokenTypes owner, int typeOffset, int methodOffset)
-        {
-			//Debug.WriteLine("Setting generic parameters on owner {0:x}...", owner);
-            switch (owner & TokenTypes.TableMask)
-            {
-                case TokenTypes.TypeDef:
-                    _types[typeOffset + (int)(TokenTypes.RowIndexMask & owner) - 1].SetGenericParameter(gprs);
-                    break;
-
-                case TokenTypes.MethodDef:
-                    _methods[methodOffset + (int)(TokenTypes.RowIndexMask & owner)].SetGenericParameter(gprs);
-                    break;
-
-                default:
-                    // Unknown owner table type
-                    throw new InvalidProgramException(@"Invalid owner table of generic parameter token.");
-            }
-        }
-
-        /// <summary>
-        /// Loads all custom attributes from the assembly.
-        /// </summary>
-        /// <param name="module">The module to load attributes From.</param>
-        /// <param name="modOffset">The module offset.</param>
-        private void LoadCustomAttributes(IMetadataModule module, ModuleOffsets modOffset)
-        {
-            IMetadataProvider metadata = module.Metadata;
-            TokenTypes token, owner = 0, maxAttrs = metadata.GetMaxTokenValue(TokenTypes.CustomAttribute);
-            CustomAttributeRow car;
-            List<CustomAttributeRow> attributes = new List<CustomAttributeRow>();
-
-            for (token = TokenTypes.CustomAttribute + 1; token <= maxAttrs; token++)
-            {
-                metadata.Read(token, out car);
-
-                // Do we need to commit generic parameters?
-                if (owner != car.ParentTableIdx)
-                {
-                    // Yes, commit them to the last type
-                    if (0 != owner && 0 != attributes.Count)
-                    {
-                        SetAttributes(module, owner, attributes);
-                        attributes.Clear();
-                    }
-
-                    owner = car.ParentTableIdx;
-                }
-
-                // Save this attribute
-                attributes.Add(car);
-            }
-
-            // Set the generic parameters of the last type, if we have them
-            if (0 != attributes.Count)
-            {
-                SetAttributes(module, owner, attributes);
-            }
-        }
-
-        /// <summary>
-        /// Sets the attributes.
-        /// </summary>
-        /// <param name="module">The module.</param>
-        /// <param name="owner">The owner.</param>
-        /// <param name="attributes">The attributes.</param>
-        private void SetAttributes(IMetadataModule module, TokenTypes owner, List<CustomAttributeRow> attributes)
-        {
-            ITypeSystem ts = (ITypeSystem)this;
-
-            // Convert the custom attribute rows to RuntimeAttribute instances
-            RuntimeAttribute[] ra = new RuntimeAttribute[attributes.Count];
-            for (int i = 0; i < attributes.Count; i++)
-                ra[i] = new RuntimeAttribute(module, attributes[i]);
-
-            // The following switch matches the AttributeTargets enumeration against
-            // metadata tables, which make valid targets for an attribute.
-            switch (owner & TokenTypes.TableMask)
-            {
-                case TokenTypes.Assembly:
-                    // AttributeTargets.Assembly
-                    break;
-
-                case TokenTypes.TypeDef:
-                    // AttributeTargets.Class
-                    // AttributeTargets.Delegate
-                    // AttributeTargets.Enum
-                    // AttributeTargets.Interface
-                    // AttributeTargets.Struct
-                    RuntimeType type = ts.GetType(DefaultSignatureContext.Instance, module, owner);
-                    type.SetAttributes(ra);
-                    break;
-
-                case TokenTypes.MethodDef:
-                    // AttributeTargets.Constructor
-                    // AttributeTargets.Method
-                    RuntimeMethod method = ts.GetMethod(DefaultSignatureContext.Instance, module, owner);
-                    method.SetAttributes(ra);
-                    break;
-
-                case TokenTypes.Event:
-                    // AttributeTargets.Event
-                    break;
-
-                case TokenTypes.Field:
-                    // AttributeTargets.Field
-                    break;
-
-                case TokenTypes.GenericParam:
-                    // AttributeTargets.GenericParameter
-                    break;
-
-                case TokenTypes.Module:
-                    // AttributeTargets.Module
-                    break;
-
-                case TokenTypes.Param:
-                    // AttributeTargets.Parameter
-                    // AttributeTargets.ReturnValue
-                    break;
-
-                case TokenTypes.Property:
-                    // AttributeTargets.StackFrameIndex
-                    break;
-            }
-        }
-
-        /// <summary>
-        /// Resolves the type ref.
-        /// </summary>
-        /// <param name="module">The module.</param>
-        /// <param name="tokenTypes">The token types.</param>
-        /// <returns></returns>
-        private RuntimeType ResolveTypeRef(IMetadataModule module, TokenTypes tokenTypes)
-        {
-            // MR, 2008-08-26, patch by Alex Lyman (thanks!)
-            TypeRefRow row;
-            module.Metadata.Read(tokenTypes, out row);
-            switch (row.ResolutionScopeIdx & TokenTypes.TableMask)
-            {
-                case TokenTypes.Module:
-                case TokenTypes.ModuleRef:
-                case TokenTypes.TypeRef:
-                    throw new NotImplementedException();
-                case TokenTypes.AssemblyRef:
-                    AssemblyRefRow asmRefRow;
-                    module.Metadata.Read(row.ResolutionScopeIdx, out asmRefRow);
-                    string typeNamespace, typeName;
-                    module.Metadata.Read(row.TypeNameIdx, out typeName);
-                    module.Metadata.Read(row.TypeNamespaceIdx, out typeNamespace);
-                    IMetadataModule resolvedModule = RuntimeBase.Instance.AssemblyLoader.Resolve(module.Metadata, asmRefRow);
-
-                    // HACK: If there's an easier way to do this without all those string comparisons, I'm all for it
-                    foreach (RuntimeType type in ((ITypeSystem)this).GetTypesFromModule(resolvedModule))
-                    {
-                        if (type.Name != typeName)
-                            continue;
-                        if (type.Namespace != typeNamespace)
-                            continue;
-                        return type;
-                    }
-                    throw new TypeLoadException("Could not find type: " + typeNamespace + Type.Delimiter + typeName);
-                default:
-                    throw new NotSupportedException();
-            }
-        }
-
-        #endregion // Internals
-    }
-}
->>>>>>> fe64b8e7
+}