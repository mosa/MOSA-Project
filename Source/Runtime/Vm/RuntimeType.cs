/*
 * (c) 2008 MOSA - The Managed Operating System Alliance
 *
 * Licensed under the terms of the New BSD License.
 *
 * Authors:
 *  Michael Ruck (grover) <sharpos@michaelruck.de>
 */

using System;
using System.Collections.Generic;
using System.Text;

using Mosa.Runtime.Loader;
using Mosa.Runtime.Metadata;
using Mosa.Runtime.Metadata.Signatures;
using Mosa.Runtime.Metadata.Tables;
using System.Diagnostics;

namespace Mosa.Runtime.Vm
{
    /// <summary>
    /// Internal runtime representation of a type.
    /// </summary>
    public abstract class RuntimeType : RuntimeMember, IEquatable<RuntimeType>, ISignatureContext
    {
        #region Data members

        /// <summary>
        /// Holds the generic arguments of the type.
        /// </summary>
        private GenericArgument[] arguments;

        /// <summary>
		/// Holds the base type of this type.
		/// </summary>
		private RuntimeType baseType;

        /// <summary>
        /// Holds the type flag.
        /// </summary>
        private TypeAttributes flags;

        private IList<RuntimeMethod> methodTable;

        /// <summary>
        /// Holds the (cached) namespace of the type.
        /// </summary>
        private string @namespace;

        /// <summary>
        /// Holds the calculated native size of the type.
        /// </summary>
        private int nativeSize;

        /// <summary>
        /// Holds the field packing.
        /// </summary>
		private int packing;

        /// <summary>
        /// Methods of the type.
        /// </summary>
        private IEnumerable<RuntimeMethod> methods;

        /// <summary>
        /// Holds the fields of this type.
        /// </summary>
        private IList<RuntimeField> fields;

        private bool isCompiled;

        #endregion // Data members

        #region Construction

        /// <summary>
        /// Initializes a new instance of the <see cref="RuntimeType"/> class.
        /// </summary>
        /// <param name="token">The token of the type.</param>
        /// <param name="module">The module.</param>
        public RuntimeType(int token, IMetadataModule module) :
            base(token, module, null, null)
        {
        }

        #endregion // Construction

        #region Properties

        /// <summary>
        /// Gets the attributes.
        /// </summary>
        /// <value>The attributes.</value>
        public TypeAttributes Attributes
        {
            get { return this.flags; }
            protected set { this.flags = value; }
        }

        /// <summary>
        /// Retrieves the base class of the represented type.
        /// </summary>
        /// <value>The extends.</value>
        public RuntimeType BaseType
        {
            get
            {
                if (this.baseType == null)
                {
                    this.baseType = GetBaseType();
                }

                return this.baseType;
            }
        }

        /// <summary>
        /// Determines if the type has generic arguments.
        /// </summary>
        /// <value>
        /// 	<c>true</c> if this instance is generic; otherwise, <c>false</c>.
        /// </value>
        public bool IsGeneric
        {
            get { return (this.arguments != null && this.arguments.Length != 0); }
        }

        public bool IsValueType
        {
            get
            {
                RuntimeType valueType = RuntimeBase.Instance.TypeLoader.GetType(@"System.ValueType");
                return this.IsSubclassOf(valueType);
            }
        }

        /// <summary>
        /// Returns the fields of the type.
        /// </summary>
        /// <value>The fields.</value>
        public IList<RuntimeField> Fields
        {
            get { return this.fields; }
            protected set
            {
                if (value == null)
                    throw new ArgumentNullException(@"value");
                if (this.fields != null)
                    throw new InvalidOperationException();

                this.fields = value;
            }
        }

        /// <summary>
        /// Returns the methods of the type.
        /// </summary>
        /// <value>The methods.</value>
        public IEnumerable<RuntimeMethod> Methods
        {
            get { return this.methods; }
            protected set
            {
                if (value == null)
                    throw new ArgumentNullException(@"value");
                if (this.methods != null)
                    throw new InvalidOperationException();

                this.methods = value;
            }
        }

        /// <summary>
        /// Retrieves the namespace of the represented type.
        /// </summary>
        /// <value>The namespace.</value>
        public string Namespace
        {
            get
            {
                if (this.@namespace == null)
                {
                    this.@namespace = GetNamespace();
                    Debug.Assert(this.@namespace != null, @"GetNamespace() failed");
                }

                return this.@namespace;
            }

            set
            {
                if (value == null)
                    throw new ArgumentNullException(@"value");
                if (this.@namespace != null)
                    throw new InvalidOperationException();

                this.@namespace = value;
            }
        }

        /// <summary>
        /// Gets the full name of the type.
        /// </summary>
        /// <value>The full name.</value>
        public string FullName
        {
            get
            {
                string ns = this.Namespace, name = this.Name;
                if (ns == null)
                    return name;

                return ns + "." + name;
            }
        }

<<<<<<< HEAD
=======
        // FIXME: This list of methods is pretty specific to type loading/compilation. I don't think
        // we need to keep it around as long as we do it right now.
>>>>>>> 062bf3d7
        public IList<RuntimeMethod> MethodTable
        {
            get { return this.methodTable; }
            set
            {
                Debug.Assert(value != null, @"Assigning null method table.");
                this.methodTable = value;
            }
        }

        /// <summary>
        /// Gets the packing of type fields.
        /// </summary>
        /// <value>The packing of type fields.</value>
        public int Pack
        {
            get { return this.packing; }
            protected set
            {
                this.packing = value;
            }
        }

        /// <summary>
        /// Gets or sets the size of the type.
        /// </summary>
        /// <value>The size of the type.</value>
        public int Size
        {
            get { return this.nativeSize; }
            set { this.nativeSize = value; }
        }

        /// <summary>
        /// Gets the type initializer.
        /// </summary>
        /// <value>The type initializer.</value>
        public RuntimeMethod TypeInitializer
        {
            get
            {
                RuntimeMethod result = null;
                MethodAttributes attrs = MethodAttributes.SpecialName|MethodAttributes.RTSpecialName|MethodAttributes.Static;
                foreach (RuntimeMethod method in this.Methods)
                {
                    if ((method.Attributes & attrs) == attrs && method.Name == ".cctor")
                    {
                        Debug.Assert(method.Parameters.Count == 0, @"Static initializer takes arguments??");
                        Debug.Assert(method.Signature.ReturnType == null, @"Static initializer having a result??");
                        result = method;
                        break;
                    }
                }
                return result;
            }
        }
        
        #endregion // Properties

        #region Methods

        /// <summary>
        /// Gets the base type.
        /// </summary>
        /// <returns>The base type.</returns>
        protected abstract RuntimeType GetBaseType();

        /// <summary>
        /// Called to retrieve the namespace of the type.
        /// </summary>
        /// <returns>The namespace of the type.</returns>
        protected abstract string GetNamespace();

        /// <summary>
        /// Determines whether instances of <paramref name="type"/> can be assigned to variables of this type.
        /// </summary>
        /// <param name="type">The type to check assignment for.</param>
        /// <returns>
        /// 	<c>true</c> if <paramref name="type "/> is assignable to this type; otherwise, <c>false</c>.
        /// </returns>
        public bool IsAssignableFrom(RuntimeType type)
        {
            if (type == null)
                throw new ArgumentNullException(@"type");

            // FIXME: We're not checking interfaces yet
            // FIXME: Only works for classes
            Debug.Assert((this.flags & TypeAttributes.Class) == TypeAttributes.Class, @"Only works for classes!");

            return (this.Equals(type) == true || type.IsSubclassOf(this) == true);
        }

        /// <summary>
        /// Determines whether the class represented by this RuntimeType is a subclass of the type represented by c.
        /// </summary>
        /// <param name="c">The type to compare with the current type.</param>
        /// <returns>
        /// <c>true</c> if the Type represented by the c parameter and the current Type represent classes, and the 
        /// class represented by the current Type derives From the class represented by c; otherwise, <c>false</c>. 
        /// This method also returns <c>false</c> if c and the current Type represent the same class.
        /// </returns>
        public bool IsSubclassOf(RuntimeType c)
        {
            if (c == null)
                throw new ArgumentNullException(@"c");

            RuntimeType baseType = this.BaseType;
            while (baseType != null)
            {
                if (baseType.Equals(c) == true)
                    return true;

                RuntimeType nextBaseType = baseType.BaseType;
                if (baseType.Equals(nextBaseType) == true)
                    break;

                baseType = nextBaseType;
            }

            return false;
        }

        /// <summary>
        /// Sets generic parameters on this method.
        /// </summary>
        /// <param name="gprs">A list of generic parameters to set on the method.</param>
        public void SetGenericParameter(List<GenericParamRow> gprs)
        {
            // TODO: Implement this method
            this.arguments = new GenericArgument[gprs.Count];
        }

        #endregion // Methods

        #region IEquatable<RuntimeType> Members

        /// <summary>
        /// Indicates whether the current object is equal to another object of the same type.
        /// </summary>
        /// <param name="other">An object to compare with this object.</param>
        /// <returns>
        /// true if the current object is equal to the <paramref name="other"/> parameter; otherwise, false.
        /// </returns>
        public virtual bool Equals(RuntimeType other)
        {
            return (this.flags == other.flags && this.nativeSize == other.nativeSize && this.packing == other.packing);
        }

        #endregion // IEquatable<RuntimeType> Members

        #region Object Overrides

		/// <summary>
		/// Returns a <see cref="System.String"/> that represents this instance.
		/// </summary>
		/// <returns>
		/// A <see cref="System.String"/> that represents this instance.
		/// </returns>
        public override string ToString()
        {
            return this.FullName;
        }

        #endregion // Object Overrides
		
        public SigType GetGenericMethodArgument(int index)
        {
			return DefaultSignatureContext.Instance.GetGenericMethodArgument(index);
        }
        
        
        public virtual SigType GetGenericTypeArgument(int index)
        {
			return DefaultSignatureContext.Instance.GetGenericTypeArgument(index);
        }

        public bool IsDelegate 
        {
            get
            {
                RuntimeType delegateType = RuntimeBase.Instance.TypeLoader.GetType(@"System.Delegate, mscorlib");
                return this.IsSubclassOf(delegateType);
            }
        }

        public bool IsCompiled
        {
            get
            {
                return this.isCompiled;
            }

            set
            {
                this.isCompiled = value;
            }
        }
    }
}<|MERGE_RESOLUTION|>--- conflicted
+++ resolved
@@ -215,11 +215,8 @@
             }
         }
 
-<<<<<<< HEAD
-=======
         // FIXME: This list of methods is pretty specific to type loading/compilation. I don't think
         // we need to keep it around as long as we do it right now.
->>>>>>> 062bf3d7
         public IList<RuntimeMethod> MethodTable
         {
             get { return this.methodTable; }
