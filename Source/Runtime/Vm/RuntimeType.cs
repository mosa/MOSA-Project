--- conflicted
+++ resolved
@@ -1,775 +1,401 @@
-<<<<<<< HEAD
-/*
- * (c) 2008 MOSA - The Managed Operating System Alliance
- *
- * Licensed under the terms of the New BSD License.
- *
- * Authors:
- *  Michael Ruck (grover) <sharpos@michaelruck.de>
- */
-
-using System;
-using System.Collections.Generic;
-using System.Text;
-
-using Mosa.Runtime.Loader;
-using Mosa.Runtime.Metadata;
-using Mosa.Runtime.Metadata.Signatures;
-using Mosa.Runtime.Metadata.Tables;
-using System.Diagnostics;
-
-namespace Mosa.Runtime.Vm
-{
-    /// <summary>
-    /// Internal runtime representation of a type.
-    /// </summary>
-    public abstract class RuntimeType : RuntimeMember, IEquatable<RuntimeType>, ISignatureContext
-    {
-        #region Data members
-
-        /// <summary>
-        /// Holds the generic arguments of the type.
-        /// </summary>
-        private GenericArgument[] arguments;
-
-        /// <summary>
-		/// Holds the base type of this type.
-		/// </summary>
-		private RuntimeType baseType;
-
-        /// <summary>
-        /// Holds the type flag.
-        /// </summary>
-        private TypeAttributes flags;
-
-        /// <summary>
-        /// Holds the (cached) namespace of the type.
-        /// </summary>
-        private string @namespace;
-
-        /// <summary>
-        /// Holds the calculated native size of the type.
-        /// </summary>
-        private int nativeSize;
-
-        /// <summary>
-        /// Holds the field packing.
-        /// </summary>
-		private int packing;
-
-        /// <summary>
-        /// Methods of the type.
-        /// </summary>
-        private IEnumerable<RuntimeMethod> methods;
-
-        /// <summary>
-        /// Holds the fields of this type.
-        /// </summary>
-        private IList<RuntimeField> fields;
-
-        #endregion // Data members
-
-        #region Construction
-
-        /// <summary>
-        /// Initializes a new instance of the <see cref="RuntimeType"/> class.
-        /// </summary>
-        /// <param name="token">The token of the type.</param>
-        /// <param name="module">The module.</param>
-        public RuntimeType(int token, IMetadataModule module) :
-            base(token, module, null, null)
-        {
-        }
-
-        #endregion // Construction
-
-        #region Properties
-
-        /// <summary>
-        /// Gets the attributes.
-        /// </summary>
-        /// <value>The attributes.</value>
-        public TypeAttributes Attributes
-        {
-            get { return this.flags; }
-            protected set { this.flags = value; }
-        }
-
-        /// <summary>
-        /// Retrieves the base class of the represented type.
-        /// </summary>
-        /// <value>The extends.</value>
-        public RuntimeType BaseType
-        {
-            get
-            {
-                if (this.baseType == null)
-                {
-                    this.baseType = GetBaseType();
-                }
-
-                return this.baseType;
-            }
-        }
-
-        /// <summary>
-        /// Determines if the type has generic arguments.
-        /// </summary>
-        /// <value>
-        /// 	<c>true</c> if this instance is generic; otherwise, <c>false</c>.
-        /// </value>
-        public bool IsGeneric
-        {
-            get { return (this.arguments != null && this.arguments.Length != 0); }
-        }
-
-        /// <summary>
-        /// Returns the fields of the type.
-        /// </summary>
-        /// <value>The fields.</value>
-        public IList<RuntimeField> Fields
-        {
-            get { return this.fields; }
-            protected set
-            {
-                if (value == null)
-                    throw new ArgumentNullException(@"value");
-                if (this.fields != null)
-                    throw new InvalidOperationException();
-
-                this.fields = value;
-            }
-        }
-
-        /// <summary>
-        /// Returns the methods of the type.
-        /// </summary>
-        /// <value>The methods.</value>
-        public IEnumerable<RuntimeMethod> Methods
-        {
-            get { return this.methods; }
-            protected set
-            {
-                if (value == null)
-                    throw new ArgumentNullException(@"value");
-                if (this.methods != null)
-                    throw new InvalidOperationException();
-
-                this.methods = value;
-            }
-        }
-
-        /// <summary>
-        /// Retrieves the namespace of the represented type.
-        /// </summary>
-        /// <value>The namespace.</value>
-        public string Namespace
-        {
-            get
-            {
-                if (this.@namespace == null)
-                {
-                    this.@namespace = GetNamespace();
-                    Debug.Assert(this.@namespace != null, @"GetNamespace() failed");
-                }
-
-                return this.@namespace;
-            }
-
-            set
-            {
-                if (value == null)
-                    throw new ArgumentNullException(@"value");
-                if (this.@namespace != null)
-                    throw new InvalidOperationException();
-
-                this.@namespace = value;
-            }
-        }
-
-        /// <summary>
-        /// Gets the full name of the type.
-        /// </summary>
-        /// <value>The full name.</value>
-        public string FullName
-        {
-            get
-            {
-                string ns = this.Namespace, name = this.Name;
-                if (ns == null)
-                    return name;
-
-                return ns + "." + name;
-            }
-        }
-
-        /// <summary>
-        /// Gets the packing of type fields.
-        /// </summary>
-        /// <value>The packing of type fields.</value>
-        public int Pack
-        {
-            get { return this.packing; }
-            protected set
-            {
-                this.packing = value;
-            }
-        }
-
-        /// <summary>
-        /// Gets or sets the size of the type.
-        /// </summary>
-        /// <value>The size of the type.</value>
-        public int Size
-        {
-            get { return this.nativeSize; }
-            set { this.nativeSize = value; }
-        }
-
-        /// <summary>
-        /// Gets the type initializer.
-        /// </summary>
-        /// <value>The type initializer.</value>
-        public RuntimeMethod TypeInitializer
-        {
-            get
-            {
-                RuntimeMethod result = null;
-                MethodAttributes attrs = MethodAttributes.SpecialName|MethodAttributes.RTSpecialName|MethodAttributes.Static;
-                foreach (RuntimeMethod method in this.Methods)
-                {
-                    if ((method.Attributes & attrs) == attrs && method.Name == ".cctor")
-                    {
-                        Debug.Assert(method.Parameters.Count == 0, @"Static initializer takes arguments??");
-                        Debug.Assert(method.Signature.ReturnType == null, @"Static initializer having a result??");
-                        result = method;
-                        break;
-                    }
-                }
-                return result;
-            }
-        }
-        
-        #endregion // Properties
-
-        #region Methods
-
-        /// <summary>
-        /// Gets the base type.
-        /// </summary>
-        /// <returns>The base type.</returns>
-        protected abstract RuntimeType GetBaseType();
-
-        /// <summary>
-        /// Called to retrieve the namespace of the type.
-        /// </summary>
-        /// <returns>The namespace of the type.</returns>
-        protected abstract string GetNamespace();
-
-        /// <summary>
-        /// Determines whether instances of <paramref name="type"/> can be assigned to variables of this type.
-        /// </summary>
-        /// <param name="type">The type to check assignment for.</param>
-        /// <returns>
-        /// 	<c>true</c> if <paramref name="type "/> is assignable to this type; otherwise, <c>false</c>.
-        /// </returns>
-        public bool IsAssignableFrom(RuntimeType type)
-        {
-            if (type == null)
-                throw new ArgumentNullException(@"type");
-
-            // FIXME: We're not checking interfaces yet
-            // FIXME: Only works for classes
-            Debug.Assert((this.flags & TypeAttributes.Class) == TypeAttributes.Class, @"Only works for classes!");
-
-            return (this.Equals(type) == true || type.IsSubclassOf(this) == true);
-        }
-
-        /// <summary>
-        /// Determines whether the class represented by this RuntimeType is a subclass of the type represented by c.
-        /// </summary>
-        /// <param name="c">The type to compare with the current type.</param>
-        /// <returns>
-        /// <c>true</c> if the Type represented by the c parameter and the current Type represent classes, and the 
-        /// class represented by the current Type derives from the class represented by c; otherwise, <c>false</c>. 
-        /// This method also returns <c>false</c> if c and the current Type represent the same class.
-        /// </returns>
-        public bool IsSubclassOf(RuntimeType c)
-        {
-            if (c == null)
-                throw new ArgumentNullException(@"c");
-
-            RuntimeType baseType = this.BaseType;
-            while (baseType != null)
-            {
-                if (baseType.Equals(c) == true)
-                    return true;
-
-                RuntimeType nextBaseType = baseType.BaseType;
-                if (baseType.Equals(nextBaseType) == true)
-                    break;
-
-                baseType = nextBaseType;
-            }
-
-            return false;
-        }
-
-        /// <summary>
-        /// Sets generic parameters on this method.
-        /// </summary>
-        /// <param name="gprs">A list of generic parameters to set on the method.</param>
-        public void SetGenericParameter(List<GenericParamRow> gprs)
-        {
-            // TODO: Implement this method
-            this.arguments = new GenericArgument[gprs.Count];
-        }
-
-        #endregion // Methods
-
-        #region IEquatable<RuntimeType> Members
-
-        /// <summary>
-        /// Indicates whether the current object is equal to another object of the same type.
-        /// </summary>
-        /// <param name="other">An object to compare with this object.</param>
-        /// <returns>
-        /// true if the current object is equal to the <paramref name="other"/> parameter; otherwise, false.
-        /// </returns>
-        public virtual bool Equals(RuntimeType other)
-        {
-            return (this.flags == other.flags && this.nativeSize == other.nativeSize && this.packing == other.packing);
-        }
-
-        #endregion // IEquatable<RuntimeType> Members
-
-        #region Object Overrides
-
-		/// <summary>
-		/// Returns a <see cref="System.String"/> that represents this instance.
-		/// </summary>
-		/// <returns>
-		/// A <see cref="System.String"/> that represents this instance.
-		/// </returns>
-        public override string ToString()
-        {
-            return this.FullName;
-        }
-
-        #endregion // Object Overrides
-		
-        public SigType GetGenericMethodArgument(int index)
-        {
-			return DefaultSignatureContext.Instance.GetGenericMethodArgument(index);
-        }
-        
-        
-        public virtual SigType GetGenericTypeArgument(int index)
-        {
-			return DefaultSignatureContext.Instance.GetGenericTypeArgument(index);
-        }
-    }
-}
-=======
-/*
- * (c) 2008 MOSA - The Managed Operating System Alliance
- *
- * Licensed under the terms of the New BSD License.
- *
- * Authors:
- *  Michael Ruck (grover) <sharpos@michaelruck.de>
- */
-
-using System;
-using System.Collections.Generic;
-using System.Text;
-
-using Mosa.Runtime.Loader;
-using Mosa.Runtime.Metadata;
-using Mosa.Runtime.Metadata.Signatures;
-using Mosa.Runtime.Metadata.Tables;
-using System.Diagnostics;
-
-namespace Mosa.Runtime.Vm
-{
-    /// <summary>
-    /// Internal runtime representation of a type.
-    /// </summary>
-    public abstract class RuntimeType : RuntimeMember, IEquatable<RuntimeType>, ISignatureContext
-    {
-        #region Data members
-
-        /// <summary>
-        /// Holds the generic arguments of the type.
-        /// </summary>
-        private GenericArgument[] arguments;
-
-        /// <summary>
-		/// Holds the base type of this type.
-		/// </summary>
-		private RuntimeType baseType;
-
-        /// <summary>
-        /// Holds the type flag.
-        /// </summary>
-        private TypeAttributes flags;
-
-        private IList<RuntimeMethod> methodTable;
-
-        /// <summary>
-        /// Holds the (cached) namespace of the type.
-        /// </summary>
-        private string @namespace;
-
-        /// <summary>
-        /// Holds the calculated native size of the type.
-        /// </summary>
-        private int nativeSize;
-
-        /// <summary>
-        /// Holds the field packing.
-        /// </summary>
-		private int packing;
-
-        /// <summary>
-        /// Methods of the type.
-        /// </summary>
-        private IEnumerable<RuntimeMethod> methods;
-
-        /// <summary>
-        /// Holds the fields of this type.
-        /// </summary>
-        private IList<RuntimeField> fields;
-
-        #endregion // Data members
-
-        #region Construction
-
-        /// <summary>
-        /// Initializes a new instance of the <see cref="RuntimeType"/> class.
-        /// </summary>
-        /// <param name="token">The token of the type.</param>
-        /// <param name="module">The module.</param>
-        public RuntimeType(int token, IMetadataModule module) :
-            base(token, module, null, null)
-        {
-        }
-
-        #endregion // Construction
-
-        #region Properties
-
-        /// <summary>
-        /// Gets the attributes.
-        /// </summary>
-        /// <value>The attributes.</value>
-        public TypeAttributes Attributes
-        {
-            get { return this.flags; }
-            protected set { this.flags = value; }
-        }
-
-        /// <summary>
-        /// Retrieves the base class of the represented type.
-        /// </summary>
-        /// <value>The extends.</value>
-        public RuntimeType BaseType
-        {
-            get
-            {
-                if (this.baseType == null)
-                {
-                    this.baseType = GetBaseType();
-                }
-
-                return this.baseType;
-            }
-        }
-
-        /// <summary>
-        /// Determines if the type has generic arguments.
-        /// </summary>
-        /// <value>
-        /// 	<c>true</c> if this instance is generic; otherwise, <c>false</c>.
-        /// </value>
-        public bool IsGeneric
-        {
-            get { return (this.arguments != null && this.arguments.Length != 0); }
-        }
-
-        public bool IsValueType
-        {
-            get
-            {
-                RuntimeType valueType = RuntimeBase.Instance.TypeLoader.GetType(@"System.ValueType");
-                return this.IsSubclassOf(valueType);
-            }
-        }
-
-        /// <summary>
-        /// Returns the fields of the type.
-        /// </summary>
-        /// <value>The fields.</value>
-        public IList<RuntimeField> Fields
-        {
-            get { return this.fields; }
-            protected set
-            {
-                if (value == null)
-                    throw new ArgumentNullException(@"value");
-                if (this.fields != null)
-                    throw new InvalidOperationException();
-
-                this.fields = value;
-            }
-        }
-
-        /// <summary>
-        /// Returns the methods of the type.
-        /// </summary>
-        /// <value>The methods.</value>
-        public IEnumerable<RuntimeMethod> Methods
-        {
-            get { return this.methods; }
-            protected set
-            {
-                if (value == null)
-                    throw new ArgumentNullException(@"value");
-                if (this.methods != null)
-                    throw new InvalidOperationException();
-
-                this.methods = value;
-            }
-        }
-
-        /// <summary>
-        /// Retrieves the namespace of the represented type.
-        /// </summary>
-        /// <value>The namespace.</value>
-        public string Namespace
-        {
-            get
-            {
-                if (this.@namespace == null)
-                {
-                    this.@namespace = GetNamespace();
-                    Debug.Assert(this.@namespace != null, @"GetNamespace() failed");
-                }
-
-                return this.@namespace;
-            }
-
-            set
-            {
-                if (value == null)
-                    throw new ArgumentNullException(@"value");
-                if (this.@namespace != null)
-                    throw new InvalidOperationException();
-
-                this.@namespace = value;
-            }
-        }
-
-        /// <summary>
-        /// Gets the full name of the type.
-        /// </summary>
-        /// <value>The full name.</value>
-        public string FullName
-        {
-            get
-            {
-                string ns = this.Namespace, name = this.Name;
-                if (ns == null)
-                    return name;
-
-                return ns + "." + name;
-            }
-        }
-
-        public IList<RuntimeMethod> MethodTable
-        {
-            get { return this.methodTable; }
-            set
-            {
-                Debug.Assert(value != null, @"Assigning null method table.");
-                this.methodTable = value;
-            }
-        }
-
-        /// <summary>
-        /// Gets the packing of type fields.
-        /// </summary>
-        /// <value>The packing of type fields.</value>
-        public int Pack
-        {
-            get { return this.packing; }
-            protected set
-            {
-                this.packing = value;
-            }
-        }
-
-        /// <summary>
-        /// Gets or sets the size of the type.
-        /// </summary>
-        /// <value>The size of the type.</value>
-        public int Size
-        {
-            get { return this.nativeSize; }
-            set { this.nativeSize = value; }
-        }
-
-        /// <summary>
-        /// Gets the type initializer.
-        /// </summary>
-        /// <value>The type initializer.</value>
-        public RuntimeMethod TypeInitializer
-        {
-            get
-            {
-                RuntimeMethod result = null;
-                MethodAttributes attrs = MethodAttributes.SpecialName|MethodAttributes.RTSpecialName|MethodAttributes.Static;
-                foreach (RuntimeMethod method in this.Methods)
-                {
-                    if ((method.Attributes & attrs) == attrs && method.Name == ".cctor")
-                    {
-                        Debug.Assert(method.Parameters.Count == 0, @"Static initializer takes arguments??");
-                        Debug.Assert(method.Signature.ReturnType == null, @"Static initializer having a result??");
-                        result = method;
-                        break;
-                    }
-                }
-                return result;
-            }
-        }
-        
-        #endregion // Properties
-
-        #region Methods
-
-        /// <summary>
-        /// Gets the base type.
-        /// </summary>
-        /// <returns>The base type.</returns>
-        protected abstract RuntimeType GetBaseType();
-
-        /// <summary>
-        /// Called to retrieve the namespace of the type.
-        /// </summary>
-        /// <returns>The namespace of the type.</returns>
-        protected abstract string GetNamespace();
-
-        /// <summary>
-        /// Determines whether instances of <paramref name="type"/> can be assigned to variables of this type.
-        /// </summary>
-        /// <param name="type">The type to check assignment for.</param>
-        /// <returns>
-        /// 	<c>true</c> if <paramref name="type "/> is assignable to this type; otherwise, <c>false</c>.
-        /// </returns>
-        public bool IsAssignableFrom(RuntimeType type)
-        {
-            if (type == null)
-                throw new ArgumentNullException(@"type");
-
-            // FIXME: We're not checking interfaces yet
-            // FIXME: Only works for classes
-            Debug.Assert((this.flags & TypeAttributes.Class) == TypeAttributes.Class, @"Only works for classes!");
-
-            return (this.Equals(type) == true || type.IsSubclassOf(this) == true);
-        }
-
-        /// <summary>
-        /// Determines whether the class represented by this RuntimeType is a subclass of the type represented by c.
-        /// </summary>
-        /// <param name="c">The type to compare with the current type.</param>
-        /// <returns>
-        /// <c>true</c> if the Type represented by the c parameter and the current Type represent classes, and the 
-        /// class represented by the current Type derives From the class represented by c; otherwise, <c>false</c>. 
-        /// This method also returns <c>false</c> if c and the current Type represent the same class.
-        /// </returns>
-        public bool IsSubclassOf(RuntimeType c)
-        {
-            if (c == null)
-                throw new ArgumentNullException(@"c");
-
-            RuntimeType baseType = this.BaseType;
-            while (baseType != null)
-            {
-                if (baseType.Equals(c) == true)
-                    return true;
-
-                RuntimeType nextBaseType = baseType.BaseType;
-                if (baseType.Equals(nextBaseType) == true)
-                    break;
-
-                baseType = nextBaseType;
-            }
-
-            return false;
-        }
-
-        /// <summary>
-        /// Sets generic parameters on this method.
-        /// </summary>
-        /// <param name="gprs">A list of generic parameters to set on the method.</param>
-        public void SetGenericParameter(List<GenericParamRow> gprs)
-        {
-            // TODO: Implement this method
-            this.arguments = new GenericArgument[gprs.Count];
-        }
-
-        #endregion // Methods
-
-        #region IEquatable<RuntimeType> Members
-
-        /// <summary>
-        /// Indicates whether the current object is equal to another object of the same type.
-        /// </summary>
-        /// <param name="other">An object to compare with this object.</param>
-        /// <returns>
-        /// true if the current object is equal to the <paramref name="other"/> parameter; otherwise, false.
-        /// </returns>
-        public virtual bool Equals(RuntimeType other)
-        {
-            return (this.flags == other.flags && this.nativeSize == other.nativeSize && this.packing == other.packing);
-        }
-
-        #endregion // IEquatable<RuntimeType> Members
-
-        #region Object Overrides
-
-		/// <summary>
-		/// Returns a <see cref="System.String"/> that represents this instance.
-		/// </summary>
-		/// <returns>
-		/// A <see cref="System.String"/> that represents this instance.
-		/// </returns>
-        public override string ToString()
-        {
-            return this.FullName;
-        }
-
-        #endregion // Object Overrides
-		
-        public SigType GetGenericMethodArgument(int index)
-        {
-			return DefaultSignatureContext.Instance.GetGenericMethodArgument(index);
-        }
-        
-        
-        public virtual SigType GetGenericTypeArgument(int index)
-        {
-			return DefaultSignatureContext.Instance.GetGenericTypeArgument(index);
-        }
-
-        public bool IsDelegate 
-        {
-            get
-            {
-                RuntimeType delegateType = RuntimeBase.Instance.TypeLoader.GetType(@"System.Delegate, mscorlib");
-                return this.IsSubclassOf(delegateType);
-            }
-        }
-    }
-}
->>>>>>> 2c87dcea
+/*
+ * (c) 2008 MOSA - The Managed Operating System Alliance
+ *
+ * Licensed under the terms of the New BSD License.
+ *
+ * Authors:
+ *  Michael Ruck (grover) <sharpos@michaelruck.de>
+ */
+
+using System;
+using System.Collections.Generic;
+using System.Text;
+
+using Mosa.Runtime.Loader;
+using Mosa.Runtime.Metadata;
+using Mosa.Runtime.Metadata.Signatures;
+using Mosa.Runtime.Metadata.Tables;
+using System.Diagnostics;
+
+namespace Mosa.Runtime.Vm
+{
+    /// <summary>
+    /// Internal runtime representation of a type.
+    /// </summary>
+    public abstract class RuntimeType : RuntimeMember, IEquatable<RuntimeType>, ISignatureContext
+    {
+        #region Data members
+
+        /// <summary>
+        /// Holds the generic arguments of the type.
+        /// </summary>
+        private GenericArgument[] arguments;
+
+        /// <summary>
+		/// Holds the base type of this type.
+		/// </summary>
+		private RuntimeType baseType;
+
+        /// <summary>
+        /// Holds the type flag.
+        /// </summary>
+        private TypeAttributes flags;
+
+        private IList<RuntimeMethod> methodTable;
+
+        /// <summary>
+        /// Holds the (cached) namespace of the type.
+        /// </summary>
+        private string @namespace;
+
+        /// <summary>
+        /// Holds the calculated native size of the type.
+        /// </summary>
+        private int nativeSize;
+
+        /// <summary>
+        /// Holds the field packing.
+        /// </summary>
+		private int packing;
+
+        /// <summary>
+        /// Methods of the type.
+        /// </summary>
+        private IEnumerable<RuntimeMethod> methods;
+
+        /// <summary>
+        /// Holds the fields of this type.
+        /// </summary>
+        private IList<RuntimeField> fields;
+
+        #endregion // Data members
+
+        #region Construction
+
+        /// <summary>
+        /// Initializes a new instance of the <see cref="RuntimeType"/> class.
+        /// </summary>
+        /// <param name="token">The token of the type.</param>
+        /// <param name="module">The module.</param>
+        public RuntimeType(int token, IMetadataModule module) :
+            base(token, module, null, null)
+        {
+        }
+
+        #endregion // Construction
+
+        #region Properties
+
+        /// <summary>
+        /// Gets the attributes.
+        /// </summary>
+        /// <value>The attributes.</value>
+        public TypeAttributes Attributes
+        {
+            get { return this.flags; }
+            protected set { this.flags = value; }
+        }
+
+        /// <summary>
+        /// Retrieves the base class of the represented type.
+        /// </summary>
+        /// <value>The extends.</value>
+        public RuntimeType BaseType
+        {
+            get
+            {
+                if (this.baseType == null)
+                {
+                    this.baseType = GetBaseType();
+                }
+
+                return this.baseType;
+            }
+        }
+
+        /// <summary>
+        /// Determines if the type has generic arguments.
+        /// </summary>
+        /// <value>
+        /// 	<c>true</c> if this instance is generic; otherwise, <c>false</c>.
+        /// </value>
+        public bool IsGeneric
+        {
+            get { return (this.arguments != null && this.arguments.Length != 0); }
+        }
+
+        public bool IsValueType
+        {
+            get
+            {
+                RuntimeType valueType = RuntimeBase.Instance.TypeLoader.GetType(@"System.ValueType");
+                return this.IsSubclassOf(valueType);
+            }
+        }
+
+        /// <summary>
+        /// Returns the fields of the type.
+        /// </summary>
+        /// <value>The fields.</value>
+        public IList<RuntimeField> Fields
+        {
+            get { return this.fields; }
+            protected set
+            {
+                if (value == null)
+                    throw new ArgumentNullException(@"value");
+                if (this.fields != null)
+                    throw new InvalidOperationException();
+
+                this.fields = value;
+            }
+        }
+
+        /// <summary>
+        /// Returns the methods of the type.
+        /// </summary>
+        /// <value>The methods.</value>
+        public IEnumerable<RuntimeMethod> Methods
+        {
+            get { return this.methods; }
+            protected set
+            {
+                if (value == null)
+                    throw new ArgumentNullException(@"value");
+                if (this.methods != null)
+                    throw new InvalidOperationException();
+
+                this.methods = value;
+            }
+        }
+
+        /// <summary>
+        /// Retrieves the namespace of the represented type.
+        /// </summary>
+        /// <value>The namespace.</value>
+        public string Namespace
+        {
+            get
+            {
+                if (this.@namespace == null)
+                {
+                    this.@namespace = GetNamespace();
+                    Debug.Assert(this.@namespace != null, @"GetNamespace() failed");
+                }
+
+                return this.@namespace;
+            }
+
+            set
+            {
+                if (value == null)
+                    throw new ArgumentNullException(@"value");
+                if (this.@namespace != null)
+                    throw new InvalidOperationException();
+
+                this.@namespace = value;
+            }
+        }
+
+        /// <summary>
+        /// Gets the full name of the type.
+        /// </summary>
+        /// <value>The full name.</value>
+        public string FullName
+        {
+            get
+            {
+                string ns = this.Namespace, name = this.Name;
+                if (ns == null)
+                    return name;
+
+                return ns + "." + name;
+            }
+        }
+
+        public IList<RuntimeMethod> MethodTable
+        {
+            get { return this.methodTable; }
+            set
+            {
+                Debug.Assert(value != null, @"Assigning null method table.");
+                this.methodTable = value;
+            }
+        }
+
+        /// <summary>
+        /// Gets the packing of type fields.
+        /// </summary>
+        /// <value>The packing of type fields.</value>
+        public int Pack
+        {
+            get { return this.packing; }
+            protected set
+            {
+                this.packing = value;
+            }
+        }
+
+        /// <summary>
+        /// Gets or sets the size of the type.
+        /// </summary>
+        /// <value>The size of the type.</value>
+        public int Size
+        {
+            get { return this.nativeSize; }
+            set { this.nativeSize = value; }
+        }
+
+        /// <summary>
+        /// Gets the type initializer.
+        /// </summary>
+        /// <value>The type initializer.</value>
+        public RuntimeMethod TypeInitializer
+        {
+            get
+            {
+                RuntimeMethod result = null;
+                MethodAttributes attrs = MethodAttributes.SpecialName|MethodAttributes.RTSpecialName|MethodAttributes.Static;
+                foreach (RuntimeMethod method in this.Methods)
+                {
+                    if ((method.Attributes & attrs) == attrs && method.Name == ".cctor")
+                    {
+                        Debug.Assert(method.Parameters.Count == 0, @"Static initializer takes arguments??");
+                        Debug.Assert(method.Signature.ReturnType == null, @"Static initializer having a result??");
+                        result = method;
+                        break;
+                    }
+                }
+                return result;
+            }
+        }
+        
+        #endregion // Properties
+
+        #region Methods
+
+        /// <summary>
+        /// Gets the base type.
+        /// </summary>
+        /// <returns>The base type.</returns>
+        protected abstract RuntimeType GetBaseType();
+
+        /// <summary>
+        /// Called to retrieve the namespace of the type.
+        /// </summary>
+        /// <returns>The namespace of the type.</returns>
+        protected abstract string GetNamespace();
+
+        /// <summary>
+        /// Determines whether instances of <paramref name="type"/> can be assigned to variables of this type.
+        /// </summary>
+        /// <param name="type">The type to check assignment for.</param>
+        /// <returns>
+        /// 	<c>true</c> if <paramref name="type "/> is assignable to this type; otherwise, <c>false</c>.
+        /// </returns>
+        public bool IsAssignableFrom(RuntimeType type)
+        {
+            if (type == null)
+                throw new ArgumentNullException(@"type");
+
+            // FIXME: We're not checking interfaces yet
+            // FIXME: Only works for classes
+            Debug.Assert((this.flags & TypeAttributes.Class) == TypeAttributes.Class, @"Only works for classes!");
+
+            return (this.Equals(type) == true || type.IsSubclassOf(this) == true);
+        }
+
+        /// <summary>
+        /// Determines whether the class represented by this RuntimeType is a subclass of the type represented by c.
+        /// </summary>
+        /// <param name="c">The type to compare with the current type.</param>
+        /// <returns>
+        /// <c>true</c> if the Type represented by the c parameter and the current Type represent classes, and the 
+        /// class represented by the current Type derives From the class represented by c; otherwise, <c>false</c>. 
+        /// This method also returns <c>false</c> if c and the current Type represent the same class.
+        /// </returns>
+        public bool IsSubclassOf(RuntimeType c)
+        {
+            if (c == null)
+                throw new ArgumentNullException(@"c");
+
+            RuntimeType baseType = this.BaseType;
+            while (baseType != null)
+            {
+                if (baseType.Equals(c) == true)
+                    return true;
+
+                RuntimeType nextBaseType = baseType.BaseType;
+                if (baseType.Equals(nextBaseType) == true)
+                    break;
+
+                baseType = nextBaseType;
+            }
+
+            return false;
+        }
+
+        /// <summary>
+        /// Sets generic parameters on this method.
+        /// </summary>
+        /// <param name="gprs">A list of generic parameters to set on the method.</param>
+        public void SetGenericParameter(List<GenericParamRow> gprs)
+        {
+            // TODO: Implement this method
+            this.arguments = new GenericArgument[gprs.Count];
+        }
+
+        #endregion // Methods
+
+        #region IEquatable<RuntimeType> Members
+
+        /// <summary>
+        /// Indicates whether the current object is equal to another object of the same type.
+        /// </summary>
+        /// <param name="other">An object to compare with this object.</param>
+        /// <returns>
+        /// true if the current object is equal to the <paramref name="other"/> parameter; otherwise, false.
+        /// </returns>
+        public virtual bool Equals(RuntimeType other)
+        {
+            return (this.flags == other.flags && this.nativeSize == other.nativeSize && this.packing == other.packing);
+        }
+
+        #endregion // IEquatable<RuntimeType> Members
+
+        #region Object Overrides
+
+		/// <summary>
+		/// Returns a <see cref="System.String"/> that represents this instance.
+		/// </summary>
+		/// <returns>
+		/// A <see cref="System.String"/> that represents this instance.
+		/// </returns>
+        public override string ToString()
+        {
+            return this.FullName;
+        }
+
+        #endregion // Object Overrides
+		
+        public SigType GetGenericMethodArgument(int index)
+        {
+			return DefaultSignatureContext.Instance.GetGenericMethodArgument(index);
+        }
+        
+        
+        public virtual SigType GetGenericTypeArgument(int index)
+        {
+			return DefaultSignatureContext.Instance.GetGenericTypeArgument(index);
+        }
+
+        public bool IsDelegate 
+        {
+            get
+            {
+                RuntimeType delegateType = RuntimeBase.Instance.TypeLoader.GetType(@"System.Delegate, mscorlib");
+                return this.IsSubclassOf(delegateType);
+            }
+        }
+    }
+}