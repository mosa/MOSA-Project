--- conflicted
+++ resolved
@@ -41,7 +41,6 @@
         /// </summary>
         private TypeAttributes flags;
 
-<<<<<<< HEAD
         private IList<RuntimeMethod> methodTable;
 
         /// <summary>
@@ -68,6 +67,8 @@
         /// Holds the fields of this type.
         /// </summary>
         private IList<RuntimeField> fields;
+
+        private bool isCompiled;
 
         #endregion // Data members
 
@@ -123,91 +124,6 @@
         public bool IsGeneric
         {
             get { return (this.arguments != null && this.arguments.Length != 0); }
-=======
-        private IList<RuntimeMethod> methodTable;
-
-        /// <summary>
-        /// Holds the (cached) namespace of the type.
-        /// </summary>
-        private string @namespace;
-
-        /// <summary>
-        /// Holds the calculated native size of the type.
-        /// </summary>
-        private int nativeSize;
-
-        /// <summary>
-        /// Holds the field packing.
-        /// </summary>
-		private int packing;
-
-        /// <summary>
-        /// Methods of the type.
-        /// </summary>
-        private IEnumerable<RuntimeMethod> methods;
-
-        /// <summary>
-        /// Holds the fields of this type.
-        /// </summary>
-        private IList<RuntimeField> fields;
-
-        private bool isCompiled;
-
-        #endregion // Data members
-
-        #region Construction
-
-        /// <summary>
-        /// Initializes a new instance of the <see cref="RuntimeType"/> class.
-        /// </summary>
-        /// <param name="token">The token of the type.</param>
-        /// <param name="module">The module.</param>
-        public RuntimeType(int token, IMetadataModule module) :
-            base(token, module, null, null)
-        {
-        }
-
-        #endregion // Construction
-
-        #region Properties
-
-        /// <summary>
-        /// Gets the attributes.
-        /// </summary>
-        /// <value>The attributes.</value>
-        public TypeAttributes Attributes
-        {
-            get { return this.flags; }
-            protected set { this.flags = value; }
-        }
-
-        /// <summary>
-        /// Retrieves the base class of the represented type.
-        /// </summary>
-        /// <value>The extends.</value>
-        public RuntimeType BaseType
-        {
-            get
-            {
-                if (this.baseType == null)
-                {
-                    this.baseType = GetBaseType();
-                }
-
-                return this.baseType;
-            }
-        }
-
-        /// <summary>
-        /// Determines if the type has generic arguments.
-        /// </summary>
-        /// <value>
-        /// 	<c>true</c> if this instance is generic; otherwise, <c>false</c>.
-        /// </value>
-        public bool IsGeneric
-        {
-            get { return (this.arguments != null && this.arguments.Length != 0); }
->>>>>>> cd6dd21b
         }
 
         public bool IsValueType
@@ -483,23 +399,18 @@
                 return this.IsSubclassOf(delegateType);
             }
         }
-<<<<<<< HEAD
+
+        public bool IsCompiled
+        {
+            get
+            {
+                return this.isCompiled;
+            }
+
+            set
+            {
+                this.isCompiled = value;
+            }
+        }
     }
-}
-=======
-
-        public bool IsCompiled
-        {
-            get
-            {
-                return this.isCompiled;
-            }
-
-            set
-            {
-                this.isCompiled = value;
-            }
-        }
-    }
-}
->>>>>>> cd6dd21b
+}