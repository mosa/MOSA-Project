/*
 * (c) 2008 MOSA - The Managed Operating System Alliance
 *
 * Licensed under the terms of the New BSD License.
 *
 * Authors:
 *  Michael Ruck (grover) <sharpos@michaelruck.de>
 */

using System;
using System.Collections.Generic;
using System.Text;

using Mosa.Runtime.Loader;
using Mosa.Runtime.Metadata;
using Mosa.Runtime.Metadata.Signatures;
using Mosa.Runtime.Metadata.Tables;
using System.Diagnostics;

namespace Mosa.Runtime.Vm
{
    /// <summary>
    /// Internal runtime representation of a type.
    /// </summary>
    public abstract class RuntimeType : RuntimeMember, IEquatable<RuntimeType>, ISignatureContext
    {
        #region Data members

        /// <summary>
        /// Holds the generic arguments of the type.
        /// </summary>
        private GenericArgument[] arguments;

        /// <summary>
		/// Holds the base type of this type.
		/// </summary>
		private RuntimeType baseType;

        /// <summary>
        /// Holds the type flag.
        /// </summary>
        private TypeAttributes flags;

<<<<<<< HEAD
        private IList<RuntimeMethod> methodTable;

        /// <summary>
        /// Holds the (cached) namespace of the type.
        /// </summary>
        private string @namespace;

        /// <summary>
        /// Holds the calculated native size of the type.
        /// </summary>
        private int nativeSize;

        /// <summary>
        /// Holds the field packing.
        /// </summary>
		private int packing;

        /// <summary>
        /// Methods of the type.
        /// </summary>
        private IEnumerable<RuntimeMethod> methods;

        /// <summary>
        /// Holds the fields of this type.
        /// </summary>
        private IList<RuntimeField> fields;

        #endregion // Data members

        #region Construction

        /// <summary>
        /// Initializes a new instance of the <see cref="RuntimeType"/> class.
        /// </summary>
        /// <param name="token">The token of the type.</param>
        /// <param name="module">The module.</param>
        public RuntimeType(int token, IMetadataModule module) :
            base(token, module, null, null)
        {
        }

        #endregion // Construction

        #region Properties

        /// <summary>
        /// Gets the attributes.
        /// </summary>
        /// <value>The attributes.</value>
        public TypeAttributes Attributes
        {
            get { return this.flags; }
            protected set { this.flags = value; }
        }

        /// <summary>
        /// Retrieves the base class of the represented type.
        /// </summary>
        /// <value>The extends.</value>
        public RuntimeType BaseType
        {
            get
            {
                if (this.baseType == null)
                {
                    this.baseType = GetBaseType();
                }

                return this.baseType;
            }
        }

        /// <summary>
        /// Determines if the type has generic arguments.
        /// </summary>
        /// <value>
        /// 	<c>true</c> if this instance is generic; otherwise, <c>false</c>.
        /// </value>
        public bool IsGeneric
        {
            get { return (this.arguments != null && this.arguments.Length != 0); }
=======
        private IList<RuntimeMethod> methodTable;

        /// <summary>
        /// Holds the (cached) namespace of the type.
        /// </summary>
        private string @namespace;

        /// <summary>
        /// Holds the calculated native size of the type.
        /// </summary>
        private int nativeSize;

        /// <summary>
        /// Holds the field packing.
        /// </summary>
		private int packing;

        /// <summary>
        /// Methods of the type.
        /// </summary>
        private IEnumerable<RuntimeMethod> methods;

        /// <summary>
        /// Holds the fields of this type.
        /// </summary>
        private IList<RuntimeField> fields;

        private bool isCompiled;

        #endregion // Data members

        #region Construction

        /// <summary>
        /// Initializes a new instance of the <see cref="RuntimeType"/> class.
        /// </summary>
        /// <param name="token">The token of the type.</param>
        /// <param name="module">The module.</param>
        public RuntimeType(int token, IMetadataModule module) :
            base(token, module, null, null)
        {
        }

        #endregion // Construction

        #region Properties

        /// <summary>
        /// Gets the attributes.
        /// </summary>
        /// <value>The attributes.</value>
        public TypeAttributes Attributes
        {
            get { return this.flags; }
            protected set { this.flags = value; }
        }

        /// <summary>
        /// Retrieves the base class of the represented type.
        /// </summary>
        /// <value>The extends.</value>
        public RuntimeType BaseType
        {
            get
            {
                if (this.baseType == null)
                {
                    this.baseType = GetBaseType();
                }

                return this.baseType;
            }
        }

        /// <summary>
        /// Determines if the type has generic arguments.
        /// </summary>
        /// <value>
        /// 	<c>true</c> if this instance is generic; otherwise, <c>false</c>.
        /// </value>
        public bool IsGeneric
        {
            get { return (this.arguments != null && this.arguments.Length != 0); }
>>>>>>> cd6dd21b
        }

        public bool IsValueType
        {
            get
            {
                RuntimeType valueType = RuntimeBase.Instance.TypeLoader.GetType(@"System.ValueType");
                return this.IsSubclassOf(valueType);
            }
        }

        /// <summary>
        /// Returns the fields of the type.
        /// </summary>
        /// <value>The fields.</value>
        public IList<RuntimeField> Fields
        {
            get { return this.fields; }
            protected set
            {
                if (value == null)
                    throw new ArgumentNullException(@"value");
                if (this.fields != null)
                    throw new InvalidOperationException();

                this.fields = value;
            }
        }

        /// <summary>
        /// Returns the methods of the type.
        /// </summary>
        /// <value>The methods.</value>
        public IEnumerable<RuntimeMethod> Methods
        {
            get { return this.methods; }
            protected set
            {
                if (value == null)
                    throw new ArgumentNullException(@"value");
                if (this.methods != null)
                    throw new InvalidOperationException();

                this.methods = value;
            }
        }

        /// <summary>
        /// Retrieves the namespace of the represented type.
        /// </summary>
        /// <value>The namespace.</value>
        public string Namespace
        {
            get
            {
                if (this.@namespace == null)
                {
                    this.@namespace = GetNamespace();
                    Debug.Assert(this.@namespace != null, @"GetNamespace() failed");
                }

                return this.@namespace;
            }

            set
            {
                if (value == null)
                    throw new ArgumentNullException(@"value");
                if (this.@namespace != null)
                    throw new InvalidOperationException();

                this.@namespace = value;
            }
        }

        /// <summary>
        /// Gets the full name of the type.
        /// </summary>
        /// <value>The full name.</value>
        public string FullName
        {
            get
            {
                string ns = this.Namespace, name = this.Name;
                if (ns == null)
                    return name;

                return ns + "." + name;
            }
        }

        public IList<RuntimeMethod> MethodTable
        {
            get { return this.methodTable; }
            set
            {
                Debug.Assert(value != null, @"Assigning null method table.");
                this.methodTable = value;
            }
        }

        /// <summary>
        /// Gets the packing of type fields.
        /// </summary>
        /// <value>The packing of type fields.</value>
        public int Pack
        {
            get { return this.packing; }
            protected set
            {
                this.packing = value;
            }
        }

        /// <summary>
        /// Gets or sets the size of the type.
        /// </summary>
        /// <value>The size of the type.</value>
        public int Size
        {
            get { return this.nativeSize; }
            set { this.nativeSize = value; }
        }

        /// <summary>
        /// Gets the type initializer.
        /// </summary>
        /// <value>The type initializer.</value>
        public RuntimeMethod TypeInitializer
        {
            get
            {
                RuntimeMethod result = null;
                MethodAttributes attrs = MethodAttributes.SpecialName|MethodAttributes.RTSpecialName|MethodAttributes.Static;
                foreach (RuntimeMethod method in this.Methods)
                {
                    if ((method.Attributes & attrs) == attrs && method.Name == ".cctor")
                    {
                        Debug.Assert(method.Parameters.Count == 0, @"Static initializer takes arguments??");
                        Debug.Assert(method.Signature.ReturnType == null, @"Static initializer having a result??");
                        result = method;
                        break;
                    }
                }
                return result;
            }
        }
        
        #endregion // Properties

        #region Methods

        /// <summary>
        /// Gets the base type.
        /// </summary>
        /// <returns>The base type.</returns>
        protected abstract RuntimeType GetBaseType();

        /// <summary>
        /// Called to retrieve the namespace of the type.
        /// </summary>
        /// <returns>The namespace of the type.</returns>
        protected abstract string GetNamespace();

        /// <summary>
        /// Determines whether instances of <paramref name="type"/> can be assigned to variables of this type.
        /// </summary>
        /// <param name="type">The type to check assignment for.</param>
        /// <returns>
        /// 	<c>true</c> if <paramref name="type "/> is assignable to this type; otherwise, <c>false</c>.
        /// </returns>
        public bool IsAssignableFrom(RuntimeType type)
        {
            if (type == null)
                throw new ArgumentNullException(@"type");

            // FIXME: We're not checking interfaces yet
            // FIXME: Only works for classes
            Debug.Assert((this.flags & TypeAttributes.Class) == TypeAttributes.Class, @"Only works for classes!");

            return (this.Equals(type) == true || type.IsSubclassOf(this) == true);
        }

        /// <summary>
        /// Determines whether the class represented by this RuntimeType is a subclass of the type represented by c.
        /// </summary>
        /// <param name="c">The type to compare with the current type.</param>
        /// <returns>
        /// <c>true</c> if the Type represented by the c parameter and the current Type represent classes, and the 
        /// class represented by the current Type derives From the class represented by c; otherwise, <c>false</c>. 
        /// This method also returns <c>false</c> if c and the current Type represent the same class.
        /// </returns>
        public bool IsSubclassOf(RuntimeType c)
        {
            if (c == null)
                throw new ArgumentNullException(@"c");

            RuntimeType baseType = this.BaseType;
            while (baseType != null)
            {
                if (baseType.Equals(c) == true)
                    return true;

                RuntimeType nextBaseType = baseType.BaseType;
                if (baseType.Equals(nextBaseType) == true)
                    break;

                baseType = nextBaseType;
            }

            return false;
        }

        /// <summary>
        /// Sets generic parameters on this method.
        /// </summary>
        /// <param name="gprs">A list of generic parameters to set on the method.</param>
        public void SetGenericParameter(List<GenericParamRow> gprs)
        {
            // TODO: Implement this method
            this.arguments = new GenericArgument[gprs.Count];
        }

        #endregion // Methods

        #region IEquatable<RuntimeType> Members

        /// <summary>
        /// Indicates whether the current object is equal to another object of the same type.
        /// </summary>
        /// <param name="other">An object to compare with this object.</param>
        /// <returns>
        /// true if the current object is equal to the <paramref name="other"/> parameter; otherwise, false.
        /// </returns>
        public virtual bool Equals(RuntimeType other)
        {
            return (this.flags == other.flags && this.nativeSize == other.nativeSize && this.packing == other.packing);
        }

        #endregion // IEquatable<RuntimeType> Members

        #region Object Overrides

		/// <summary>
		/// Returns a <see cref="System.String"/> that represents this instance.
		/// </summary>
		/// <returns>
		/// A <see cref="System.String"/> that represents this instance.
		/// </returns>
        public override string ToString()
        {
            return this.FullName;
        }

        #endregion // Object Overrides
		
        public SigType GetGenericMethodArgument(int index)
        {
			return DefaultSignatureContext.Instance.GetGenericMethodArgument(index);
        }
        
        
        public virtual SigType GetGenericTypeArgument(int index)
        {
			return DefaultSignatureContext.Instance.GetGenericTypeArgument(index);
        }

        public bool IsDelegate 
        {
            get
            {
                RuntimeType delegateType = RuntimeBase.Instance.TypeLoader.GetType(@"System.Delegate, mscorlib");
                return this.IsSubclassOf(delegateType);
            }
        }
<<<<<<< HEAD
    }
}
=======

        public bool IsCompiled
        {
            get
            {
                return this.isCompiled;
            }

            set
            {
                this.isCompiled = value;
            }
        }
    }
}
>>>>>>> cd6dd21b
<|MERGE_RESOLUTION|>--- conflicted
+++ resolved
@@ -39,9 +39,9 @@
         /// <summary>
         /// Holds the type flag.
         /// </summary>
+
         private TypeAttributes flags;
 
-<<<<<<< HEAD
         private IList<RuntimeMethod> methodTable;
 
         /// <summary>
@@ -68,6 +68,8 @@
         /// Holds the fields of this type.
         /// </summary>
         private IList<RuntimeField> fields;
+
+        private bool isCompiled;
 
         #endregion // Data members
 
@@ -123,50 +125,7 @@
         public bool IsGeneric
         {
             get { return (this.arguments != null && this.arguments.Length != 0); }
-=======
-        private IList<RuntimeMethod> methodTable;
-
-        /// <summary>
-        /// Holds the (cached) namespace of the type.
-        /// </summary>
-        private string @namespace;
-
-        /// <summary>
-        /// Holds the calculated native size of the type.
-        /// </summary>
-        private int nativeSize;
-
-        /// <summary>
-        /// Holds the field packing.
-        /// </summary>
-		private int packing;
-
-        /// <summary>
-        /// Methods of the type.
-        /// </summary>
-        private IEnumerable<RuntimeMethod> methods;
-
-        /// <summary>
-        /// Holds the fields of this type.
-        /// </summary>
-        private IList<RuntimeField> fields;
-
-        private bool isCompiled;
-
-        #endregion // Data members
-
-        #region Construction
-
-        /// <summary>
-        /// Initializes a new instance of the <see cref="RuntimeType"/> class.
-        /// </summary>
-        /// <param name="token">The token of the type.</param>
-        /// <param name="module">The module.</param>
-        public RuntimeType(int token, IMetadataModule module) :
-            base(token, module, null, null)
-        {
-        }
-
+        }
         #endregion // Construction
 
         #region Properties
@@ -207,8 +166,8 @@
         public bool IsGeneric
         {
             get { return (this.arguments != null && this.arguments.Length != 0); }
->>>>>>> cd6dd21b
-        }
+        }
+
 
         public bool IsValueType
         {
@@ -218,7 +177,6 @@
                 return this.IsSubclassOf(valueType);
             }
         }
-
         /// <summary>
         /// Returns the fields of the type.
         /// </summary>
@@ -299,6 +257,7 @@
             }
         }
 
+
         public IList<RuntimeMethod> MethodTable
         {
             get { return this.methodTable; }
@@ -306,9 +265,8 @@
             {
                 Debug.Assert(value != null, @"Assigning null method table.");
                 this.methodTable = value;
-            }
-        }
-
+			return DefaultSignatureContext.Instance.GetGenericTypeArgument(index);
+        }
         /// <summary>
         /// Gets the packing of type fields.
         /// </summary>
@@ -475,6 +433,7 @@
 			return DefaultSignatureContext.Instance.GetGenericTypeArgument(index);
         }
 
+
         public bool IsDelegate 
         {
             get
@@ -483,23 +442,18 @@
                 return this.IsSubclassOf(delegateType);
             }
         }
-<<<<<<< HEAD
+
+        public bool IsCompiled
+        {
+            get
+            {
+                return this.isCompiled;
+            }
+
+            set
+            {
+                this.isCompiled = value;
+            }
+        }
     }
-}
-=======
-
-        public bool IsCompiled
-        {
-            get
-            {
-                return this.isCompiled;
-            }
-
-            set
-            {
-                this.isCompiled = value;
-            }
-        }
-    }
-}
->>>>>>> cd6dd21b
+}