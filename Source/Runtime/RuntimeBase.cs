--- conflicted
+++ resolved
@@ -11,9 +11,9 @@
 using Mosa.Runtime.Vm;
 using Mosa.Runtime.Memory;
 using Mosa.Runtime.Loader;
+
 using System.Runtime.CompilerServices;
 using Mosa.Runtime.Metadata;
-<<<<<<< HEAD
 using Mosa.Runtime.Metadata.Signatures;
 
 namespace Mosa.Runtime {
@@ -101,96 +101,6 @@
 
         #region Internal Call Prototypes
 
-        /// <summary>
-        /// This function requests allocation of a specific runtime type.
-=======
-using Mosa.Runtime.Metadata.Signatures;
-
-namespace Mosa.Runtime {
-	
-    /// <summary>
-    /// Provides central runtime entry points for various features.
-    /// </summary>
-    public abstract class RuntimeBase : IDisposable
-    {
-        #region Static data members
-
-        /// <summary>
-        /// Holds the static instance of the runtime.
-        /// </summary>
-        private static RuntimeBase _instance = null;        
-
-        #endregion // Static data members
-
-        #region Construction
-
-        /// <summary>
-        /// Initializes a new instance of the <see cref="RuntimeBase"/> class.
-        /// </summary>
-        protected RuntimeBase()
-        {
-            _instance = this;
-        }
-
-        #endregion // Construction
-
-        #region Properties
-
-        /// <summary>
-        /// Retrieves the memory manager.
-        /// </summary>
-        /// <value>The memory manager.</value>
-        public abstract IMemoryPageManager MemoryManager
-        {
-            get;
-        }
-
-        /// <summary>
-        /// Retrieves the type loader of the runtime.
-        /// </summary>
-        /// <value>The type loader.</value>
-        public abstract ITypeSystem TypeLoader
-        {
-            get;
-        }
-
-        /// <summary>
-        /// Gets the assembly loader.
-        /// </summary>
-        /// <value>The assembly loader.</value>
-        public abstract IAssemblyLoader AssemblyLoader
-        {
-            get;
-        }
-
-        /// <summary>
-        /// Gets the JIT service.
-        /// </summary>
-        /// <value>The JIT service.</value>
-        public abstract IJitService JitService
-        {
-            get;
-        }
-
-        /// <summary>
-        /// Gets the instance of the runtime.
-        /// </summary>
-        /// <value>The instance.</value>
-        public static RuntimeBase Instance
-        {
-            get
-            {
-                if (null == _instance)
-                    throw new InvalidOperationException(@"Don't have a runtime.");
-
-                return _instance;
-            }
-        }
-
-        #endregion // Properties
-
-        #region Internal Call Prototypes
-
         [VmCall(VmCall.AllocateObject)]
         public static unsafe IntPtr AllocateObject(int moduleLoadIndex, TokenTypes token)
         {
@@ -224,7 +134,81 @@
 
         /// <summary>
         /// This function requests allocation of a specific runtime type.
->>>>>>> cd6dd21b
+        private static RuntimeBase _instance = null;        
+
+        #endregion // Static data members
+
+        #region Construction
+
+        /// <summary>
+        /// Initializes a new instance of the <see cref="RuntimeBase"/> class.
+        /// </summary>
+        protected RuntimeBase()
+        {
+            _instance = this;
+        }
+
+        #endregion // Construction
+
+        #region Properties
+
+        /// <summary>
+        /// Retrieves the memory manager.
+        /// </summary>
+        /// <value>The memory manager.</value>
+        public abstract IMemoryPageManager MemoryManager
+        {
+            get;
+        }
+
+        /// <summary>
+        /// Retrieves the type loader of the runtime.
+        /// </summary>
+        /// <value>The type loader.</value>
+        public abstract ITypeSystem TypeLoader
+        {
+            get;
+        }
+
+        /// <summary>
+        /// Gets the assembly loader.
+        /// </summary>
+        /// <value>The assembly loader.</value>
+        public abstract IAssemblyLoader AssemblyLoader
+        {
+            get;
+        }
+
+        /// <summary>
+        /// Gets the JIT service.
+        /// </summary>
+        /// <value>The JIT service.</value>
+        public abstract IJitService JitService
+        {
+            get;
+        }
+
+        /// <summary>
+        /// Gets the instance of the runtime.
+        /// </summary>
+        /// <value>The instance.</value>
+        public static RuntimeBase Instance
+        {
+            get
+            {
+                if (null == _instance)
+                    throw new InvalidOperationException(@"Don't have a runtime.");
+
+                return _instance;
+            }
+        }
+
+        #endregion // Properties
+
+        #region Internal Call Prototypes
+
+        /// <summary>
+        /// This function requests allocation of a specific runtime type.
         /// </summary>
         /// <param name="moduleLoadIndex">The load index of the module providing the scope for the token to allocate.</param>
         /// <param name="token">The token of the type to allocate.</param>
@@ -234,6 +218,7 @@
         /// The allocated object is not constructed, e.g. the caller must invoke
         /// the appropriate constructor in order to obtain a real object. The object header
         /// has been set.
+        /// has been set.
         /// </remarks>
         [VmCall(VmCall.AllocateArray)]
         public static unsafe IntPtr AllocateArray(int moduleLoadIndex, TokenTypes token, int elements)
@@ -285,20 +270,17 @@
             Memset((byte*)(destination + 3), 0, (int)allocationSize);
             destination[0] = 0; // FIXME: Insert method table of Array here.
             destination[1] = 0; // No sync block initially
-            destination[2] = elements;
-
             return memory;
         }
 
         /// <summary>
         /// Boxes the specified value type.
+        /// </summary>
+        /// <param name="valueType">Type of the value.</param>
         /// </summary>
         /// <param name="valueType">Type of the value.</param>
         /// <returns>The boxed value type.</returns>
         [VmCall(VmCall.Box)]
-        public static object Box(ValueType valueType)
-        {
-            throw new NotImplementedException();
         }
 
         /// <summary>
@@ -308,11 +290,10 @@
         /// <param name="typeHandle">Handle to the type to cast to.</param>
         /// <returns>
         /// The cast object if type checks were successful.
+        /// <param name="typeHandle">Handle to the type to cast to.</param>
+        /// <returns>
+        /// The cast object if type checks were successful.
         /// </returns>
-        [VmCall(VmCall.Castclass)]
-        public static object Castclass(object obj, UIntPtr typeHandle)
-        {
-            throw new InvalidCastException();
         }
 
         /// <summary>
@@ -322,11 +303,10 @@
         /// <param name="typeHandle">Handle to the type to cast to.</param>
         /// <returns>
         /// The cast object if type checks were successful. Otherwise null.
-        /// </returns>
-        [VmCall(VmCall.IsInstanceOfType)]
-        public static bool IsInstanceOfType(object obj, UIntPtr typeHandle)
-        {
-            return false;
+        /// <param name="obj">The object to cast.</param>
+        /// <param name="typeHandle">Handle to the type to cast to.</param>
+        /// <returns>
+        /// The cast object if type checks were successful. Otherwise null.
         }
 
         /// <summary>
@@ -334,11 +314,10 @@
         /// </summary>
         /// <param name="destination">The destination.</param>
         /// <param name="source">The source.</param>
-        /// <param name="count">The number of bytes to copy.</param>
-        [VmCall(VmCall.Memcpy)]
-        public unsafe static void Memcpy(byte* destination, byte* source, int count)
-        {
-            throw new NotImplementedException();
+        /// <summary>
+        /// Copies bytes From the source to destination.
+        /// </summary>
+        /// <param name="destination">The destination.</param>
         }
 
         /// <summary>
@@ -346,41 +325,40 @@
         /// </summary>
         /// <param name="destination">The destination.</param>
         /// <param name="value">The value.</param>
-        /// <param name="count">The number of bytes to fill.</param>
-        [VmCall(VmCall.Memset)]
+
+        /// <summary>
+        /// Fills the destination with <paramref name="value"/>.
+        /// </summary>
+        }
+
+        /// <summary>
+        /// Rethrows the current exception.
         public unsafe static void Memset(byte* destination, byte value, int count)
         {
             // FIXME: Forward this to the architecture
         }
 
-        /// <summary>
-        /// Rethrows the current exception.
-        /// </summary>
-        [VmCall(VmCall.Rethrow)]
-        public static void Rethrow()
+        }
+
+        /// <summary>
+        /// Throws the specified exception.
+        /// </summary>
         {
             throw new NotImplementedException();
         }
 
         /// <summary>
-        /// Throws the specified exception.
-        /// </summary>
-        /// <param name="exception">The exception.</param>
-        [VmCall(VmCall.Throw)]
-        public static void Throw(object exception)
-        {
+        }
+
+        /// <summary>
+        /// Unboxes the specified object.
+        /// </summary>
+        /// <param name="obj">The object.</param>
             throw new NotImplementedException();
         }
 
         /// <summary>
         /// Unboxes the specified object.
-        /// </summary>
-        /// <param name="obj">The object.</param>
-        /// <param name="valueType">The value type to unbox.</param>
-        [VmCall(VmCall.Unbox)]
-        public static void Unbox(object obj, ValueType valueType)
-        {
-            throw new NotImplementedException();
         }
 
         #endregion // Virtual Machine Call Prototypes
@@ -402,3 +380,10 @@
         #endregion // IDisposable Members
     }
 }
+
+            _instance = null;
+        }
+
+        #endregion // IDisposable Members
+    }
+}