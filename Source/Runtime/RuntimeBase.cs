<<<<<<< HEAD
/*
 * (c) 2008 MOSA - The Managed Operating System Alliance
 *
 * Licensed under the terms of the New BSD License.
 *
 * Authors:
 *  Michael Ruck (grover) <sharpos@michaelruck.de>
 */

using System;
using Mosa.Runtime.Vm;
using Mosa.Runtime.Memory;
using Mosa.Runtime.Loader;
using System.Runtime.CompilerServices;
using Mosa.Runtime.Metadata;
using Mosa.Runtime.Metadata.Signatures;

namespace Mosa.Runtime {
	
    /// <summary>
    /// Provides central runtime entry points for various features.
    /// </summary>
    public abstract class RuntimeBase : IDisposable
    {
        #region Static data members

        /// <summary>
        /// Holds the static instance of the runtime.
        /// </summary>
        private static RuntimeBase _instance = null;        

        #endregion // Static data members

        #region Construction

        /// <summary>
        /// Initializes a new instance of the <see cref="RuntimeBase"/> class.
        /// </summary>
        protected RuntimeBase()
        {
            _instance = this;
        }

        #endregion // Construction

        #region Properties

        /// <summary>
        /// Retrieves the memory manager.
        /// </summary>
        /// <value>The memory manager.</value>
        public abstract IMemoryPageManager MemoryManager
        {
            get;
        }

        /// <summary>
        /// Retrieves the type loader of the runtime.
        /// </summary>
        /// <value>The type loader.</value>
        public abstract ITypeSystem TypeLoader
        {
            get;
        }

        /// <summary>
        /// Gets the assembly loader.
        /// </summary>
        /// <value>The assembly loader.</value>
        public abstract IAssemblyLoader AssemblyLoader
        {
            get;
        }

        /// <summary>
        /// Gets the JIT service.
        /// </summary>
        /// <value>The JIT service.</value>
        public abstract IJitService JitService
        {
            get;
        }

        /// <summary>
        /// Gets the instance of the runtime.
        /// </summary>
        /// <value>The instance.</value>
        public static RuntimeBase Instance
        {
            get
            {
                if (null == _instance)
                    throw new InvalidOperationException(@"Don't have a runtime.");

                return _instance;
            }
        }

        #endregion // Properties

        #region Internal Call Prototypes

        /// <summary>
        /// This function requests allocation of a specific runtime type.
        /// </summary>
        /// <param name="moduleLoadIndex">The load index of the module providing the scope for the token to allocate.</param>
        /// <param name="token">The token of the type to allocate.</param>
        /// <param name="elements">The number of elements to allocate of the type.</param>
        /// <returns>A ptr to the allocated memory.</returns>
        /// <remarks>
        /// The allocated object is not constructed, e.g. the caller must invoke
        /// the appropriate constructor in order to obtain a real object. The object header
        /// has been set.
        /// </remarks>
        [VmCall(VmCall.AllocateArray)]
        public static unsafe IntPtr AllocateArray(int moduleLoadIndex, TokenTypes token, int elements)
        {
            if (elements < 0)
            {
                throw new OverflowException();
            }

            IMetadataModule module = Instance.AssemblyLoader.GetModule(moduleLoadIndex);
            RuntimeType elementType = Instance.TypeLoader.GetType(DefaultSignatureContext.Instance, module, token);

            // HACK: Add compiler architecture to the runtime
            uint nativeIntSize = 4;

            uint elementSize;
            if (elementType.IsValueType == true)
            {
                elementSize = (uint)elementType.Size;

                // HACK: Can't retrieve the size of value types deterministically right now, type layout must be done by the runtime.
                // Things like System.Int32 don't provide a size right now.
                if (elementSize == 0)
                {
                    elementSize = 16;
                }
            }
            else
            {
                elementSize = nativeIntSize;
            }

            //
            // An array has the following memory layout:
            //   - IntPtr MTable
            //   - IntPtr SyncBlock
            //   - int length
            //   - ElementType[length] elements
            //
            ulong allocationSize = (ulong)((3 * nativeIntSize) + (elements * elementSize));

            IntPtr memory = Instance.MemoryManager.Allocate(IntPtr.Zero, allocationSize, PageProtectionFlags.Read | PageProtectionFlags.Write | PageProtectionFlags.WriteCombine);
            if (memory == IntPtr.Zero)
            {
                throw new OutOfMemoryException();
            }

            int* destination = (int*)memory.ToInt32();
            Memset((byte*)(destination + 3), 0, (int)allocationSize);
            destination[0] = 0; // FIXME: Insert method table of Array here.
            destination[1] = 0; // No sync block initially
            destination[2] = elements;

            return memory;
        }

        /// <summary>
        /// Boxes the specified value type.
        /// </summary>
        /// <param name="valueType">Type of the value.</param>
        /// <returns>The boxed value type.</returns>
        [VmCall(VmCall.Box)]
        public static object Box(ValueType valueType)
        {
            throw new NotImplementedException();
        }

        /// <summary>
        /// This function performs the cast operation and type checking.
        /// </summary>
        /// <param name="obj">The object to cast.</param>
        /// <param name="typeHandle">Handle to the type to cast to.</param>
        /// <returns>
        /// The cast object if type checks were successful.
        /// </returns>
        [VmCall(VmCall.Castclass)]
        public static object Castclass(object obj, UIntPtr typeHandle)
        {
            throw new InvalidCastException();
        }

        /// <summary>
        /// This function performs the isinst operation and type checking.
        /// </summary>
        /// <param name="obj">The object to cast.</param>
        /// <param name="typeHandle">Handle to the type to cast to.</param>
        /// <returns>
        /// The cast object if type checks were successful. Otherwise null.
        /// </returns>
        [VmCall(VmCall.IsInstanceOfType)]
        public static bool IsInstanceOfType(object obj, UIntPtr typeHandle)
        {
            return false;
        }

        /// <summary>
        /// Copies bytes From the source to destination.
        /// </summary>
        /// <param name="destination">The destination.</param>
        /// <param name="source">The source.</param>
        /// <param name="count">The number of bytes to copy.</param>
        [VmCall(VmCall.Memcpy)]
        public unsafe static void Memcpy(byte* destination, byte* source, int count)
        {
            throw new NotImplementedException();
        }

        /// <summary>
        /// Fills the destination with <paramref name="value"/>.
        /// </summary>
        /// <param name="destination">The destination.</param>
        /// <param name="value">The value.</param>
        /// <param name="count">The number of bytes to fill.</param>
        [VmCall(VmCall.Memset)]
        public unsafe static void Memset(byte* destination, byte value, int count)
        {
            // FIXME: Forward this to the architecture
        }

        /// <summary>
        /// Rethrows the current exception.
        /// </summary>
        [VmCall(VmCall.Rethrow)]
        public static void Rethrow()
        {
            throw new NotImplementedException();
        }

        /// <summary>
        /// Throws the specified exception.
        /// </summary>
        /// <param name="exception">The exception.</param>
        [VmCall(VmCall.Throw)]
        public static void Throw(object exception)
        {
            throw new NotImplementedException();
        }

        /// <summary>
        /// Unboxes the specified object.
        /// </summary>
        /// <param name="obj">The object.</param>
        /// <param name="valueType">The value type to unbox.</param>
        [VmCall(VmCall.Unbox)]
        public static void Unbox(object obj, ValueType valueType)
        {
            throw new NotImplementedException();
        }

        #endregion // Virtual Machine Call Prototypes

        #region IDisposable Members

        /// <summary>
        /// Performs application-defined tasks associated with freeing, releasing, or resetting unmanaged resources.
        /// </summary>
        public void Dispose()
        {
            IAssemblyLoader al = AssemblyLoader;
            foreach (IMetadataModule module in al.Modules)
                al.Unload(module);

            _instance = null;
        }

        #endregion // IDisposable Members
    }
}
=======
/*
 * (c) 2008 MOSA - The Managed Operating System Alliance
 *
 * Licensed under the terms of the New BSD License.
 *
 * Authors:
 *  Michael Ruck (grover) <sharpos@michaelruck.de>
 */

using System;
using Mosa.Runtime.Vm;
using Mosa.Runtime.Memory;
using Mosa.Runtime.Loader;
using System.Runtime.CompilerServices;
using Mosa.Runtime.Metadata;
using Mosa.Runtime.Metadata.Signatures;

namespace Mosa.Runtime {
	
    /// <summary>
    /// Provides central runtime entry points for various features.
    /// </summary>
    public abstract class RuntimeBase : IDisposable
    {
        #region Static data members

        /// <summary>
        /// Holds the static instance of the runtime.
        /// </summary>
        private static RuntimeBase _instance = null;        

        #endregion // Static data members

        #region Construction

        /// <summary>
        /// Initializes a new instance of the <see cref="RuntimeBase"/> class.
        /// </summary>
        protected RuntimeBase()
        {
            _instance = this;
        }

        #endregion // Construction

        #region Properties

        /// <summary>
        /// Retrieves the memory manager.
        /// </summary>
        /// <value>The memory manager.</value>
        public abstract IMemoryPageManager MemoryManager
        {
            get;
        }

        /// <summary>
        /// Retrieves the type loader of the runtime.
        /// </summary>
        /// <value>The type loader.</value>
        public abstract ITypeSystem TypeLoader
        {
            get;
        }

        /// <summary>
        /// Gets the assembly loader.
        /// </summary>
        /// <value>The assembly loader.</value>
        public abstract IAssemblyLoader AssemblyLoader
        {
            get;
        }

        /// <summary>
        /// Gets the JIT service.
        /// </summary>
        /// <value>The JIT service.</value>
        public abstract IJitService JitService
        {
            get;
        }

        /// <summary>
        /// Gets the instance of the runtime.
        /// </summary>
        /// <value>The instance.</value>
        public static RuntimeBase Instance
        {
            get
            {
                if (null == _instance)
                    throw new InvalidOperationException(@"Don't have a runtime.");

                return _instance;
            }
        }

        #endregion // Properties

        #region Internal Call Prototypes

        /// <summary>
        /// This function requests allocation of a specific runtime type.
        /// </summary>
        /// <param name="moduleLoadIndex">The load index of the module providing the scope for the token to allocate.</param>
        /// <param name="token">The token of the type to allocate.</param>
        /// <param name="elements">The number of elements to allocate of the type.</param>
        /// <returns>A ptr to the allocated memory.</returns>
        /// <remarks>
        /// The allocated object is not constructed, e.g. the caller must invoke
        /// the appropriate constructor in order to obtain a real object. The object header
        /// has been set.
        /// </remarks>
        [VmCall(VmCall.AllocateArray)]
        public static unsafe IntPtr AllocateArray(int moduleLoadIndex, TokenTypes token, int elements)
        {
            if (elements < 0)
            {
                throw new OverflowException();
            }

            IMetadataModule module = Instance.AssemblyLoader.GetModule(moduleLoadIndex);
            RuntimeType elementType = Instance.TypeLoader.GetType(DefaultSignatureContext.Instance, module, token);

            // HACK: Add compiler architecture to the runtime
            uint nativeIntSize = 4;

            uint elementSize;
            if (elementType.IsValueType == true)
            {
                elementSize = (uint)elementType.Size;

                // HACK: Can't retrieve the size of value types deterministically right now, type layout must be done by the runtime.
                // Things like System.Int32 don't provide a size right now.
                if (elementSize == 0)
                {
                    elementSize = 16;
                }
            }
            else
            {
                elementSize = nativeIntSize;
            }

            //
            // An array has the following memory layout:
            //   - IntPtr MTable
            //   - IntPtr SyncBlock
            //   - int length
            //   - ElementType[length] elements
            //
            ulong allocationSize = (ulong)((3 * nativeIntSize) + (elements * elementSize));

            IntPtr memory = Instance.MemoryManager.Allocate(IntPtr.Zero, allocationSize, PageProtectionFlags.Read | PageProtectionFlags.Write | PageProtectionFlags.WriteCombine);
            if (memory == IntPtr.Zero)
            {
                throw new OutOfMemoryException();
            }

            int* destination = (int*)memory.ToInt32();
            Memset((byte*)(destination + 3), 0, (int)allocationSize);
            destination[0] = 0; // FIXME: Insert method table of Array here.
            destination[1] = 0; // No sync block initially
            destination[2] = elements;

            return memory;
        }

        /// <summary>
        /// Boxes the specified value type.
        /// </summary>
        /// <param name="valueType">Type of the value.</param>
        /// <returns>The boxed value type.</returns>
        [VmCall(VmCall.Box)]
        public static object Box(ValueType valueType)
        {
            throw new NotImplementedException();
        }

        /// <summary>
        /// This function performs the cast operation and type checking.
        /// </summary>
        /// <param name="obj">The object to cast.</param>
        /// <param name="typeHandle">Handle to the type to cast to.</param>
        /// <returns>
        /// The cast object if type checks were successful.
        /// </returns>
        [VmCall(VmCall.Castclass)]
        public static object Castclass(object obj, UIntPtr typeHandle)
        {
            throw new InvalidCastException();
        }

        /// <summary>
        /// This function performs the isinst operation and type checking.
        /// </summary>
        /// <param name="obj">The object to cast.</param>
        /// <param name="typeHandle">Handle to the type to cast to.</param>
        /// <returns>
        /// The cast object if type checks were successful. Otherwise null.
        /// </returns>
        [VmCall(VmCall.IsInstanceOfType)]
        public static bool IsInstanceOfType(object obj, UIntPtr typeHandle)
        {
            return false;
        }

        /// <summary>
        /// Copies bytes From the source to destination.
        /// </summary>
        /// <param name="destination">The destination.</param>
        /// <param name="source">The source.</param>
        /// <param name="count">The number of bytes to copy.</param>
        [VmCall(VmCall.Memcpy)]
        public unsafe static void Memcpy(byte* destination, byte* source, int count)
        {
            throw new NotImplementedException();
        }

        /// <summary>
        /// Fills the destination with <paramref name="value"/>.
        /// </summary>
        /// <param name="destination">The destination.</param>
        /// <param name="value">The value.</param>
        /// <param name="count">The number of bytes to fill.</param>
        [VmCall(VmCall.Memset)]
        public unsafe static void Memset(byte* destination, byte value, int count)
        {
            // FIXME: Forward this to the architecture
        }

        /// <summary>
        /// Rethrows the current exception.
        /// </summary>
        [VmCall(VmCall.Rethrow)]
        public static void Rethrow()
        {
            throw new NotImplementedException();
        }

        /// <summary>
        /// Throws the specified exception.
        /// </summary>
        /// <param name="exception">The exception.</param>
        [VmCall(VmCall.Throw)]
        public static void Throw(object exception)
        {
            throw new NotImplementedException();
        }

        /// <summary>
        /// Unboxes the specified object.
        /// </summary>
        /// <param name="obj">The object.</param>
        /// <param name="valueType">The value type to unbox.</param>
        [VmCall(VmCall.Unbox)]
        public static void Unbox(object obj, ValueType valueType)
        {
            throw new NotImplementedException();
        }

        #endregion // Virtual Machine Call Prototypes

        #region IDisposable Members

        /// <summary>
        /// Performs application-defined tasks associated with freeing, releasing, or resetting unmanaged resources.
        /// </summary>
        public void Dispose()
        {
            IAssemblyLoader al = AssemblyLoader;
            foreach (IMetadataModule module in al.Modules)
                al.Unload(module);

            _instance = null;
        }

        #endregion // IDisposable Members
    }
}
>>>>>>> bb277735
<|MERGE_RESOLUTION|>--- conflicted
+++ resolved
@@ -1,565 +1,281 @@
-<<<<<<< HEAD
-/*
- * (c) 2008 MOSA - The Managed Operating System Alliance
- *
- * Licensed under the terms of the New BSD License.
- *
- * Authors:
- *  Michael Ruck (grover) <sharpos@michaelruck.de>
- */
-
-using System;
-using Mosa.Runtime.Vm;
-using Mosa.Runtime.Memory;
-using Mosa.Runtime.Loader;
-using System.Runtime.CompilerServices;
-using Mosa.Runtime.Metadata;
-using Mosa.Runtime.Metadata.Signatures;
-
-namespace Mosa.Runtime {
-	
-    /// <summary>
-    /// Provides central runtime entry points for various features.
-    /// </summary>
-    public abstract class RuntimeBase : IDisposable
-    {
-        #region Static data members
-
-        /// <summary>
-        /// Holds the static instance of the runtime.
-        /// </summary>
-        private static RuntimeBase _instance = null;        
-
-        #endregion // Static data members
-
-        #region Construction
-
-        /// <summary>
-        /// Initializes a new instance of the <see cref="RuntimeBase"/> class.
-        /// </summary>
-        protected RuntimeBase()
-        {
-            _instance = this;
-        }
-
-        #endregion // Construction
-
-        #region Properties
-
-        /// <summary>
-        /// Retrieves the memory manager.
-        /// </summary>
-        /// <value>The memory manager.</value>
-        public abstract IMemoryPageManager MemoryManager
-        {
-            get;
-        }
-
-        /// <summary>
-        /// Retrieves the type loader of the runtime.
-        /// </summary>
-        /// <value>The type loader.</value>
-        public abstract ITypeSystem TypeLoader
-        {
-            get;
-        }
-
-        /// <summary>
-        /// Gets the assembly loader.
-        /// </summary>
-        /// <value>The assembly loader.</value>
-        public abstract IAssemblyLoader AssemblyLoader
-        {
-            get;
-        }
-
-        /// <summary>
-        /// Gets the JIT service.
-        /// </summary>
-        /// <value>The JIT service.</value>
-        public abstract IJitService JitService
-        {
-            get;
-        }
-
-        /// <summary>
-        /// Gets the instance of the runtime.
-        /// </summary>
-        /// <value>The instance.</value>
-        public static RuntimeBase Instance
-        {
-            get
-            {
-                if (null == _instance)
-                    throw new InvalidOperationException(@"Don't have a runtime.");
-
-                return _instance;
-            }
-        }
-
-        #endregion // Properties
-
-        #region Internal Call Prototypes
-
-        /// <summary>
-        /// This function requests allocation of a specific runtime type.
-        /// </summary>
-        /// <param name="moduleLoadIndex">The load index of the module providing the scope for the token to allocate.</param>
-        /// <param name="token">The token of the type to allocate.</param>
-        /// <param name="elements">The number of elements to allocate of the type.</param>
-        /// <returns>A ptr to the allocated memory.</returns>
-        /// <remarks>
-        /// The allocated object is not constructed, e.g. the caller must invoke
-        /// the appropriate constructor in order to obtain a real object. The object header
-        /// has been set.
-        /// </remarks>
-        [VmCall(VmCall.AllocateArray)]
-        public static unsafe IntPtr AllocateArray(int moduleLoadIndex, TokenTypes token, int elements)
-        {
-            if (elements < 0)
-            {
-                throw new OverflowException();
-            }
-
-            IMetadataModule module = Instance.AssemblyLoader.GetModule(moduleLoadIndex);
-            RuntimeType elementType = Instance.TypeLoader.GetType(DefaultSignatureContext.Instance, module, token);
-
-            // HACK: Add compiler architecture to the runtime
-            uint nativeIntSize = 4;
-
-            uint elementSize;
-            if (elementType.IsValueType == true)
-            {
-                elementSize = (uint)elementType.Size;
-
-                // HACK: Can't retrieve the size of value types deterministically right now, type layout must be done by the runtime.
-                // Things like System.Int32 don't provide a size right now.
-                if (elementSize == 0)
-                {
-                    elementSize = 16;
-                }
-            }
-            else
-            {
-                elementSize = nativeIntSize;
-            }
-
-            //
-            // An array has the following memory layout:
-            //   - IntPtr MTable
-            //   - IntPtr SyncBlock
-            //   - int length
-            //   - ElementType[length] elements
-            //
-            ulong allocationSize = (ulong)((3 * nativeIntSize) + (elements * elementSize));
-
-            IntPtr memory = Instance.MemoryManager.Allocate(IntPtr.Zero, allocationSize, PageProtectionFlags.Read | PageProtectionFlags.Write | PageProtectionFlags.WriteCombine);
-            if (memory == IntPtr.Zero)
-            {
-                throw new OutOfMemoryException();
-            }
-
-            int* destination = (int*)memory.ToInt32();
-            Memset((byte*)(destination + 3), 0, (int)allocationSize);
-            destination[0] = 0; // FIXME: Insert method table of Array here.
-            destination[1] = 0; // No sync block initially
-            destination[2] = elements;
-
-            return memory;
-        }
-
-        /// <summary>
-        /// Boxes the specified value type.
-        /// </summary>
-        /// <param name="valueType">Type of the value.</param>
-        /// <returns>The boxed value type.</returns>
-        [VmCall(VmCall.Box)]
-        public static object Box(ValueType valueType)
-        {
-            throw new NotImplementedException();
-        }
-
-        /// <summary>
-        /// This function performs the cast operation and type checking.
-        /// </summary>
-        /// <param name="obj">The object to cast.</param>
-        /// <param name="typeHandle">Handle to the type to cast to.</param>
-        /// <returns>
-        /// The cast object if type checks were successful.
-        /// </returns>
-        [VmCall(VmCall.Castclass)]
-        public static object Castclass(object obj, UIntPtr typeHandle)
-        {
-            throw new InvalidCastException();
-        }
-
-        /// <summary>
-        /// This function performs the isinst operation and type checking.
-        /// </summary>
-        /// <param name="obj">The object to cast.</param>
-        /// <param name="typeHandle">Handle to the type to cast to.</param>
-        /// <returns>
-        /// The cast object if type checks were successful. Otherwise null.
-        /// </returns>
-        [VmCall(VmCall.IsInstanceOfType)]
-        public static bool IsInstanceOfType(object obj, UIntPtr typeHandle)
-        {
-            return false;
-        }
-
-        /// <summary>
-        /// Copies bytes From the source to destination.
-        /// </summary>
-        /// <param name="destination">The destination.</param>
-        /// <param name="source">The source.</param>
-        /// <param name="count">The number of bytes to copy.</param>
-        [VmCall(VmCall.Memcpy)]
-        public unsafe static void Memcpy(byte* destination, byte* source, int count)
-        {
-            throw new NotImplementedException();
-        }
-
-        /// <summary>
-        /// Fills the destination with <paramref name="value"/>.
-        /// </summary>
-        /// <param name="destination">The destination.</param>
-        /// <param name="value">The value.</param>
-        /// <param name="count">The number of bytes to fill.</param>
-        [VmCall(VmCall.Memset)]
-        public unsafe static void Memset(byte* destination, byte value, int count)
-        {
-            // FIXME: Forward this to the architecture
-        }
-
-        /// <summary>
-        /// Rethrows the current exception.
-        /// </summary>
-        [VmCall(VmCall.Rethrow)]
-        public static void Rethrow()
-        {
-            throw new NotImplementedException();
-        }
-
-        /// <summary>
-        /// Throws the specified exception.
-        /// </summary>
-        /// <param name="exception">The exception.</param>
-        [VmCall(VmCall.Throw)]
-        public static void Throw(object exception)
-        {
-            throw new NotImplementedException();
-        }
-
-        /// <summary>
-        /// Unboxes the specified object.
-        /// </summary>
-        /// <param name="obj">The object.</param>
-        /// <param name="valueType">The value type to unbox.</param>
-        [VmCall(VmCall.Unbox)]
-        public static void Unbox(object obj, ValueType valueType)
-        {
-            throw new NotImplementedException();
-        }
-
-        #endregion // Virtual Machine Call Prototypes
-
-        #region IDisposable Members
-
-        /// <summary>
-        /// Performs application-defined tasks associated with freeing, releasing, or resetting unmanaged resources.
-        /// </summary>
-        public void Dispose()
-        {
-            IAssemblyLoader al = AssemblyLoader;
-            foreach (IMetadataModule module in al.Modules)
-                al.Unload(module);
-
-            _instance = null;
-        }
-
-        #endregion // IDisposable Members
-    }
-}
-=======
-/*
- * (c) 2008 MOSA - The Managed Operating System Alliance
- *
- * Licensed under the terms of the New BSD License.
- *
- * Authors:
- *  Michael Ruck (grover) <sharpos@michaelruck.de>
- */
-
-using System;
-using Mosa.Runtime.Vm;
-using Mosa.Runtime.Memory;
-using Mosa.Runtime.Loader;
-using System.Runtime.CompilerServices;
-using Mosa.Runtime.Metadata;
-using Mosa.Runtime.Metadata.Signatures;
-
-namespace Mosa.Runtime {
-	
-    /// <summary>
-    /// Provides central runtime entry points for various features.
-    /// </summary>
-    public abstract class RuntimeBase : IDisposable
-    {
-        #region Static data members
-
-        /// <summary>
-        /// Holds the static instance of the runtime.
-        /// </summary>
-        private static RuntimeBase _instance = null;        
-
-        #endregion // Static data members
-
-        #region Construction
-
-        /// <summary>
-        /// Initializes a new instance of the <see cref="RuntimeBase"/> class.
-        /// </summary>
-        protected RuntimeBase()
-        {
-            _instance = this;
-        }
-
-        #endregion // Construction
-
-        #region Properties
-
-        /// <summary>
-        /// Retrieves the memory manager.
-        /// </summary>
-        /// <value>The memory manager.</value>
-        public abstract IMemoryPageManager MemoryManager
-        {
-            get;
-        }
-
-        /// <summary>
-        /// Retrieves the type loader of the runtime.
-        /// </summary>
-        /// <value>The type loader.</value>
-        public abstract ITypeSystem TypeLoader
-        {
-            get;
-        }
-
-        /// <summary>
-        /// Gets the assembly loader.
-        /// </summary>
-        /// <value>The assembly loader.</value>
-        public abstract IAssemblyLoader AssemblyLoader
-        {
-            get;
-        }
-
-        /// <summary>
-        /// Gets the JIT service.
-        /// </summary>
-        /// <value>The JIT service.</value>
-        public abstract IJitService JitService
-        {
-            get;
-        }
-
-        /// <summary>
-        /// Gets the instance of the runtime.
-        /// </summary>
-        /// <value>The instance.</value>
-        public static RuntimeBase Instance
-        {
-            get
-            {
-                if (null == _instance)
-                    throw new InvalidOperationException(@"Don't have a runtime.");
-
-                return _instance;
-            }
-        }
-
-        #endregion // Properties
-
-        #region Internal Call Prototypes
-
-        /// <summary>
-        /// This function requests allocation of a specific runtime type.
-        /// </summary>
-        /// <param name="moduleLoadIndex">The load index of the module providing the scope for the token to allocate.</param>
-        /// <param name="token">The token of the type to allocate.</param>
-        /// <param name="elements">The number of elements to allocate of the type.</param>
-        /// <returns>A ptr to the allocated memory.</returns>
-        /// <remarks>
-        /// The allocated object is not constructed, e.g. the caller must invoke
-        /// the appropriate constructor in order to obtain a real object. The object header
-        /// has been set.
-        /// </remarks>
-        [VmCall(VmCall.AllocateArray)]
-        public static unsafe IntPtr AllocateArray(int moduleLoadIndex, TokenTypes token, int elements)
-        {
-            if (elements < 0)
-            {
-                throw new OverflowException();
-            }
-
-            IMetadataModule module = Instance.AssemblyLoader.GetModule(moduleLoadIndex);
-            RuntimeType elementType = Instance.TypeLoader.GetType(DefaultSignatureContext.Instance, module, token);
-
-            // HACK: Add compiler architecture to the runtime
-            uint nativeIntSize = 4;
-
-            uint elementSize;
-            if (elementType.IsValueType == true)
-            {
-                elementSize = (uint)elementType.Size;
-
-                // HACK: Can't retrieve the size of value types deterministically right now, type layout must be done by the runtime.
-                // Things like System.Int32 don't provide a size right now.
-                if (elementSize == 0)
-                {
-                    elementSize = 16;
-                }
-            }
-            else
-            {
-                elementSize = nativeIntSize;
-            }
-
-            //
-            // An array has the following memory layout:
-            //   - IntPtr MTable
-            //   - IntPtr SyncBlock
-            //   - int length
-            //   - ElementType[length] elements
-            //
-            ulong allocationSize = (ulong)((3 * nativeIntSize) + (elements * elementSize));
-
-            IntPtr memory = Instance.MemoryManager.Allocate(IntPtr.Zero, allocationSize, PageProtectionFlags.Read | PageProtectionFlags.Write | PageProtectionFlags.WriteCombine);
-            if (memory == IntPtr.Zero)
-            {
-                throw new OutOfMemoryException();
-            }
-
-            int* destination = (int*)memory.ToInt32();
-            Memset((byte*)(destination + 3), 0, (int)allocationSize);
-            destination[0] = 0; // FIXME: Insert method table of Array here.
-            destination[1] = 0; // No sync block initially
-            destination[2] = elements;
-
-            return memory;
-        }
-
-        /// <summary>
-        /// Boxes the specified value type.
-        /// </summary>
-        /// <param name="valueType">Type of the value.</param>
-        /// <returns>The boxed value type.</returns>
-        [VmCall(VmCall.Box)]
-        public static object Box(ValueType valueType)
-        {
-            throw new NotImplementedException();
-        }
-
-        /// <summary>
-        /// This function performs the cast operation and type checking.
-        /// </summary>
-        /// <param name="obj">The object to cast.</param>
-        /// <param name="typeHandle">Handle to the type to cast to.</param>
-        /// <returns>
-        /// The cast object if type checks were successful.
-        /// </returns>
-        [VmCall(VmCall.Castclass)]
-        public static object Castclass(object obj, UIntPtr typeHandle)
-        {
-            throw new InvalidCastException();
-        }
-
-        /// <summary>
-        /// This function performs the isinst operation and type checking.
-        /// </summary>
-        /// <param name="obj">The object to cast.</param>
-        /// <param name="typeHandle">Handle to the type to cast to.</param>
-        /// <returns>
-        /// The cast object if type checks were successful. Otherwise null.
-        /// </returns>
-        [VmCall(VmCall.IsInstanceOfType)]
-        public static bool IsInstanceOfType(object obj, UIntPtr typeHandle)
-        {
-            return false;
-        }
-
-        /// <summary>
-        /// Copies bytes From the source to destination.
-        /// </summary>
-        /// <param name="destination">The destination.</param>
-        /// <param name="source">The source.</param>
-        /// <param name="count">The number of bytes to copy.</param>
-        [VmCall(VmCall.Memcpy)]
-        public unsafe static void Memcpy(byte* destination, byte* source, int count)
-        {
-            throw new NotImplementedException();
-        }
-
-        /// <summary>
-        /// Fills the destination with <paramref name="value"/>.
-        /// </summary>
-        /// <param name="destination">The destination.</param>
-        /// <param name="value">The value.</param>
-        /// <param name="count">The number of bytes to fill.</param>
-        [VmCall(VmCall.Memset)]
-        public unsafe static void Memset(byte* destination, byte value, int count)
-        {
-            // FIXME: Forward this to the architecture
-        }
-
-        /// <summary>
-        /// Rethrows the current exception.
-        /// </summary>
-        [VmCall(VmCall.Rethrow)]
-        public static void Rethrow()
-        {
-            throw new NotImplementedException();
-        }
-
-        /// <summary>
-        /// Throws the specified exception.
-        /// </summary>
-        /// <param name="exception">The exception.</param>
-        [VmCall(VmCall.Throw)]
-        public static void Throw(object exception)
-        {
-            throw new NotImplementedException();
-        }
-
-        /// <summary>
-        /// Unboxes the specified object.
-        /// </summary>
-        /// <param name="obj">The object.</param>
-        /// <param name="valueType">The value type to unbox.</param>
-        [VmCall(VmCall.Unbox)]
-        public static void Unbox(object obj, ValueType valueType)
-        {
-            throw new NotImplementedException();
-        }
-
-        #endregion // Virtual Machine Call Prototypes
-
-        #region IDisposable Members
-
-        /// <summary>
-        /// Performs application-defined tasks associated with freeing, releasing, or resetting unmanaged resources.
-        /// </summary>
-        public void Dispose()
-        {
-            IAssemblyLoader al = AssemblyLoader;
-            foreach (IMetadataModule module in al.Modules)
-                al.Unload(module);
-
-            _instance = null;
-        }
-
-        #endregion // IDisposable Members
-    }
-}
->>>>>>> bb277735
+/*
+ * (c) 2008 MOSA - The Managed Operating System Alliance
+ *
+ * Licensed under the terms of the New BSD License.
+ *
+ * Authors:
+ *  Michael Ruck (grover) <sharpos@michaelruck.de>
+ */
+
+using System;
+using Mosa.Runtime.Vm;
+using Mosa.Runtime.Memory;
+using Mosa.Runtime.Loader;
+using System.Runtime.CompilerServices;
+using Mosa.Runtime.Metadata;
+using Mosa.Runtime.Metadata.Signatures;
+
+namespace Mosa.Runtime {
+	
+    /// <summary>
+    /// Provides central runtime entry points for various features.
+    /// </summary>
+    public abstract class RuntimeBase : IDisposable
+    {
+        #region Static data members
+
+        /// <summary>
+        /// Holds the static instance of the runtime.
+        /// </summary>
+        private static RuntimeBase _instance = null;        
+
+        #endregion // Static data members
+
+        #region Construction
+
+        /// <summary>
+        /// Initializes a new instance of the <see cref="RuntimeBase"/> class.
+        /// </summary>
+        protected RuntimeBase()
+        {
+            _instance = this;
+        }
+
+        #endregion // Construction
+
+        #region Properties
+
+        /// <summary>
+        /// Retrieves the memory manager.
+        /// </summary>
+        /// <value>The memory manager.</value>
+        public abstract IMemoryPageManager MemoryManager
+        {
+            get;
+        }
+
+        /// <summary>
+        /// Retrieves the type loader of the runtime.
+        /// </summary>
+        /// <value>The type loader.</value>
+        public abstract ITypeSystem TypeLoader
+        {
+            get;
+        }
+
+        /// <summary>
+        /// Gets the assembly loader.
+        /// </summary>
+        /// <value>The assembly loader.</value>
+        public abstract IAssemblyLoader AssemblyLoader
+        {
+            get;
+        }
+
+        /// <summary>
+        /// Gets the JIT service.
+        /// </summary>
+        /// <value>The JIT service.</value>
+        public abstract IJitService JitService
+        {
+            get;
+        }
+
+        /// <summary>
+        /// Gets the instance of the runtime.
+        /// </summary>
+        /// <value>The instance.</value>
+        public static RuntimeBase Instance
+        {
+            get
+            {
+                if (null == _instance)
+                    throw new InvalidOperationException(@"Don't have a runtime.");
+
+                return _instance;
+            }
+        }
+
+        #endregion // Properties
+
+        #region Internal Call Prototypes
+
+        /// <summary>
+        /// This function requests allocation of a specific runtime type.
+        /// </summary>
+        /// <param name="moduleLoadIndex">The load index of the module providing the scope for the token to allocate.</param>
+        /// <param name="token">The token of the type to allocate.</param>
+        /// <param name="elements">The number of elements to allocate of the type.</param>
+        /// <returns>A ptr to the allocated memory.</returns>
+        /// <remarks>
+        /// The allocated object is not constructed, e.g. the caller must invoke
+        /// the appropriate constructor in order to obtain a real object. The object header
+        /// has been set.
+        /// </remarks>
+        [VmCall(VmCall.AllocateArray)]
+        public static unsafe IntPtr AllocateArray(int moduleLoadIndex, TokenTypes token, int elements)
+        {
+            if (elements < 0)
+            {
+                throw new OverflowException();
+            }
+
+            IMetadataModule module = Instance.AssemblyLoader.GetModule(moduleLoadIndex);
+            RuntimeType elementType = Instance.TypeLoader.GetType(DefaultSignatureContext.Instance, module, token);
+
+            // HACK: Add compiler architecture to the runtime
+            uint nativeIntSize = 4;
+
+            uint elementSize;
+            if (elementType.IsValueType == true)
+            {
+                elementSize = (uint)elementType.Size;
+
+                // HACK: Can't retrieve the size of value types deterministically right now, type layout must be done by the runtime.
+                // Things like System.Int32 don't provide a size right now.
+                if (elementSize == 0)
+                {
+                    elementSize = 16;
+                }
+            }
+            else
+            {
+                elementSize = nativeIntSize;
+            }
+
+            //
+            // An array has the following memory layout:
+            //   - IntPtr MTable
+            //   - IntPtr SyncBlock
+            //   - int length
+            //   - ElementType[length] elements
+            //
+            ulong allocationSize = (ulong)((3 * nativeIntSize) + (elements * elementSize));
+
+            IntPtr memory = Instance.MemoryManager.Allocate(IntPtr.Zero, allocationSize, PageProtectionFlags.Read | PageProtectionFlags.Write | PageProtectionFlags.WriteCombine);
+            if (memory == IntPtr.Zero)
+            {
+                throw new OutOfMemoryException();
+            }
+
+            int* destination = (int*)memory.ToInt32();
+            Memset((byte*)(destination + 3), 0, (int)allocationSize);
+            destination[0] = 0; // FIXME: Insert method table of Array here.
+            destination[1] = 0; // No sync block initially
+            destination[2] = elements;
+
+            return memory;
+        }
+
+        /// <summary>
+        /// Boxes the specified value type.
+        /// </summary>
+        /// <param name="valueType">Type of the value.</param>
+        /// <returns>The boxed value type.</returns>
+        [VmCall(VmCall.Box)]
+        public static object Box(ValueType valueType)
+        {
+            throw new NotImplementedException();
+        }
+
+        /// <summary>
+        /// This function performs the cast operation and type checking.
+        /// </summary>
+        /// <param name="obj">The object to cast.</param>
+        /// <param name="typeHandle">Handle to the type to cast to.</param>
+        /// <returns>
+        /// The cast object if type checks were successful.
+        /// </returns>
+        [VmCall(VmCall.Castclass)]
+        public static object Castclass(object obj, UIntPtr typeHandle)
+        {
+            throw new InvalidCastException();
+        }
+
+        /// <summary>
+        /// This function performs the isinst operation and type checking.
+        /// </summary>
+        /// <param name="obj">The object to cast.</param>
+        /// <param name="typeHandle">Handle to the type to cast to.</param>
+        /// <returns>
+        /// The cast object if type checks were successful. Otherwise null.
+        /// </returns>
+        [VmCall(VmCall.IsInstanceOfType)]
+        public static bool IsInstanceOfType(object obj, UIntPtr typeHandle)
+        {
+            return false;
+        }
+
+        /// <summary>
+        /// Copies bytes From the source to destination.
+        /// </summary>
+        /// <param name="destination">The destination.</param>
+        /// <param name="source">The source.</param>
+        /// <param name="count">The number of bytes to copy.</param>
+        [VmCall(VmCall.Memcpy)]
+        public unsafe static void Memcpy(byte* destination, byte* source, int count)
+        {
+            throw new NotImplementedException();
+        }
+
+        /// <summary>
+        /// Fills the destination with <paramref name="value"/>.
+        /// </summary>
+        /// <param name="destination">The destination.</param>
+        /// <param name="value">The value.</param>
+        /// <param name="count">The number of bytes to fill.</param>
+        [VmCall(VmCall.Memset)]
+        public unsafe static void Memset(byte* destination, byte value, int count)
+        {
+            // FIXME: Forward this to the architecture
+        }
+
+        /// <summary>
+        /// Rethrows the current exception.
+        /// </summary>
+        [VmCall(VmCall.Rethrow)]
+        public static void Rethrow()
+        {
+            throw new NotImplementedException();
+        }
+
+        /// <summary>
+        /// Throws the specified exception.
+        /// </summary>
+        /// <param name="exception">The exception.</param>
+        [VmCall(VmCall.Throw)]
+        public static void Throw(object exception)
+        {
+            throw new NotImplementedException();
+        }
+
+        /// <summary>
+        /// Unboxes the specified object.
+        /// </summary>
+        /// <param name="obj">The object.</param>
+        /// <param name="valueType">The value type to unbox.</param>
+        [VmCall(VmCall.Unbox)]
+        public static void Unbox(object obj, ValueType valueType)
+        {
+            throw new NotImplementedException();
+        }
+
+        #endregion // Virtual Machine Call Prototypes
+
+        #region IDisposable Members
+
+        /// <summary>
+        /// Performs application-defined tasks associated with freeing, releasing, or resetting unmanaged resources.
+        /// </summary>
+        public void Dispose()
+        {
+            IAssemblyLoader al = AssemblyLoader;
+            foreach (IMetadataModule module in al.Modules)
+                al.Unload(module);
+
+            _instance = null;
+        }
+
+        #endregion // IDisposable Members
+    }
+}