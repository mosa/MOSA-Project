--- conflicted
+++ resolved
@@ -13,7 +13,6 @@
 using Mosa.Runtime.Loader;
 using System.Runtime.CompilerServices;
 using Mosa.Runtime.Metadata;
-<<<<<<< HEAD
 using Mosa.Runtime.Metadata.Signatures;
 
 namespace Mosa.Runtime {
@@ -101,96 +100,6 @@
 
         #region Internal Call Prototypes
 
-        /// <summary>
-        /// This function requests allocation of a specific runtime type.
-=======
-using Mosa.Runtime.Metadata.Signatures;
-
-namespace Mosa.Runtime {
-	
-    /// <summary>
-    /// Provides central runtime entry points for various features.
-    /// </summary>
-    public abstract class RuntimeBase : IDisposable
-    {
-        #region Static data members
-
-        /// <summary>
-        /// Holds the static instance of the runtime.
-        /// </summary>
-        private static RuntimeBase _instance = null;        
-
-        #endregion // Static data members
-
-        #region Construction
-
-        /// <summary>
-        /// Initializes a new instance of the <see cref="RuntimeBase"/> class.
-        /// </summary>
-        protected RuntimeBase()
-        {
-            _instance = this;
-        }
-
-        #endregion // Construction
-
-        #region Properties
-
-        /// <summary>
-        /// Retrieves the memory manager.
-        /// </summary>
-        /// <value>The memory manager.</value>
-        public abstract IMemoryPageManager MemoryManager
-        {
-            get;
-        }
-
-        /// <summary>
-        /// Retrieves the type loader of the runtime.
-        /// </summary>
-        /// <value>The type loader.</value>
-        public abstract ITypeSystem TypeLoader
-        {
-            get;
-        }
-
-        /// <summary>
-        /// Gets the assembly loader.
-        /// </summary>
-        /// <value>The assembly loader.</value>
-        public abstract IAssemblyLoader AssemblyLoader
-        {
-            get;
-        }
-
-        /// <summary>
-        /// Gets the JIT service.
-        /// </summary>
-        /// <value>The JIT service.</value>
-        public abstract IJitService JitService
-        {
-            get;
-        }
-
-        /// <summary>
-        /// Gets the instance of the runtime.
-        /// </summary>
-        /// <value>The instance.</value>
-        public static RuntimeBase Instance
-        {
-            get
-            {
-                if (null == _instance)
-                    throw new InvalidOperationException(@"Don't have a runtime.");
-
-                return _instance;
-            }
-        }
-
-        #endregion // Properties
-
-        #region Internal Call Prototypes
-
         [VmCall(VmCall.AllocateObject)]
         public static unsafe IntPtr AllocateObject(int moduleLoadIndex, TokenTypes token)
         {
@@ -224,7 +133,6 @@
 
         /// <summary>
         /// This function requests allocation of a specific runtime type.
->>>>>>> cd6dd21b
         /// </summary>
         /// <param name="moduleLoadIndex">The load index of the module providing the scope for the token to allocate.</param>
         /// <param name="token">The token of the type to allocate.</param>
@@ -401,4 +309,4 @@
 
         #endregion // IDisposable Members
     }
-}
+}