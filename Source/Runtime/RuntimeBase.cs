--- conflicted
+++ resolved
@@ -101,16 +101,8 @@
         #region Internal Call Prototypes
 
         [VmCall(VmCall.AllocateObject)]
-<<<<<<< HEAD
-        public static unsafe IntPtr AllocateObject(int moduleLoadIndex, TokenTypes token)
-        {
-            IMetadataModule module = Instance.AssemblyLoader.GetModule(moduleLoadIndex);
-            RuntimeType classType = Instance.TypeLoader.GetType(DefaultSignatureContext.Instance, module, token);
-
-=======
         public static unsafe void* AllocateObject(void* methodTable, uint classSize)
         {
->>>>>>> 062bf3d7
             // HACK: Add compiler architecture to the runtime
             uint nativeIntSize = 4;
 
@@ -120,47 +112,27 @@
             //   - IntPtr SyncBlock
             //   - 0 .. n object data fields
             //
-<<<<<<< HEAD
-            ulong allocationSize = (ulong)((2 * nativeIntSize) + classType.Size);
-
-            IntPtr memory = Instance.MemoryManager.Allocate(IntPtr.Zero, allocationSize, PageProtectionFlags.Read | PageProtectionFlags.Write | PageProtectionFlags.WriteCombine);
-            if (memory == IntPtr.Zero)
-=======
             ulong allocationSize = (ulong)((2 * nativeIntSize) + classSize);
 
             void* memory = Instance.MemoryManager.Allocate(IntPtr.Zero, allocationSize, PageProtectionFlags.Read | PageProtectionFlags.Write | PageProtectionFlags.WriteCombine).ToPointer();
             if (memory == null)
->>>>>>> 062bf3d7
             {
                 throw new OutOfMemoryException();
             }
 
-<<<<<<< HEAD
-            int* destination = (int*)memory.ToInt32();
-            Memset((byte*)destination, 0, (int)allocationSize);
-            destination[0] = 0; // FIXME: Insert method table of the class here.
-=======
             uint* destination = (uint*)memory;
             Memset((byte*)destination, 0, (int)allocationSize);
             destination[0] = (uint)methodTable;
->>>>>>> 062bf3d7
             destination[1] = 0; // No sync block initially
 
             return memory;            
         }
 
         /// <summary>
-<<<<<<< HEAD
-        /// This function requests allocation of a specific runtime type.
-        /// </summary>
-        /// <param name="moduleLoadIndex">The load index of the module providing the scope for the token to allocate.</param>
-        /// <param name="token">The token of the type to allocate.</param>
-=======
         /// This function requests allocation of an array.
         /// </summary>
         /// <param name="methodTable">Pointer to the array method table.</param>
         /// <param name="elementSize">The size of a single element in the method table.</param>
->>>>>>> 062bf3d7
         /// <param name="elements">The number of elements to allocate of the type.</param>
         /// <returns>A ptr to the allocated memory.</returns>
         /// <remarks>
@@ -169,46 +141,16 @@
         /// has been set.
         /// </remarks>
         [VmCall(VmCall.AllocateArray)]
-<<<<<<< HEAD
-        public static unsafe IntPtr AllocateArray(int moduleLoadIndex, TokenTypes token, int elements)
-=======
         public static unsafe void* AllocateArray(void* methodTable, uint elementSize, uint elements)
->>>>>>> 062bf3d7
         {
             if (elements < 0)
             {
                 throw new OverflowException();
             }
 
-<<<<<<< HEAD
-            IMetadataModule module = Instance.AssemblyLoader.GetModule(moduleLoadIndex);
-            RuntimeType elementType = Instance.TypeLoader.GetType(DefaultSignatureContext.Instance, module, token);
-
             // HACK: Add compiler architecture to the runtime
             uint nativeIntSize = 4;
 
-            uint elementSize;
-            if (elementType.IsValueType == true)
-            {
-                elementSize = (uint)elementType.Size;
-
-                // HACK: Can't retrieve the size of value types deterministically right now, type layout must be done by the runtime.
-                // Things like System.Int32 don't provide a size right now.
-                if (elementSize == 0)
-                {
-                    elementSize = 16;
-                }
-            }
-            else
-            {
-                elementSize = nativeIntSize;
-            }
-
-=======
-            // HACK: Add compiler architecture to the runtime
-            uint nativeIntSize = 4;
-
->>>>>>> 062bf3d7
             //
             // An array has the following memory layout:
             //   - IntPtr MTable
@@ -216,27 +158,12 @@
             //   - int length
             //   - ElementType[length] elements
             //
-<<<<<<< HEAD
-            ulong allocationSize = (ulong)((3 * nativeIntSize) + (elements * elementSize));
-
-            IntPtr memory = Instance.MemoryManager.Allocate(IntPtr.Zero, allocationSize, PageProtectionFlags.Read | PageProtectionFlags.Write | PageProtectionFlags.WriteCombine);
-            if (memory == IntPtr.Zero)
-            {
-                throw new OutOfMemoryException();
-            }
-
-            int* destination = (int*)memory.ToInt32();
-            Memset((byte*)(destination + 3), 0, (int)allocationSize);
-            destination[0] = 0; // FIXME: Insert method table of Array here.
-            destination[1] = 0; // No sync block initially
-=======
             uint allocationSize = (uint)(nativeIntSize + (elements * elementSize));
 
             void* memory = AllocateObject(methodTable, allocationSize);
 
             uint* destination = (uint*)memory;
             Memset((byte*)(destination + 3), 0, (int)allocationSize);
->>>>>>> 062bf3d7
             destination[2] = elements;
 
             return memory;
