--- conflicted
+++ resolved
@@ -101,11 +101,8 @@
 				if (ctx.IsEmpty)
 					continue;
 
-<<<<<<< HEAD
-=======
 				text.AppendFormat("L_{0:X4}", ctx.Label);
 
->>>>>>> 5d981e4a
 				if (ctx.Marked)
 					text.AppendFormat("*");
 				else
@@ -116,12 +113,9 @@
 
 				text.AppendFormat("{0}", ctx.Instruction.ToString(ctx));
 				text.AppendLine();
-<<<<<<< HEAD
-=======
 
 				if (ctx.IsBlockEndInstruction)
 					return;
->>>>>>> 5d981e4a
 			}
 		}
 	}
