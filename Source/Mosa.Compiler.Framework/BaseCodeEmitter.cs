--- conflicted
+++ resolved
@@ -215,17 +215,13 @@
 					symbol = linker.FindSymbol(symbolOperand.Name);
 				}
 
-<<<<<<< HEAD
-				linker.Link(LinkType.AbsoluteAddress, PatchType.I4, SectionKind.Text, MethodName, pos, symbol, referenceOffset);
-=======
 				// Otherwise create the symbol in the expected section
 				if (symbol == null)
 				{
 					symbol = linker.GetSymbol(symbolOperand.Name, section);
 				}
 
-				linker.Link(LinkType.AbsoluteAddress, PatchType.I4, MethodName, SectionKind.Text, pos, 0, symbol, 0);
->>>>>>> 82732cd0
+				linker.Link(LinkType.AbsoluteAddress, PatchType.I4, SectionKind.Text, MethodName, pos, symbol, referenceOffset);
 			}
 		}
 
