--- conflicted
+++ resolved
@@ -94,8 +94,6 @@
 		private readonly List<Patch> patches = new List<Patch>();
 
 		#endregion Data members
-<<<<<<< HEAD
-=======
 
 		/// <summary>
 		/// Gets the name of the method.
@@ -112,7 +110,6 @@
 		/// The patches.
 		/// </value>
 		protected IList<Patch> Patches { get { return patches.AsReadOnly(); } }
->>>>>>> 5d981e4a
 
 		#region IDisposable Members
 
@@ -216,8 +213,6 @@
 		}
 
 		#endregion Code Generation Members
-<<<<<<< HEAD
-=======
 
 		protected bool TryGetLabel(int label, out long position)
 		{
@@ -231,6 +226,5 @@
 
 		protected abstract void ResolvePatches();
 
->>>>>>> 5d981e4a
 	}
 }