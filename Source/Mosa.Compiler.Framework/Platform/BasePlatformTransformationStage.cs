/*
 * (c) 2008 MOSA - The Managed Operating System Alliance
 *
 * Licensed under the terms of the New BSD License.
 *
 * Authors:
 *  Michael Ruck (grover) <sharpos@michaelruck.de>
 *  Scott Balmos <sbalmos@fastmail.fm>
 *  Phil Garcia (tgiphil) <phil@thinkedge.com>
 */

using Mosa.Compiler.Metadata;

namespace Mosa.Compiler.Framework.Platform
{
	/// <summary>
	///
	/// </summary>
	public abstract class BasePlatformTransformationStage : BaseCodeTransformationStage
	{
<<<<<<< HEAD
=======
		protected virtual string Platform { get { return "Generic"; } }

		#region IPipelineStage Members

		/// <summary>
		/// Retrieves the name of the compilation stage.
		/// </summary>
		/// <value>The name of the compilation stage.</value>
		public override string Name { get { return Platform + "." + base.Name; } }

		#endregion IPipelineStage Members

>>>>>>> 5d981e4a
		#region Common Internals

		/// <summary>
		/// Determines whether the specified operand is 32 bits.
		/// </summary>
		/// <param name="operand">The operand.</param>
		/// <returns></returns>
		protected static bool Is32Bit(Operand operand)
		{
			return (operand.Type.Type == CilElementType.U4)
				|| (operand.Type.Type == CilElementType.I4)
				|| IsPointer(operand)		// FIXME: Only on 32-bit platforms is this correct
				|| IsObject(operand);		// FIXME: Only on 32-bit platforms is this correct
		}

		/// <summary>
		/// Determines whether the specified operand is unsigned.
		/// </summary>
		/// <param name="operand">The operand.</param>
		/// <returns>
		/// 	<c>true</c> if the specified operand is unsigned; otherwise, <c>false</c>.
		/// </returns>
		protected static bool IsUnsigned(Operand operand)
		{
			return IsUByte(operand) || IsUShort(operand) || IsUInt(operand) || IsChar(operand);
		}

		/// <summary>
		/// Determines whether the specified operand is signed.
		/// </summary>
		/// <param name="operand">The operand.</param>
		/// <returns>
		/// 	<c>true</c> if the specified operand is signed; otherwise, <c>false</c>.
		/// </returns>
		protected static bool IsSigned(Operand operand)
		{
			return IsSByte(operand) || IsSShort(operand) || IsInt(operand) || IsPointer(operand);
		}

		/// <summary>
		/// Determines whether the specified operand is byte.
		/// </summary>
		/// <param name="operand">The operand.</param>
		/// <returns>
		/// 	<c>true</c> if the specified operand is byte; otherwise, <c>false</c>.
		/// </returns>
		private static bool IsByte(Operand operand)
		{
			return IsSByte(operand) || IsUByte(operand);
		}

		/// <summary>
		/// Determines whether [is S byte] [the specified operand].
		/// </summary>
		/// <param name="operand">The operand.</param>
		/// <returns>
		/// 	<c>true</c> if [is S byte] [the specified operand]; otherwise, <c>false</c>.
		/// </returns>
		private static bool IsSByte(Operand operand)
		{
			return (operand.Type.Type == CilElementType.I1);
		}

		/// <summary>
		/// Determines whether [is U byte] [the specified operand].
		/// </summary>
		/// <param name="operand">The operand.</param>
		/// <returns>
		/// 	<c>true</c> if [is U byte] [the specified operand]; otherwise, <c>false</c>.
		/// </returns>
		private static bool IsUByte(Operand operand)
		{
			return (operand.Type.Type == CilElementType.U1);
		}

		/// <summary>
		/// Determines whether the specified operand is short.
		/// </summary>
		/// <param name="operand">The operand.</param>
		/// <returns>
		/// 	<c>true</c> if the specified operand is short; otherwise, <c>false</c>.
		/// </returns>
		private static bool IsShort(Operand operand)
		{
			return IsSShort(operand) || IsUShort(operand);
		}

		/// <summary>
		/// Determines whether [is S short] [the specified operand].
		/// </summary>
		/// <param name="operand">The operand.</param>
		/// <returns>
		/// 	<c>true</c> if [is S short] [the specified operand]; otherwise, <c>false</c>.
		/// </returns>
		private static bool IsSShort(Operand operand)
		{
			return (operand.Type.Type == CilElementType.I2);
		}

		/// <summary>
		/// Determines whether [is U short] [the specified operand].
		/// </summary>
		/// <param name="operand">The operand.</param>
		/// <returns>
		/// 	<c>true</c> if [is U short] [the specified operand]; otherwise, <c>false</c>.
		/// </returns>
		private static bool IsUShort(Operand operand)
		{
			return (operand.Type.Type == CilElementType.U2);
		}

		/// <summary>
		/// Determines whether the specified operand is char.
		/// </summary>
		/// <param name="operand">The operand.</param>
		/// <returns>
		/// 	<c>true</c> if the specified operand is char; otherwise, <c>false</c>.
		/// </returns>
		private static bool IsChar(Operand operand)
		{
			return (operand.Type.Type == CilElementType.Char || IsUShort(operand));
		}

		/// <summary>
		/// Determines whether the specified operand is int.
		/// </summary>
		/// <param name="operand">The operand.</param>
		/// <returns>
		/// 	<c>true</c> if the specified operand is int; otherwise, <c>false</c>.
		/// </returns>
		private static bool IsInt(Operand operand)
		{
			return (operand.Type.Type == CilElementType.I4);
		}

		/// <summary>
		/// Determines whether [is U int] [the specified operand].
		/// </summary>
		/// <param name="operand">The operand.</param>
		/// <returns>
		/// 	<c>true</c> if [is U int] [the specified operand]; otherwise, <c>false</c>.
		/// </returns>
		private static bool IsUInt(Operand operand)
		{
			return (operand.Type.Type == CilElementType.U4);
		}

		/// <summary>
		/// Determines whether the specified operand is an object reference.
		/// </summary>
		/// <param name="operand">The operand.</param>
		/// <returns>
		/// 	<c>true</c> if the specified operand is an object reference; otherwise, <c>false</c>.
		/// </returns>
		private static bool IsObject(Operand operand)
		{
			return operand.StackType == StackTypeCode.O;
		}

		/// <summary>
		/// Determines whether the specified operand is a pointer.
		/// </summary>
		/// <param name="operand">The operand.</param>
		/// <returns>
		/// 	<c>true</c> if the specified operand is a pointer; otherwise, <c>false</c>.
		/// </returns>
		private static bool IsPointer(Operand operand)
		{
			return operand.Type.Type == CilElementType.Ptr;
		}

		#endregion Common Internals
	}
}<|MERGE_RESOLUTION|>--- conflicted
+++ resolved
@@ -18,8 +18,6 @@
 	/// </summary>
 	public abstract class BasePlatformTransformationStage : BaseCodeTransformationStage
 	{
-<<<<<<< HEAD
-=======
 		protected virtual string Platform { get { return "Generic"; } }
 
 		#region IPipelineStage Members
@@ -32,7 +30,6 @@
 
 		#endregion IPipelineStage Members
 
->>>>>>> 5d981e4a
 		#region Common Internals
 
 		/// <summary>
