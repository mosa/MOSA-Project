﻿// Copyright (c) MOSA Project. Licensed under the New BSD License.

using System.Collections.Generic;
using System.Diagnostics;
using Mosa.Compiler.MosaTypeSystem;

namespace Mosa.Compiler.Framework;

/// <summary>
/// Provides context for transformations.
/// </summary>
public sealed class Context
{
	#region Properties

	/// <summary>
	/// Gets or sets the node.
	/// </summary>
	/// <value>
	/// The node.
	/// </value>
	public InstructionNode Node { get; set; }

	/// <summary>
	/// Gets or sets the basic block currently processed.
	/// </summary>
<<<<<<< HEAD
	public BasicBlock Block { get => Node.Block;
		internal set => Node.Block = value;
	}
=======
	public BasicBlock Block
	{ get { return Node.Block; } internal set { Node.Block = value; } }
>>>>>>> af151ac6

	/// <summary>
	/// Gets the instruction.
	/// </summary>
	/// <value>The instruction at the current index.</value>
<<<<<<< HEAD
	public BaseInstruction Instruction { get => Node.Instruction;
		private set => Node.Instruction = value;
	}
=======
	public BaseInstruction Instruction
	{ get { return Node.Instruction; } private set { Node.Instruction = value; } }
>>>>>>> af151ac6

	/// <summary>
	/// Gets or sets the label.
	/// </summary>
	/// <value>The label.</value>
<<<<<<< HEAD
	public int Label { get => Node.Label;
		set => Node.Label = value;
	}
=======
	public int Label
	{ get { return Node.Label; } set { Node.Label = value; } }
>>>>>>> af151ac6

	/// <summary>
	/// The order slot number (initialized by some stage)
	/// </summary>
	/// <value>The label.</value>
<<<<<<< HEAD
	public int Offset { get => Node.Offset;
		set => Node.Offset = value;
	}
=======
	public int Offset
	{ get { return Node.Offset; } set { Node.Offset = value; } }
>>>>>>> af151ac6

	/// <summary>
	/// Gets or sets the label.
	/// </summary>
	/// <value>The label.</value>
<<<<<<< HEAD
	public bool Marked { get => Node.Marked;
		set => Node.Marked = value;
	}
=======
	public bool Marked
	{ get { return Node.Marked; } set { Node.Marked = value; } }
>>>>>>> af151ac6

	/// <summary>
	/// Gets or sets status resister setting.
	/// </summary>
<<<<<<< HEAD
	public StatusRegister StatusRegister { get => Node.StatusRegister;
		set => Node.StatusRegister = value;
	}
=======
	public StatusRegister StatusRegister
	{ get { return Node.StatusRegister; } set { Node.StatusRegister = value; } }
>>>>>>> af151ac6

	/// <summary>
	/// Gets the branch targets.
	/// </summary>
	/// <value>
	/// The targets.
	/// </value>
	public IList<BasicBlock> BranchTargets => Node.BranchTargets;

	/// <summary>
	/// Gets the branch targets count.
	/// </summary>
	/// <value>
	/// The branch targets count.
	/// </value>
	public int BranchTargetsCount => Node.BranchTargetsCount;

	/// <summary>
	/// Gets or sets the first operand.
	/// </summary>
	/// <value>The first operand.</value>
<<<<<<< HEAD
	public Operand Operand1 { get => Node.Operand1;
		set => Node.Operand1 = value;
	}
=======
	public Operand Operand1
	{ get { return Node.Operand1; } set { Node.Operand1 = value; } }
>>>>>>> af151ac6

	/// <summary>
	/// Gets or sets the second operand.
	/// </summary>
	/// <value>The second operand.</value>
<<<<<<< HEAD
	public Operand Operand2 { get => Node.Operand2;
		set => Node.Operand2 = value;
	}
=======
	public Operand Operand2
	{ get { return Node.Operand2; } set { Node.Operand2 = value; } }
>>>>>>> af151ac6

	/// <summary>
	/// Gets or sets the third operand.
	/// </summary>
	/// <value>The third operand.</value>
<<<<<<< HEAD
	public Operand Operand3 { get => Node.Operand3;
		set => Node.Operand3 = value;
	}
=======
	public Operand Operand3
	{ get { return Node.Operand3; } set { Node.Operand3 = value; } }
>>>>>>> af151ac6

	/// <summary>
	/// Gets all operands.
	/// </summary>
	/// <value>The operands.</value>
	public IEnumerable<Operand> Operands => Node.Operands;

	/// <summary>
	/// Gets all results.
	/// </summary>
	/// <value>The operands.</value>
	public IEnumerable<Operand> Results => Node.Results;

	/// <summary>
	/// Gets or sets the result operand.
	/// </summary>
	/// <value>The result operand.</value>
<<<<<<< HEAD
	public Operand Result { get => Node.Result;
		set => Node.Result = value;
	}
=======
	public Operand Result
	{ get { return Node.Result; } set { Node.Result = value; } }
>>>>>>> af151ac6

	/// <summary>
	/// Gets or sets the result operand.
	/// </summary>
	/// <value>The result operand.</value>
<<<<<<< HEAD
	public Operand Result2 { get => Node.Result2;
		set => Node.Result2 = value;
	}
=======
	public Operand Result2
	{ get { return Node.Result2; } set { Node.Result2 = value; } }
>>>>>>> af151ac6

	/// <summary>
	/// Gets or sets the number of operands.
	/// </summary>
	/// <value>The number of operands.</value>
<<<<<<< HEAD
	public int OperandCount { get => Node.OperandCount;
		set => Node.OperandCount = value;
	}
=======
	public int OperandCount
	{ get { return Node.OperandCount; } set { Node.OperandCount = value; } }
>>>>>>> af151ac6

	/// <summary>
	/// Gets or sets number of operand results.
	/// </summary>
	/// <value>The number of operand results.</value>
<<<<<<< HEAD
	public int ResultCount { get => Node.ResultCount;
		set => Node.ResultCount = value;
	}
=======
	public int ResultCount
	{ get { return Node.ResultCount; } set { Node.ResultCount = value; } }
>>>>>>> af151ac6

	/// <summary>
	/// Gets a value indicating whether this instance is empty.
	/// </summary>
	/// <value>
	///   <c>true</c> if this instance is empty; otherwise, <c>false</c>.
	/// </value>
	public bool IsEmpty => Node.IsEmpty;

	public bool IsEmptyOrNop => Node.IsEmptyOrNop;

	/// <summary>
	/// Gets or sets the runtime method.
	/// </summary>
<<<<<<< HEAD
	public MosaMethod InvokeMethod { get => Node.InvokeMethod;
		set => Node.InvokeMethod = value;
	}
=======
	public MosaMethod InvokeMethod
	{ get { return Node.InvokeMethod; } set { Node.InvokeMethod = value; } }
>>>>>>> af151ac6

	/// <summary>
	/// Gets or sets the runtime field.
	/// </summary>
	/// <value>The runtime field.</value>
<<<<<<< HEAD
	public MosaField MosaField { get => Node.MosaField;
		set => Node.MosaField = value;
	}
=======
	public MosaField MosaField
	{ get { return Node.MosaField; } set { Node.MosaField = value; } }
>>>>>>> af151ac6

	/// <summary>
	/// Gets or sets the runtime field.
	/// </summary>
	/// <value>The runtime field.</value>
<<<<<<< HEAD
	public MosaType MosaType { get => Node.MosaType;
		set => Node.MosaType = value;
	}
=======
	public MosaType MosaType
	{ get { return Node.MosaType; } set { Node.MosaType = value; } }
>>>>>>> af151ac6

	/// <summary>
	/// Gets or sets the condition code.
	/// </summary>
	/// <value>The condition code.</value>
<<<<<<< HEAD
	public ConditionCode ConditionCode { get => Node.ConditionCode;
		set => Node.ConditionCode = value;
	}
=======
	public ConditionCode ConditionCode
	{ get { return Node.ConditionCode; } set { Node.ConditionCode = value; } }
>>>>>>> af151ac6

	/// <summary>
	/// Gets or sets the phi blocks.
	/// </summary>
	/// <value>
	/// The phi blocks.
	/// </value>
<<<<<<< HEAD
	public List<BasicBlock> PhiBlocks { get => Node.PhiBlocks;
		set => Node.PhiBlocks = value;
	}
=======
	public List<BasicBlock> PhiBlocks
	{ get { return Node.PhiBlocks; } set { Node.PhiBlocks = value; } }
>>>>>>> af151ac6

	/// <summary>
	/// Gets a value indicating whether this is the start instruction.
	/// </summary>
	/// <value>
	/// 	<c>true</c> if this is the first instruction; otherwise, <c>false</c>.
	/// </value>
	public bool IsBlockStartInstruction => Node.IsBlockStartInstruction;

	/// <summary>
	/// Gets a value indicating whether this is the last instruction.
	/// </summary>
	/// <value><c>true</c> if this is the last instruction; otherwise, <c>false</c>.</value>
	public bool IsBlockEndInstruction => Node.IsBlockEndInstruction;

	#endregion Properties

	#region Construction

	/// <summary>
	/// Initializes a new instance of the <see cref="Context" /> class.
	/// </summary>
	/// <param name="instructionNode">The instruction node.</param>
	public Context(InstructionNode instructionNode)
	{
		Node = instructionNode;
	}

	/// <summary>
	/// Initializes a new instance of the <see cref="Context" /> class.
	/// </summary>
	/// <param name="block">The block.</param>
	public Context(BasicBlock block)
		: this(block.First)
	{
	}

	#endregion Construction

	#region Methods

	public void SetNop()
	{
		Node.SetNop();
	}

	/// <summary>
	/// Clones this instance.
	/// </summary>
	/// <returns>A new instance with the same instruction set, basic block and index.</returns>
	public Context Clone()
	{
		return new Context(Node);
	}

	/// <summary>
	/// Goes to the next instruction.
	/// </summary>
	public void GotoNext()
	{
		Node = Node.Next;
	}

	/// <summary>
	/// Gotos to the previous instruction.
	/// </summary>
	public void GotoPrevious()
	{
		Node = Node.Previous;
	}

	/// <summary>
	/// Appends an (empty) instruction after the current index.
	/// </summary>
	private void AppendInstruction()
	{
		Debug.Assert(!IsBlockEndInstruction);
		Debug.Assert(Block != null);

		var node = new InstructionNode()
		{
			Label = Label
		};
		Node.Insert(node);

		Node = node;
	}

	/// <summary>
	/// Inserts an instruction before the current instruction.
	/// </summary>
	/// <returns></returns>
	public Context InsertBefore()
	{
		Debug.Assert(!IsBlockStartInstruction);

		var node = new InstructionNode()
		{
			Label = Label
		};
		Node.Previous.Insert(node);

		return new Context(node);
	}

	/// <summary>
	/// Inserts an instruction before the current instruction.
	/// </summary>
	/// <returns></returns>
	public Context InsertAfter()
	{
		Debug.Assert(!IsBlockStartInstruction);

		var node = new InstructionNode()
		{
			Label = Label
		};
		Node.Insert(node);

		return new Context(node);
	}

	/// <summary>
	/// Empties this context.
	/// </summary>
	public void Empty()
	{
		Node.Empty();
	}

	/// <summary>
	/// Sets the branch target.
	/// </summary>
	/// <param name="block">The basic block.</param>
	public void AddBranchTarget(BasicBlock block)
	{
		Node.AddBranchTarget(block);
	}

	/// <summary>
	/// Updates the branch target.
	/// </summary>
	/// <param name="index">The index.</param>
	/// <param name="block">The block.</param>
	public void UpdateBranchTarget(int index, BasicBlock block)
	{
		Node.UpdateBranchTarget(index, block);
	}

	/// <summary>
	/// Gets the operand by index.
	/// </summary>
	/// <param name="index">The index.</param>
	/// <returns></returns>
	public Operand GetOperand(int index)
	{
		return Node.GetOperand(index);
	}

	/// <summary>
	/// Gets the result.
	/// </summary>
	/// <param name="index">The index.</param>
	/// <returns></returns>
	public Operand GetResult(int index)
	{
		return Node.GetResult(index);
	}

	/// <summary>
	/// Adds the operand.
	/// </summary>
	/// <param name="operand">The operand.</param>
	public void AddOperand(Operand operand)
	{
		Node.AddOperand(operand);
	}

	/// <summary>
	/// Sets the operand by index.
	/// </summary>
	/// <param name="index">The index.</param>
	/// <param name="operand">The operand.</param>
	public void SetOperand(int index, Operand operand)
	{
		Node.SetOperand(index, operand);
	}

	/// <summary>
	/// Sets the result by index.
	/// </summary>
	/// <param name="index">The index.</param>
	/// <param name="operand">The operand.</param>
	public void SetResult(int index, Operand operand)
	{
		Node.SetResult(index, operand);
	}

	/// <summary>
	/// Appends the operands.
	/// </summary>
	/// <param name="operands">The operands.</param>
	/// <param name="offset">The offset.</param>
	public void AppendOperands(IList<Operand> operands, int offset = 0)
	{
		Node.AppendOperands(operands, offset);
	}

	/// <summary>
	/// Removes the operand.
	/// </summary>
	/// <param name="index">The index.</param>
	public void RemoveOperand(int index)
	{
		Node.RemoveOperand(index);
	}

	/// <summary>
	/// Gets the operands.
	/// </summary>
	/// <returns></returns>
	public List<Operand> GetOperands()
	{
		return Node.GetOperands();
	}

	/// <summary>
	/// Returns a <see cref="System.String"/> that represents this instance.
	/// </summary>
	/// <returns>
	/// A <see cref="System.String"/> that represents this instance.
	/// </returns>
	public override string ToString()
	{
		return Node.ToString();
	}

	/// <summary>
	/// Replaces the instruction only.
	/// </summary>
	/// <param name="instruction">The instruction.</param>
	public void ReplaceInstruction(BaseInstruction instruction)
	{
		Instruction = instruction;
	}

	#endregion Methods

	#region Set Instruction Methods

	/// <summary>
	/// Sets the instruction.
	/// </summary>
	/// <param name="instruction">The instruction.</param>
	public void SetInstruction(BaseInstruction instruction)
	{
		Node.SetInstruction(instruction);
	}

	/// <summary>
	/// Sets the instruction.
	/// </summary>
	/// <param name="instruction">The instruction.</param>
	/// <param name="operandCount">The operand count.</param>
	/// <param name="resultCount">The result count.</param>
	public void SetInstruction(BaseInstruction instruction, int operandCount, byte resultCount)
	{
		Node.SetInstruction(instruction, operandCount, resultCount);
	}

	/// <summary>
	/// Sets the instruction.
	/// </summary>
	/// <param name="instruction">The instruction.</param>
	/// <param name="block">The block.</param>
	public void SetInstruction(BaseInstruction instruction, BasicBlock block)
	{
		Node.SetInstruction(instruction, block);
	}

	/// <summary>
	/// Sets the instruction.
	/// </summary>
	/// <param name="instruction">The instruction.</param>
	/// <param name="condition">The condition.</param>
	public void SetInstruction(BaseInstruction instruction, ConditionCode condition)
	{
		Node.SetInstruction(instruction, condition);
	}

	/// <summary>
	/// Sets the instruction.
	/// </summary>
	/// <param name="instruction">The instruction.</param>
	/// <param name="condition">The condition.</param>
	/// <param name="block">The block.</param>
	public void SetInstruction(BaseInstruction instruction, ConditionCode condition, BasicBlock block)
	{
		Node.SetInstruction(instruction, condition, block);
	}

	/// <summary>
	/// Sets the instruction.
	/// </summary>
	/// <param name="instruction">The instruction.</param>
	/// <param name="result">The result.</param>
	public void SetInstruction(BaseInstruction instruction, Operand result)
	{
		Node.SetInstruction(instruction, result);
	}

	/// <summary>
	/// Sets the instruction.
	/// </summary>
	/// <param name="instruction">The instruction.</param>
	/// <param name="statusRegister">if set to <c>true</c> [update status].</param>
	/// <param name="result">The result.</param>
	public void SetInstruction(BaseInstruction instruction, StatusRegister statusRegister, Operand result)
	{
		Node.SetInstruction(instruction, statusRegister, result);
	}

	/// <summary>
	/// Sets the instruction.
	/// </summary>
	/// <param name="instruction">The instruction.</param>
	/// <param name="result">The result.</param>
	/// <param name="operand1">The operand1.</param>
	public void SetInstruction(BaseInstruction instruction, Operand result, Operand operand1)
	{
		Node.SetInstruction(instruction, result, operand1);
	}

	/// <summary>
	/// Sets the instruction.
	/// </summary>
	/// <param name="instruction">The instruction.</param>
	/// <param name="result">The result.</param>
	/// <param name="operands">The operands.</param>
	public void SetInstruction(BaseInstruction instruction, Operand result, List<Operand> operands)
	{
		Node.SetInstruction(instruction, result, operands);
	}

	/// <summary>
	/// Sets the instruction.
	/// </summary>
	/// <param name="instruction">The instruction.</param>
	/// <param name="statusRegister">if set to <c>true</c> [update status].</param>
	/// <param name="result">The result.</param>
	/// <param name="operand1">The operand1.</param>
	public void SetInstruction(BaseInstruction instruction, StatusRegister statusRegister, Operand result, Operand operand1)
	{
		Node.SetInstruction(instruction, statusRegister, result, operand1);
	}

	/// <summary>
	/// Sets the instruction.
	/// </summary>
	/// <param name="instruction">The instruction.</param>
	/// <param name="result">The result.</param>
	/// <param name="operand1">The operand1.</param>
	/// <param name="operands">The operands.</param>
	public void SetInstruction(BaseInstruction instruction, Operand result, Operand operand1, List<Operand> operands)
	{
		Node.SetInstruction(instruction, result, operand1, operands);
	}

	/// <summary>
	/// Sets the instruction.
	/// </summary>
	/// <param name="instruction">The instruction.</param>
	/// <param name="result">The result.</param>
	/// <param name="result2">The result2.</param>
	public void SetInstruction2(BaseInstruction instruction, Operand result, Operand result2)
	{
		Node.SetInstruction2(instruction, result, result2);
	}

	/// <summary>
	/// Sets the instruction.
	/// </summary>
	/// <param name="instruction">The instruction.</param>
	/// <param name="result">The result.</param>
	/// <param name="result2">The result2.</param>
	/// <param name="operand1">The operand1.</param>
	public void SetInstruction2(BaseInstruction instruction, Operand result, Operand result2, Operand operand1)
	{
		Node.SetInstruction2(instruction, result, result2, operand1);
	}

	/// <summary>
	/// Sets the instruction.
	/// </summary>
	/// <param name="instruction">The instruction.</param>
	/// <param name="result">The result.</param>
	/// <param name="result2">The result2.</param>
	/// <param name="operand1">The operand1.</param>
	/// <param name="operand2">The operand2.</param>
	public void SetInstruction2(BaseInstruction instruction, Operand result, Operand result2, Operand operand1, Operand operand2)
	{
		Node.SetInstruction2(instruction, result, result2, operand1, operand2);
	}

	/// <summary>
	/// Sets the instruction.
	/// </summary>
	/// <param name="instruction">The instruction.</param>
	/// <param name="result">The result.</param>
	/// <param name="result2">The result2.</param>
	/// <param name="operand1">The operand1.</param>
	/// <param name="operand2">The operand2.</param>
	/// <param name="operand3">The operand3.</param>
	public void SetInstruction2(BaseInstruction instruction, Operand result, Operand result2, Operand operand1, Operand operand2, Operand operand3)
	{
		Node.SetInstruction2(instruction, result, result2, operand1, operand2, operand3);
	}

	/// <summary>
	/// Sets the instruction.
	/// </summary>
	/// <param name="instruction">The instruction.</param>
	/// <param name="result">The result.</param>
	/// <param name="operand1">The operand1.</param>
	/// <param name="operand2">The operand2.</param>
	public void SetInstruction(BaseInstruction instruction, Operand result, Operand operand1, Operand operand2)
	{
		Node.SetInstruction(instruction, result, operand1, operand2);
	}

	/// <summary>
	/// Sets the instruction.
	/// </summary>
	/// <param name="instruction">The instruction.</param>
	/// <param name="statusRegister">if set to <c>true</c> [update status].</param>
	/// <param name="result">The result.</param>
	/// <param name="operand1">The operand1.</param>
	/// <param name="operand2">The operand2.</param>
	public void SetInstruction(BaseInstruction instruction, StatusRegister statusRegister, Operand result, Operand operand1, Operand operand2)
	{
		Node.SetInstruction(instruction, statusRegister, result, operand1, operand2);
	}

	/// <summary>
	/// Sets the instruction.
	/// </summary>
	/// <param name="instruction">The instruction.</param>
	/// <param name="condition">The condition.</param>
	/// <param name="result">The result.</param>
	/// <param name="operand1">The operand1.</param>
	public void SetInstruction(BaseInstruction instruction, ConditionCode condition, Operand result, Operand operand1)
	{
		Node.SetInstruction(instruction, condition, result, operand1);
	}

	/// <summary>
	/// Sets the instruction.
	/// </summary>
	/// <param name="instruction">The instruction.</param>
	/// <param name="statusRegister">if set to <c>true</c> [update status].</param>
	/// <param name="condition">The condition.</param>
	/// <param name="result">The result.</param>
	/// <param name="operand1">The operand1.</param>
	public void SetInstruction(BaseInstruction instruction, StatusRegister statusRegister, ConditionCode condition, Operand result, Operand operand1)
	{
		Node.SetInstruction(instruction, statusRegister, condition, result, operand1);
	}

	/// <summary>
	/// Sets the instruction.
	/// </summary>
	/// <param name="instruction">The instruction.</param>
	/// <param name="condition">The condition.</param>
	/// <param name="result">The result.</param>
	/// <param name="operand1">The operand1.</param>
	/// <param name="operand2">The operand2.</param>
	public void SetInstruction(BaseInstruction instruction, ConditionCode condition, Operand result, Operand operand1, Operand operand2)
	{
		Node.SetInstruction(instruction, condition, result, operand1, operand2);
	}

	/// <summary>
	/// Sets the instruction.
	/// </summary>
	/// <param name="instruction">The instruction.</param>
	/// <param name="condition">The condition.</param>
	/// <param name="result">The result.</param>
	/// <param name="operand1">The operand1.</param>
	/// <param name="operand2">The operand2.</param>
	/// <param name="operand3">The operand3.</param>
	public void SetInstruction(BaseInstruction instruction, ConditionCode condition, Operand result, Operand operand1, Operand operand2, Operand operand3)
	{
		Node.SetInstruction(instruction, condition, result, operand1, operand2, operand3);
	}

	/// <summary>
	/// Sets the instruction.
	/// </summary>
	/// <param name="instruction">The instruction.</param>
	/// <param name="condition">The condition.</param>
	/// <param name="result">The result.</param>
	/// <param name="operand1">The operand1.</param>
	/// <param name="operand2">The operand2.</param>
	/// <param name="block">The block.</param>
	public void SetInstruction(BaseInstruction instruction, ConditionCode condition, Operand result, Operand operand1, Operand operand2, BasicBlock block)
	{
		Node.SetInstruction(instruction, condition, result, operand1, operand2, block);
	}

	/// <summary>
	/// Sets the instruction.
	/// </summary>
	/// <param name="instruction">The instruction.</param>
	/// <param name="statusRegister">if set to <c>true</c> [update status].</param>
	/// <param name="condition">The condition.</param>
	/// <param name="result">The result.</param>
	/// <param name="operand1">The operand1.</param>
	/// <param name="operand2">The operand2.</param>
	public void SetInstruction(BaseInstruction instruction, StatusRegister statusRegister, ConditionCode condition, Operand result, Operand operand1, Operand operand2)
	{
		Node.SetInstruction(instruction, statusRegister, condition, result, operand1, operand2);
	}

	/// <summary>
	/// Sets the instruction.
	/// </summary>
	/// <param name="instruction">The instruction.</param>
	/// <param name="result">The result.</param>
	/// <param name="operand1">The operand1.</param>
	/// <param name="operand2">The operand2.</param>
	/// <param name="operand3">The operand3.</param>
	public void SetInstruction(BaseInstruction instruction, Operand result, Operand operand1, Operand operand2, Operand operand3)
	{
		Node.SetInstruction(instruction, result, operand1, operand2, operand3);
	}

	/// <summary>
	/// Sets the instruction.
	/// </summary>
	/// <param name="instruction">The instruction.</param>
	/// <param name="statusRegister">if set to <c>true</c> [update status].</param>
	/// <param name="condition">The condition.</param>
	/// <param name="result">The result.</param>
	/// <param name="operand1">The operand1.</param>
	/// <param name="operand2">The operand2.</param>
	/// <param name="operand3">The operand3.</param>
	public void SetInstruction(BaseInstruction instruction, StatusRegister statusRegister, Operand result, Operand operand1, Operand operand2, Operand operand3)
	{
		Node.SetInstruction(instruction, statusRegister, result, operand1, operand2, operand3);
	}

	/// <summary>
	/// Sets the instruction.
	/// </summary>
	/// <param name="instruction">The instruction.</param>
	/// <param name="result">The result.</param>
	/// <param name="operand1">The operand1.</param>
	/// <param name="operand2">The operand2.</param>
	/// <param name="operand3">The operand3.</param>
	/// <param name="operand4">The operand4.</param>
	public void SetInstruction(BaseInstruction instruction, Operand result, Operand operand1, Operand operand2, Operand operand3, Operand operand4)
	{
		Node.SetInstruction(instruction, result, operand1, operand2, operand3, operand4);
	}

	#endregion Set Instruction Methods

	#region Append Instruction Methods

	/// <summary>
	/// Appends the instruction.
	/// </summary>
	/// <param name="instruction">The instruction.</param>
	public void AppendInstruction(BaseInstruction instruction)
	{
		AppendInstruction();
		Node.SetInstruction(instruction);
	}

	/// <summary>
	/// Appends the instruction.
	/// </summary>
	/// <param name="instruction">The instruction.</param>
	/// <param name="operandCount">The operand count.</param>
	/// <param name="resultCount">The result count.</param>
	public void AppendInstruction(BaseInstruction instruction, byte operandCount, byte resultCount)
	{
		AppendInstruction();
		Node.SetInstruction(instruction, operandCount, resultCount);
	}

	/// <summary>
	/// Appends the instruction.
	/// </summary>
	/// <param name="instruction">The instruction.</param>
	/// <param name="block">The block.</param>
	public void AppendInstruction(BaseInstruction instruction, BasicBlock block)
	{
		AppendInstruction();
		Node.SetInstruction(instruction, block);
	}

	/// <summary>
	/// Appends the instruction.
	/// </summary>
	/// <param name="instruction">The instruction.</param>
	/// <param name="result">The result.</param>
	/// <param name="block">The block.</param>
	public void AppendInstruction(BaseInstruction instruction, Operand result, BasicBlock block)
	{
		AppendInstruction();
		Node.SetInstruction(instruction, result, block);
	}

	/// <summary>
	/// Appends the instruction.
	/// </summary>
	/// <param name="instruction">The instruction.</param>
	/// <param name="block1">The block1.</param>
	/// <param name="block2">The block2.</param>
	public void AppendInstruction(BaseInstruction instruction, BasicBlock block1, BasicBlock block2)
	{
		AppendInstruction();
		Node.SetInstruction(instruction, block1, block2);
	}

	/// <summary>
	/// Appends the instruction.
	/// </summary>
	/// <param name="instruction">The instruction.</param>
	/// <param name="condition">The condition.</param>
	public void AppendInstruction(BaseInstruction instruction, ConditionCode condition)
	{
		AppendInstruction();
		Node.SetInstruction(instruction, condition);
	}

	/// <summary>
	/// Appends the instruction.
	/// </summary>
	/// <param name="instruction">The instruction.</param>
	/// <param name="condition">The condition.</param>
	/// <param name="block">The block.</param>
	public void AppendInstruction(BaseInstruction instruction, ConditionCode condition, BasicBlock block)
	{
		AppendInstruction();
		Node.SetInstruction(instruction, condition, block);
	}

	/// <summary>
	/// Appends the instruction.
	/// </summary>
	/// <param name="instruction">The instruction.</param>
	/// <param name="result">The result.</param>
	public void AppendInstruction(BaseInstruction instruction, Operand result)
	{
		AppendInstruction();
		Node.SetInstruction(instruction, result);
	}

	/// <summary>
	/// Appends the instruction.
	/// </summary>
	/// <param name="instruction">The instruction.</param>
	/// <param name="statusRegister">if set to <c>true</c> [update status].</param>
	/// <param name="result">The result.</param>
	public void AppendInstruction(BaseInstruction instruction, StatusRegister statusRegister, Operand result)
	{
		AppendInstruction();
		Node.SetInstruction(instruction, statusRegister, result);
	}

	/// <summary>
	/// Appends the instruction.
	/// </summary>
	/// <param name="instruction">The instruction.</param>
	/// <param name="result">The result.</param>
	/// <param name="operand1">The operand1.</param>
	public void AppendInstruction(BaseInstruction instruction, Operand result, Operand operand1)
	{
		AppendInstruction();
		Node.SetInstruction(instruction, result, operand1);
	}

	/// <summary>
	/// Appends the instruction.
	/// </summary>
	/// <param name="instruction">The instruction.</param>
	/// <param name="statusRegister">if set to <c>true</c> [update status].</param>
	/// <param name="result">The result.</param>
	/// <param name="operand1">The operand1.</param>
	public void AppendInstruction(BaseInstruction instruction, StatusRegister statusRegister, Operand result, Operand operand1)
	{
		AppendInstruction();
		Node.SetInstruction(instruction, statusRegister, result, operand1);
	}

	/// <summary>
	/// Appends the instruction.
	/// </summary>
	/// <param name="instruction">The instruction.</param>
	/// <param name="result">The result.</param>
	/// <param name="result2">The result2.</param>
	public void AppendInstruction2(BaseInstruction instruction, Operand result, Operand result2)
	{
		AppendInstruction();
		Node.SetInstruction2(instruction, result, result2);
	}

	/// <summary>
	/// Appends the instruction.
	/// </summary>
	/// <param name="instruction">The instruction.</param>
	/// <param name="result">The result.</param>
	/// <param name="result2">The result2.</param>
	/// <param name="operand1">The operand1.</param>
	public void AppendInstruction2(BaseInstruction instruction, Operand result, Operand result2, Operand operand1)
	{
		AppendInstruction();
		Node.SetInstruction2(instruction, result, result2, operand1);
	}

	/// <summary>
	/// Appends the instruction.
	/// </summary>
	/// <param name="instruction">The instruction.</param>
	/// <param name="result">The result.</param>
	/// <param name="result2">The result2.</param>
	/// <param name="operand1">The operand1.</param>
	/// <param name="operand2">The operand2.</param>
	public void AppendInstruction2(BaseInstruction instruction, Operand result, Operand result2, Operand operand1, Operand operand2)
	{
		AppendInstruction();
		Node.SetInstruction2(instruction, result, result2, operand1, operand2);
	}

	/// <summary>
	/// Appends the instruction.
	/// </summary>
	/// <param name="instruction">The instruction.</param>
	/// <param name="result">The result.</param>
	/// <param name="result2">The result2.</param>
	/// <param name="operand1">The operand1.</param>
	/// <param name="operand2">The operand2.</param>
	/// <param name="operand3">The operand3.</param>
	public void AppendInstruction2(BaseInstruction instruction, Operand result, Operand result2, Operand operand1, Operand operand2, Operand operand3)
	{
		AppendInstruction();
		Node.SetInstruction2(instruction, result, result2, operand1, operand2, operand3);
	}

	/// <summary>
	/// Appends the instruction.
	/// </summary>
	/// <param name="instruction">The instruction.</param>
	/// <param name="result">The result.</param>
	/// <param name="operand1">The operand1.</param>
	/// <param name="operand2">The operand2.</param>
	public void AppendInstruction(BaseInstruction instruction, Operand result, Operand operand1, Operand operand2)
	{
		AppendInstruction();
		Node.SetInstruction(instruction, result, operand1, operand2);
	}

	/// <summary>
	/// Appends the instruction.
	/// </summary>
	/// <param name="instruction">The instruction.</param>
	/// <param name="statusRegister">if set to <c>true</c> [update status].</param>
	/// <param name="result">The result.</param>
	/// <param name="operand1">The operand1.</param>
	/// <param name="operand2">The operand2.</param>
	public void AppendInstruction(BaseInstruction instruction, StatusRegister statusRegister, Operand result, Operand operand1, Operand operand2)
	{
		AppendInstruction();
		Node.SetInstruction(instruction, statusRegister, result, operand1, operand2);
	}

	/// <summary>
	/// Appends the instruction.
	/// </summary>
	/// <param name="instruction">The instruction.</param>
	/// <param name="condition">The condition.</param>
	/// <param name="result">The result.</param>
	public void AppendInstruction(BaseInstruction instruction, ConditionCode condition, Operand result)
	{
		AppendInstruction();
		Node.SetInstruction(instruction, condition, result);
	}

	/// <summary>
	/// Appends the instruction.
	/// </summary>
	/// <param name="instruction">The instruction.</param>
	/// <param name="result">The result.</param>
	/// <param name="operands">The operands.</param>
	public void AppendInstruction(BaseInstruction instruction, Operand result, List<Operand> operands)
	{
		AppendInstruction();
		Node.SetInstruction(instruction, result, operands);
	}

	/// <summary>
	/// Appends the instruction.
	/// </summary>
	/// <param name="instruction">The instruction.</param>
	/// <param name="result">The result.</param>
	/// <param name="operand1">The operand1.</param>
	/// <param name="operands">The operands.</param>
	public void AppendInstruction(BaseInstruction instruction, Operand result, Operand operand1, List<Operand> operands)
	{
		AppendInstruction();
		Node.SetInstruction(instruction, result, operand1, operands);
	}

	/// <summary>
	/// Appends the instruction.
	/// </summary>
	/// <param name="instruction">The instruction.</param>
	/// <param name="result">The result.</param>
	/// <param name="operand1">The operand1.</param>
	/// <param name="operand2">The operand2.</param>
	/// <param name="operands">The operands.</param>
	public void AppendInstruction(BaseInstruction instruction, Operand result, Operand operand1, Operand operand2, List<Operand> operands)
	{
		AppendInstruction();
		Node.SetInstruction(instruction, result, operand1, operand2, operands);
	}

	/// <summary>
	/// Appends the instruction.
	/// </summary>
	/// <param name="instruction">The instruction.</param>
	/// <param name="condition">The condition.</param>
	/// <param name="result">The result.</param>
	/// <param name="operand1">The operand1.</param>
	public void AppendInstruction(BaseInstruction instruction, ConditionCode condition, Operand result, Operand operand1)
	{
		AppendInstruction();
		Node.SetInstruction(instruction, condition, result, operand1);
	}

	/// <summary>
	/// Appends the instruction.
	/// </summary>
	/// <param name="instruction">The instruction.</param>
	/// <param name="statusRegister">if set to <c>true</c> [update status].</param>
	/// <param name="condition">The condition.</param>
	/// <param name="result">The result.</param>
	/// <param name="operand1">The operand1.</param>
	public void AppendInstruction(BaseInstruction instruction, StatusRegister statusRegister, ConditionCode condition, Operand result, Operand operand1)
	{
		AppendInstruction();
		Node.SetInstruction(instruction, statusRegister, condition, result, operand1);
	}

	/// <summary>
	/// Appends the instruction.
	/// </summary>
	/// <param name="instruction">The instruction.</param>
	/// <param name="condition">The condition.</param>
	/// <param name="result">The result.</param>
	/// <param name="operand1">The operand1.</param>
	/// <param name="operand2">The operand2.</param>
	public void AppendInstruction(BaseInstruction instruction, ConditionCode condition, Operand result, Operand operand1, Operand operand2)
	{
		AppendInstruction();
		Node.SetInstruction(instruction, condition, result, operand1, operand2);
	}

	/// <summary>
	/// Appends the instruction.
	/// </summary>
	/// <param name="instruction">The instruction.</param>
	/// <param name="condition">The condition.</param>
	/// <param name="result">The result.</param>
	/// <param name="operand1">The operand1.</param>
	/// <param name="operand2">The operand2.</param>
	/// <param name="block">The block.</param>
	public void AppendInstruction(BaseInstruction instruction, ConditionCode condition, Operand result, Operand operand1, Operand operand2, Operand operand3)
	{
		AppendInstruction();
		Node.SetInstruction(instruction, condition, result, operand1, operand2, operand3);
	}

	/// <summary>
	/// Appends the instruction.
	/// </summary>
	/// <param name="instruction">The instruction.</param>
	/// <param name="condition">The condition.</param>
	/// <param name="result">The result.</param>
	/// <param name="operand1">The operand1.</param>
	/// <param name="operand2">The operand2.</param>
	/// <param name="block">The block.</param>
	public void AppendInstruction(BaseInstruction instruction, ConditionCode condition, Operand result, Operand operand1, Operand operand2, BasicBlock block)
	{
		AppendInstruction();
		Node.SetInstruction(instruction, condition, result, operand1, operand2, block);
	}

	/// <summary>
	/// Appends the instruction.
	/// </summary>
	/// <param name="instruction">The instruction.</param>
	/// <param name="statusRegister">if set to <c>true</c> [update status].</param>
	/// <param name="condition">The condition.</param>
	/// <param name="result">The result.</param>
	/// <param name="operand1">The operand1.</param>
	/// <param name="operand2">The operand2.</param>
	public void AppendInstruction(BaseInstruction instruction, StatusRegister statusRegister, ConditionCode condition, Operand result, Operand operand1, Operand operand2)
	{
		AppendInstruction();
		Node.SetInstruction(instruction, statusRegister, condition, result, operand1, operand2);
	}

	/// <summary>
	/// Appends the instruction.
	/// </summary>
	/// <param name="instruction">The instruction.</param>
	/// <param name="result">The result.</param>
	/// <param name="operand1">The operand1.</param>
	/// <param name="operand2">The operand2.</param>
	/// <param name="operand3">The operand3.</param>
	public void AppendInstruction(BaseInstruction instruction, Operand result, Operand operand1, Operand operand2, Operand operand3)
	{
		AppendInstruction();
		Node.SetInstruction(instruction, result, operand1, operand2, operand3);
	}

	/// <summary>
	/// Appends the instruction.
	/// </summary>
	/// <param name="instruction">The instruction.</param>
	/// <param name="result">The result.</param>
	/// <param name="operand1">The operand1.</param>
	/// <param name="operand2">The operand2.</param>
	/// <param name="operand3">The operand3.</param>
	/// <param name="operand4">The operand4.</param>
	public void AppendInstruction(BaseInstruction instruction, Operand result, Operand operand1, Operand operand2, Operand operand3, Operand operand4)
	{
		AppendInstruction();
		Node.SetInstruction(instruction, result, operand1, operand2, operand3, operand4);
	}

	public void AppendInstruction(BaseInstruction instruction, ConditionCode conditionCode, Operand result, Operand operand1, Operand operand2, Operand operand3, Operand operand4)
	{
		AppendInstruction();
		Node.SetInstruction(instruction, conditionCode, result, operand1, operand2, operand3, operand4);
	}

	#endregion Append Instruction Methods
}<|MERGE_RESOLUTION|>--- conflicted
+++ resolved
@@ -24,78 +24,42 @@
 	/// <summary>
 	/// Gets or sets the basic block currently processed.
 	/// </summary>
-<<<<<<< HEAD
-	public BasicBlock Block { get => Node.Block;
-		internal set => Node.Block = value;
-	}
-=======
 	public BasicBlock Block
 	{ get { return Node.Block; } internal set { Node.Block = value; } }
->>>>>>> af151ac6
 
 	/// <summary>
 	/// Gets the instruction.
 	/// </summary>
 	/// <value>The instruction at the current index.</value>
-<<<<<<< HEAD
-	public BaseInstruction Instruction { get => Node.Instruction;
-		private set => Node.Instruction = value;
-	}
-=======
 	public BaseInstruction Instruction
 	{ get { return Node.Instruction; } private set { Node.Instruction = value; } }
->>>>>>> af151ac6
 
 	/// <summary>
 	/// Gets or sets the label.
 	/// </summary>
 	/// <value>The label.</value>
-<<<<<<< HEAD
-	public int Label { get => Node.Label;
-		set => Node.Label = value;
-	}
-=======
 	public int Label
 	{ get { return Node.Label; } set { Node.Label = value; } }
->>>>>>> af151ac6
 
 	/// <summary>
 	/// The order slot number (initialized by some stage)
 	/// </summary>
 	/// <value>The label.</value>
-<<<<<<< HEAD
-	public int Offset { get => Node.Offset;
-		set => Node.Offset = value;
-	}
-=======
 	public int Offset
 	{ get { return Node.Offset; } set { Node.Offset = value; } }
->>>>>>> af151ac6
 
 	/// <summary>
 	/// Gets or sets the label.
 	/// </summary>
 	/// <value>The label.</value>
-<<<<<<< HEAD
-	public bool Marked { get => Node.Marked;
-		set => Node.Marked = value;
-	}
-=======
 	public bool Marked
 	{ get { return Node.Marked; } set { Node.Marked = value; } }
->>>>>>> af151ac6
 
 	/// <summary>
 	/// Gets or sets status resister setting.
 	/// </summary>
-<<<<<<< HEAD
-	public StatusRegister StatusRegister { get => Node.StatusRegister;
-		set => Node.StatusRegister = value;
-	}
-=======
 	public StatusRegister StatusRegister
 	{ get { return Node.StatusRegister; } set { Node.StatusRegister = value; } }
->>>>>>> af151ac6
 
 	/// <summary>
 	/// Gets the branch targets.
@@ -117,40 +81,22 @@
 	/// Gets or sets the first operand.
 	/// </summary>
 	/// <value>The first operand.</value>
-<<<<<<< HEAD
-	public Operand Operand1 { get => Node.Operand1;
-		set => Node.Operand1 = value;
-	}
-=======
 	public Operand Operand1
 	{ get { return Node.Operand1; } set { Node.Operand1 = value; } }
->>>>>>> af151ac6
 
 	/// <summary>
 	/// Gets or sets the second operand.
 	/// </summary>
 	/// <value>The second operand.</value>
-<<<<<<< HEAD
-	public Operand Operand2 { get => Node.Operand2;
-		set => Node.Operand2 = value;
-	}
-=======
 	public Operand Operand2
 	{ get { return Node.Operand2; } set { Node.Operand2 = value; } }
->>>>>>> af151ac6
 
 	/// <summary>
 	/// Gets or sets the third operand.
 	/// </summary>
 	/// <value>The third operand.</value>
-<<<<<<< HEAD
-	public Operand Operand3 { get => Node.Operand3;
-		set => Node.Operand3 = value;
-	}
-=======
 	public Operand Operand3
 	{ get { return Node.Operand3; } set { Node.Operand3 = value; } }
->>>>>>> af151ac6
 
 	/// <summary>
 	/// Gets all operands.
@@ -168,53 +114,29 @@
 	/// Gets or sets the result operand.
 	/// </summary>
 	/// <value>The result operand.</value>
-<<<<<<< HEAD
-	public Operand Result { get => Node.Result;
-		set => Node.Result = value;
-	}
-=======
 	public Operand Result
 	{ get { return Node.Result; } set { Node.Result = value; } }
->>>>>>> af151ac6
 
 	/// <summary>
 	/// Gets or sets the result operand.
 	/// </summary>
 	/// <value>The result operand.</value>
-<<<<<<< HEAD
-	public Operand Result2 { get => Node.Result2;
-		set => Node.Result2 = value;
-	}
-=======
 	public Operand Result2
 	{ get { return Node.Result2; } set { Node.Result2 = value; } }
->>>>>>> af151ac6
 
 	/// <summary>
 	/// Gets or sets the number of operands.
 	/// </summary>
 	/// <value>The number of operands.</value>
-<<<<<<< HEAD
-	public int OperandCount { get => Node.OperandCount;
-		set => Node.OperandCount = value;
-	}
-=======
 	public int OperandCount
 	{ get { return Node.OperandCount; } set { Node.OperandCount = value; } }
->>>>>>> af151ac6
 
 	/// <summary>
 	/// Gets or sets number of operand results.
 	/// </summary>
 	/// <value>The number of operand results.</value>
-<<<<<<< HEAD
-	public int ResultCount { get => Node.ResultCount;
-		set => Node.ResultCount = value;
-	}
-=======
 	public int ResultCount
 	{ get { return Node.ResultCount; } set { Node.ResultCount = value; } }
->>>>>>> af151ac6
 
 	/// <summary>
 	/// Gets a value indicating whether this instance is empty.
@@ -229,53 +151,29 @@
 	/// <summary>
 	/// Gets or sets the runtime method.
 	/// </summary>
-<<<<<<< HEAD
-	public MosaMethod InvokeMethod { get => Node.InvokeMethod;
-		set => Node.InvokeMethod = value;
-	}
-=======
 	public MosaMethod InvokeMethod
 	{ get { return Node.InvokeMethod; } set { Node.InvokeMethod = value; } }
->>>>>>> af151ac6
 
 	/// <summary>
 	/// Gets or sets the runtime field.
 	/// </summary>
 	/// <value>The runtime field.</value>
-<<<<<<< HEAD
-	public MosaField MosaField { get => Node.MosaField;
-		set => Node.MosaField = value;
-	}
-=======
 	public MosaField MosaField
 	{ get { return Node.MosaField; } set { Node.MosaField = value; } }
->>>>>>> af151ac6
 
 	/// <summary>
 	/// Gets or sets the runtime field.
 	/// </summary>
 	/// <value>The runtime field.</value>
-<<<<<<< HEAD
-	public MosaType MosaType { get => Node.MosaType;
-		set => Node.MosaType = value;
-	}
-=======
 	public MosaType MosaType
 	{ get { return Node.MosaType; } set { Node.MosaType = value; } }
->>>>>>> af151ac6
 
 	/// <summary>
 	/// Gets or sets the condition code.
 	/// </summary>
 	/// <value>The condition code.</value>
-<<<<<<< HEAD
-	public ConditionCode ConditionCode { get => Node.ConditionCode;
-		set => Node.ConditionCode = value;
-	}
-=======
 	public ConditionCode ConditionCode
 	{ get { return Node.ConditionCode; } set { Node.ConditionCode = value; } }
->>>>>>> af151ac6
 
 	/// <summary>
 	/// Gets or sets the phi blocks.
@@ -283,14 +181,8 @@
 	/// <value>
 	/// The phi blocks.
 	/// </value>
-<<<<<<< HEAD
-	public List<BasicBlock> PhiBlocks { get => Node.PhiBlocks;
-		set => Node.PhiBlocks = value;
-	}
-=======
 	public List<BasicBlock> PhiBlocks
 	{ get { return Node.PhiBlocks; } set { Node.PhiBlocks = value; } }
->>>>>>> af151ac6
 
 	/// <summary>
 	/// Gets a value indicating whether this is the start instruction.
