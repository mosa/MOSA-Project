﻿/*
 * (c) 2008 MOSA - The Managed Operating System Alliance
 *
 * Licensed under the terms of the New BSD License.
 *
 * Authors:
 *  Phil Garcia (tgiphil) <phil@thinkedge.com>
 */

using Mosa.Compiler.Metadata;
using Mosa.Compiler.Metadata.Signatures;
using Mosa.Compiler.TypeSystem;
using System;
using System.Collections.Generic;
using System.Diagnostics;

namespace Mosa.Compiler.Framework
{
	/// <summary>
	/// Provides context for transformations.
	/// </summary>
	public sealed class Context
	{
		#region Data members

		/// <summary>
		/// Holds the index of the instruction being operated on.
		/// </summary>
		private int index;

		/// <summary>
		/// Holds the list of instructions
		/// </summary>
		private InstructionSet instructionSet;

		/// <summary>
		/// Holds the basic block of the instruction being operated on.
		/// </summary>
		private BasicBlock block;

		#endregion Data members

		#region Properties

		/// <summary>
		/// Gets or sets the basic block currently processed.
		/// </summary>
		public BasicBlock BasicBlock
		{
			get { return block; }
			set { block = value; }
		}

		/// <summary>
		/// Gets or sets the instruction set.
		/// </summary>
		public InstructionSet InstructionSet
		{
			get { return instructionSet; }
			set { instructionSet = value; }
		}

		/// <summary>
		/// Gets or sets the instruction index currently processed.
		/// </summary>
		public int Index
		{
			get { return index; }
			set { index = value; }
		}

		/// <summary>
		/// Gets or sets the type of the token.
		/// </summary>
		/// <value>The type of the token.</value>
		public HeapIndexToken TokenType
		{
			get { return instructionSet.Data[index].TokenType; }
			set { instructionSet.Data[index].TokenType = value; }
		}

		/// <summary>
		/// Gets or sets the sig type.
		/// </summary>
		/// <value>The runtime field.</value>
		public SigType SigType
		{
			get { return instructionSet.Data[index].SigType; }
			set { instructionSet.Data[index].SigType = value; }
		}

		/// <summary>
		/// Gets the instruction.
		/// </summary>
		/// <value>The instruction at the current index.</value>
		public BaseInstruction Instruction
		{
			get { return instructionSet.Data[index].Instruction; }
			private set { instructionSet.Data[index].Instruction = value; }
		}

		/// <summary>
		/// Gets or sets the label.
		/// </summary>
		/// <value>The label.</value>
		public int Label
		{
			get { return instructionSet.Data[index].Label; }
			set { instructionSet.Data[index].Label = value; }
		}

		/// <summary>
		/// The order slot number (initalized by some stage)
		/// </summary>
		/// <value>The label.</value>
		public int SlotNumber
		{
			get { return instructionSet.Data[index].SlotNumber; }
			set { instructionSet.Data[index].SlotNumber = value; }
		}

		/// <summary>
		/// Gets or sets the label.
		/// </summary>
		/// <value>The label.</value>
		public bool Marked
		{
			get { return instructionSet.Data[index].Marked; }
			set { instructionSet.Data[index].Marked = value; }
		}

		/// <summary>
		/// Gets or sets the branch targets.
		/// </summary>
		/// <value>
		/// The branch.
		/// </value>
		public int[] BranchTargets
		{
			get { return instructionSet.Data[index].BranchTargets; }
		}

		/// <summary>
		/// Allocates the branch targets.
		/// </summary>
		/// <param name="targets">The targets.</param>
		public void AllocateBranchTargets(uint targets)
		{
			instructionSet.Data[index].AllocateBranchTargets(targets);
		}

		/// <summary>
		/// Gets or sets the first operand.
		/// </summary>
		/// <value>The first operand.</value>
		public Operand Operand1
		{
			get { return instructionSet.Data[index].Operand1; }
			set
			{
				Operand current = instructionSet.Data[index].Operand1;
				if (current == value) return;
				if (current != null)
				{
					current.Uses.Remove(index);
					if (current.IsMemoryAddress && current.OffsetBase != null)
					{
						current.OffsetBase.Uses.Remove(index);
					}
				}
				if (value != null)
				{
					if (!value.IsCPURegister)
					{
						value.Uses.Add(index);
					}
					if (value.IsMemoryAddress && value.OffsetBase != null)
					{
						value.OffsetBase.Uses.Add(index);
					}
				}

				instructionSet.Data[index].Operand1 = value;
			}
		}

		/// <summary>
		/// Gets or sets the second operand.
		/// </summary>
		/// <value>The second operand.</value>
		public Operand Operand2
		{
			get { return instructionSet.Data[index].Operand2; }
			set
			{
				Operand current = instructionSet.Data[index].Operand2;
				if (current == value) return;
				if (current != null)
				{
					current.Uses.Remove(index);
					if (current.IsMemoryAddress && current.OffsetBase != null)
					{
						current.OffsetBase.Uses.Remove(index);
					}
				}
				if (value != null)
				{
					if (!value.IsCPURegister)
					{
						value.Uses.Add(index);
					}
					if (value.IsMemoryAddress && value.OffsetBase != null)
					{
						value.OffsetBase.Uses.Add(index);
					}
				}
				instructionSet.Data[index].Operand2 = value;
			}
		}

		/// <summary>
		/// Gets or sets the third operand.
		/// </summary>
		/// <value>The third operand.</value>
		public Operand Operand3
		{
			get { return instructionSet.Data[index].Operand3; }
			set
			{
				Operand current = instructionSet.Data[index].Operand3;
				if (current == value) return;
				if (current != null)
				{
					current.Uses.Remove(index);
					if (current.IsMemoryAddress && current.OffsetBase != null)
					{
						current.OffsetBase.Uses.Remove(index);
					}
				}
				if (value != null)
				{
					if (!value.IsCPURegister)
					{
						value.Uses.Add(index);
					}
					if (value.IsMemoryAddress && value.OffsetBase != null)
					{
						value.OffsetBase.Uses.Add(index);
					}
				}
				instructionSet.Data[index].Operand3 = value;
			}
		}

		/// <summary>
		/// Gets all operands.
		/// </summary>
		/// <value>The operands.</value>
		public IEnumerable<Operand> Operands
		{
			get
			{
				if (Operand1 != null)
					yield return Operand1;
				if (Operand2 != null)
					yield return Operand2;
				if (Operand3 != null)
					yield return Operand3;

				if (OperandCount >= 3)
					for (int i = 3; i < OperandCount; i++)
						yield return instructionSet.Data[index].GetAdditionalOperand(i);
			}
		}

		/// <summary>
		/// Gets all results.
		/// </summary>
		/// <value>The operands.</value>
		public IEnumerable<Operand> Results
		{
			get
			{
				if (Result != null)
					yield return Result;
				if (Result2 != null)
					yield return Result2;
			}
		}

		/// <summary>
		/// Gets or sets the result operand.
		/// </summary>
		/// <value>The result operand.</value>
		public Operand Result
		{
			get { return instructionSet.Data[index].Result; }
			set
			{
				Operand current = instructionSet.Data[index].Result;
				if (current != null)
				{
					current.Definitions.Remove(index);
					if (current.IsMemoryAddress)
					{
						if (current.OffsetBase != null)
						{
							current.OffsetBase.Uses.Remove(index);
						}
						if (current.SSAParent != null)
						{
							current.SSAParent.Uses.Remove(index);
						}
					}
				}
				if (value != null)
				{
					if (!value.IsCPURegister)
					{
						value.Definitions.Add(index);
					}
					if (value.IsMemoryAddress)
					{
						if (value.OffsetBase != null)
						{
							value.OffsetBase.Uses.Add(index);
						}
						if (value.SSAParent != null)
						{
							value.SSAParent.Uses.Add(index);
						}
					}
				}
				instructionSet.Data[index].Result = value;
			}
		}

		/// <summary>
		/// Gets or sets the result operand.
		/// </summary>
		/// <value>The result operand.</value>
		public Operand Result2
		{
			get { return instructionSet.Data[index].Result2; }
			set
			{
				Operand current = instructionSet.Data[index].Result2;
				if (current != null)
				{
					current.Definitions.Remove(index);
					if (!value.IsCPURegister)
					{
						value.Definitions.Add(index);
					}
					if (current.IsMemoryAddress)
					{
						if (current.OffsetBase != null)
						{
							current.OffsetBase.Uses.Remove(index);
						}
						if (current.SSAParent != null)
						{
							current.SSAParent.Uses.Remove(index);
						}
					}
				}
				if (value != null)
				{
					value.Definitions.Add(index);
					if (value.IsMemoryAddress)
					{
						if (value.OffsetBase != null)
						{
							value.OffsetBase.Uses.Add(index);
						}
						if (value.SSAParent != null)
						{
							value.SSAParent.Uses.Add(index);
						}
					}
				}
				instructionSet.Data[index].Result2 = value;
			}
		}

		/// <summary>
		/// Gets or sets the number of operands.
		/// </summary>
		/// <value>The number of operands.</value>
		public byte OperandCount
		{
			get { return instructionSet.Data[index].OperandCount; }
			set { instructionSet.Data[index].OperandCount = value; }
		}

		/// <summary>
		/// Gets or sets number of operand results.
		/// </summary>
		/// <value>The number of operand results.</value>
		public byte ResultCount
		{
			get { return instructionSet.Data[index].ResultCount; }
			set { instructionSet.Data[index].ResultCount = value; }
		}

		/// <summary>
		/// Gets a value indicating whether this instance is empty.
		/// </summary>
		/// <value>
		///   <c>true</c> if this instance is empty; otherwise, <c>false</c>.
		/// </value>
		public bool IsEmpty
		{
			get { return instructionSet.Data[index].Instruction == null; }
		}

		/// <summary>
		/// Gets or sets a value indicating whether this instance has prefix.
		/// </summary>
		/// <value>
		/// 	<c>true</c> if this instance has prefix; otherwise, <c>false</c>.
		/// </value>
		public bool HasPrefix
		{
			get { return instructionSet.Data[index].HasPrefix; }
			set { instructionSet.Data[index].HasPrefix = value; }
		}

		/// <summary>
		/// Gets or sets the branch hint (true means branch likely).
		/// </summary>
		/// <value><c>true</c> if the branch is likely; otherwise <c>false</c>.</value>
		public bool BranchHint
		{
			get { return instructionSet.Data[index].BranchHint; }
			set
			{
				instructionSet.Data[index].BranchHint = value;
				if (block != null && BranchTargets != null && BranchTargets.Length == 1)
					if (value)
						block.HintTarget = BranchTargets[0];
					else
						block.HintTarget = -1;
			}
		}

		/// <summary>
		/// Holds the function being called.
		/// </summary>
		public RuntimeMethod InvokeMethod
		{
			get { return instructionSet.Data[index].InvokeMethod; }
			set { instructionSet.Data[index].InvokeMethod = value; }
		}

		/// <summary>
		/// Gets or sets the runtime field.
		/// </summary>
		/// <value>The runtime field.</value>
		public RuntimeField RuntimeField
		{
			get { return instructionSet.Data[index].RuntimeField; }
			set { instructionSet.Data[index].RuntimeField = value; }
		}

		/// <summary>
		/// Gets or sets the runtime field.
		/// </summary>
		/// <value>The runtime field.</value>
		public RuntimeType RuntimeType
		{
			get { return instructionSet.Data[index].RuntimeType; }
			set { instructionSet.Data[index].RuntimeType = value; }
		}

		/// <summary>
		/// Gets or sets the condition code.
		/// </summary>
		/// <value>The condition code.</value>
		public ConditionCode ConditionCode
		{
			get { return instructionSet.Data[index].ConditionCode; }
			set { instructionSet.Data[index].ConditionCode = value; }
		}

		/// <summary>
		/// Gets or sets the "other" object.
		/// </summary>
		/// <value>The "other" object.</value>
		public object Other
		{
			get { return instructionSet.Data[index].Other; }
			set { instructionSet.Data[index].Other = value; }
		}

		/// <summary>
		/// Gets a value indicating whether this is the start instruction.
		/// </summary>
		/// <value>
		/// 	<c>true</c> if this is the first instruction; otherwise, <c>false</c>.
		/// </value>
		public bool IsBlockStartInstruction
		{
			get { return Instruction is IR.BlockStart; }
		}

		/// <summary>
		/// Gets a value indicating whether this is the last instruction.
		/// </summary>
		/// <value><c>true</c> if this is the last instruction; otherwise, <c>false</c>.</value>
		public bool IsBlockEndInstruction
		{
			get { return Instruction is IR.BlockEnd; }
		}

		/// <summary>
		/// Gets the context of the next instruction.
		/// </summary>
		/// <value>The context of the next instruction.</value>
		public Context Next
		{
			get { return new Context(instructionSet, instructionSet.Next(index)); }
		}

		/// <summary>
		/// Gets the context of the previous instruction.
		/// </summary>
		/// <value>The context of the previous instruction.</value>
		public Context Previous
		{
			get { return new Context(instructionSet, instructionSet.Previous(index)); }
		}

		#endregion Properties

		#region Construction

		/// <summary>
		/// Initializes a new instance of the <see cref="Context"/> class.
		/// </summary>
		/// <param name="instructionSet">The instruction set.</param>
		/// <param name="block">The basic block.</param>
		/// <param name="index">The index.</param>
		public Context(InstructionSet instructionSet, BasicBlock block, int index)
		{
			this.instructionSet = instructionSet;
			this.index = index;
			this.block = block;
		}

		/// <summary>
		/// Initializes a new instance of the <see cref="Context"/> class.
		/// </summary>
		/// <param name="instructionSet">The instruction set.</param>
		/// <param name="index">The index.</param>
		public Context(InstructionSet instructionSet, int index)
			: this(instructionSet, null, index)
		{
		}

		/// <summary>
		/// Initializes a new instance of the <see cref="Context"/> class.
		/// </summary>
		/// <param name="instructionSet">The instruction set.</param>
		/// <param name="basicBlock">The basic block.</param>
		public Context(InstructionSet instructionSet, BasicBlock basicBlock)
			: this(instructionSet, basicBlock, basicBlock.StartIndex)
		{
		}

		/// <summary>
		/// Initializes a new instance of the <see cref="Context"/> class.
		/// </summary>
		/// <param name="instructionSet">The instruction set.</param>
		public Context(InstructionSet instructionSet)
			: this(instructionSet, null, -1)
		{
		}

		#endregion Construction

		#region Methods

		/// <summary>
		/// Visits the instruction by the specified visitor.
		/// </summary>
		/// <param name="visitor">The visitor.</param>
		public void Visit(IVisitor visitor)
		{
			Instruction.Visit(visitor, this);
		}

		/// <summary>
		/// Clones this instance.
		/// </summary>
		/// <returns>A new instance with the same instruction set, basic block and index.</returns>
		public Context Clone()
		{
			return new Context(instructionSet, block, index);
		}

		/// <summary>
		/// Goes to the next instruction.
		/// </summary>
		public void GotoNext()
		{
			index = instructionSet.Next(index);
		}

		/// <summary>
		/// Gotos to the previous instruction.
		/// </summary>
		public void GotoPrevious()
		{
			index = instructionSet.Previous(index);
		}

		/// <summary>
		/// Gotoes the first.
		/// </summary>
		public void GotoFirst() // TODO: REMOVE THIS METHOD
		{
			while (true)
			{
				if (IsBlockStartInstruction)
					break;

				GotoPrevious();
			}
		}

		/// <summary>
		/// Clears this context.
		/// </summary>
		private void Clear()
		{
			Operand1 = null;
			Operand2 = null;
			Operand3 = null;
			Result = null;
			if (OperandCount >= 3)
				for (int i = 3; i < OperandCount; i++)
					SetOperand(i, null);

			instructionSet.Data[index].Clear();
		}

		/// <summary>
		/// Inserts an instruction before the current instruction.
		/// </summary>
		/// <returns></returns>
		public Context InsertBefore()
		{
			Debug.Assert(!IsBlockStartInstruction);

			int label = Label;
			int beforeIndex = instructionSet.InsertBefore(index);

			Context ctx = new Context(instructionSet, beforeIndex);
			ctx.Clear();
			ctx.Label = label; // assign label to this new node
			return ctx;
		}

		/// <summary>
		/// Remove this instruction (to be replaced shortly)
		/// </summary>
		public void Remove()
		{
			int label = Label;
			Clear();

			Label = label; // maintain label for this node
		}

		/// <summary>
		/// delete this instruction (not to be replaced)
		/// </summary>
		public void Delete()
		{
			Clear();
		}

		/// <summary>
		/// Replaces the instruction only.
		/// </summary>
		/// <param name="instruction">The instruction.</param>
		public void ReplaceInstructionOnly(BaseInstruction instruction)
		{
			Instruction = instruction;
		}

		/// <summary>
		/// Sets the instruction.
		/// </summary>
		/// <param name="instruction">The instruction.</param>
		/// <param name="operandCount">The operand count.</param>
		/// <param name="resultCount">The result count.</param>
		public void SetInstruction(BaseInstruction instruction, byte operandCount, byte resultCount)
		{
			int label = -1;

			if (index == -1)
			{
				index = instructionSet.CreateRoot();
			}
			else
			{
				label = Label;
				Clear();
			}

			Instruction = instruction;
			OperandCount = operandCount;
			ResultCount = resultCount;
			Label = label;
			Operand1 = null;
			Operand2 = null;
			Operand3 = null;
			Result = null;
			Result2 = null;
		}

		/// <summary>
		/// Sets the instruction.
		/// </summary>
		/// <param name="instruction">The instruction.</param>
		public void SetInstruction(BaseInstruction instruction)
		{
			if (instruction != null)
				SetInstruction(instruction, instruction.DefaultOperandCount, instruction.DefaultResultCount);
			else
				SetInstruction(null, 0, 0);
		}

		/// <summary>
		/// Sets the instruction.
		/// </summary>
		/// <param name="instruction">The instruction.</param>
		/// <param name="target">The target.</param>
		public void SetInstruction(BaseInstruction instruction, RuntimeMethod target)
		{
			SetInstruction(instruction);
			InvokeMethod = target;
		}

		/// <summary>
		/// Sets the instruction.
		/// </summary>
		/// <param name="instruction">The instruction.</param>
		/// <param name="block">The block.</param>
		public void SetInstruction(BaseInstruction instruction, BasicBlock block)
		{
			SetInstruction(instruction);
			SetBranch(block);
		}

		/// <summary>
		/// Sets the instruction.
		/// </summary>
		/// <param name="instruction">The instruction.</param>
		/// <param name="condition">The code.</param>
		public void SetInstruction(BaseInstruction instruction, ConditionCode condition)
		{
			SetInstruction(instruction);
			ConditionCode = condition;
		}

		/// <summary>
		/// Sets the instruction.
		/// </summary>
		/// <param name="instruction">The instruction.</param>
		/// <param name="condition">The code.</param>
		/// <param name="block">The block.</param>
		public void SetInstruction(BaseInstruction instruction, ConditionCode condition, BasicBlock block)
		{
			SetInstruction(instruction);
			ConditionCode = condition;
			SetBranch(block);
		}

		/// <summary>
		/// Sets the instruction.
		/// </summary>
		/// <param name="instruction">The instruction.</param>
		/// <param name="code">The code.</param>
		/// <param name="block">The block.</param>
		/// <param name="branchHint">if set to <c>true</c> [branch hint].</param>
		public void SetInstruction(BaseInstruction instruction, ConditionCode code, BasicBlock block, bool branchHint)
		{
			SetInstruction(instruction, code, block);
			BranchHint = branchHint;
		}

		/// <summary>
		/// Sets the instruction.
		/// </summary>
		/// <param name="instruction">The instruction.</param>
		/// <param name="result">The result.</param>
		public void SetInstruction(BaseInstruction instruction, Operand result)
		{
			SetInstruction(instruction, 0, 1);
			Result = result;
		}

		/// <summary>
		/// Sets the instruction.
		/// </summary>
		/// <param name="instruction">The instruction.</param>
		/// <param name="result">The result.</param>
		/// <param name="operand1">The operand1.</param>
		public void SetInstruction(BaseInstruction instruction, Operand result, Operand operand1)
		{
			SetInstruction(instruction, 1, (byte)((result == null) ? 0 : 1));
			Result = result;
			Operand1 = operand1;
		}

		/// <summary>
		/// Sets the instruction.
		/// </summary>
		/// <param name="instruction">The instruction.</param>
		/// <param name="result">The result.</param>
		/// <param name="result2">The result2.</param>
		/// <param name="operand1">The operand1.</param>
		public void SetInstruction2(BaseInstruction instruction, Operand result, Operand result2, Operand operand1)
		{
			SetInstruction(instruction, 1, 2);
			Result = result;
			Result2 = result2;
			Operand1 = operand1;
		}

		/// <summary>
		/// Sets the instruction.
		/// </summary>
		/// <param name="instruction">The instruction.</param>
		/// <param name="result">The result.</param>
		/// <param name="result2">The result2.</param>
		/// <param name="operand1">The operand1.</param>
		/// <param name="operand2">The operand2.</param>
		public void SetInstruction2(BaseInstruction instruction, Operand result, Operand result2, Operand operand1, Operand operand2)
		{
			SetInstruction(instruction, 2, 2);
			Result = result;
			Result2 = result2;
			Operand1 = operand1;
			Operand2 = operand2;
		}

		/// <summary>
		/// Sets the instruction.
		/// </summary>
		/// <param name="instruction">The instruction.</param>
		/// <param name="result">The result.</param>
		/// <param name="result2">The result2.</param>
		/// <param name="operand1">The operand1.</param>
		/// <param name="operand2">The operand2.</param>
		/// <param name="operand3">The operand3.</param>
		public void SetInstruction2(BaseInstruction instruction, Operand result, Operand result2, Operand operand1, Operand operand2, Operand operand3)
		{
			SetInstruction(instruction, 3, 2);
			Result = result;
			Result2 = result2;
			Operand1 = operand1;
			Operand2 = operand2;
			Operand3 = operand3;
		}

		/// <summary>
		/// Sets the instruction.
		/// </summary>
		/// <param name="instruction">The instruction.</param>
		/// <param name="result">The result.</param>
		/// <param name="operand1">The operand1.</param>
		/// <param name="operand2">The operand2.</param>
		public void SetInstruction(BaseInstruction instruction, Operand result, Operand operand1, Operand operand2)
		{
			SetInstruction(instruction, 2, (byte)((result == null) ? 0 : 1));
			Result = result;
			Operand1 = operand1;
			Operand2 = operand2;
		}

		/// <summary>
		/// Sets the instruction.
		/// </summary>
		/// <param name="instruction">The instruction.</param>
		/// <param name="condition">The condition.</param>
		/// <param name="result">The result.</param>
		/// <param name="operand1">The operand1.</param>
		public void SetInstruction(BaseInstruction instruction, ConditionCode condition, Operand result, Operand operand1)
		{
			SetInstruction(instruction, 1, (byte)((result == null) ? 0 : 1));
			Result = result;
			Operand1 = operand1;
			ConditionCode = condition;
		}

		/// <summary>
		/// Sets the instruction.
		/// </summary>
		/// <param name="instruction">The instruction.</param>
		/// <param name="result">The result.</param>
		/// <param name="operand1">The operand1.</param>
		/// <param name="operand2">The operand2.</param>
		public void SetInstruction(BaseInstruction instruction, ConditionCode condition, Operand result, Operand operand1, Operand operand2)
		{
			SetInstruction(instruction, 2, (byte)((result == null) ? 0 : 1));
			Result = result;
			Operand1 = operand1;
			Operand2 = operand2;
			ConditionCode = condition;
		}

		/// <summary>
		/// Sets the instruction.
		/// </summary>
		/// <param name="instruction">The instruction.</param>
		/// <param name="result">The result.</param>
		/// <param name="operand1">The operand1.</param>
		/// <param name="operand2">The operand2.</param>
		/// <param name="operand3">The operand3.</param>
		public void SetInstruction(BaseInstruction instruction, Operand result, Operand operand1, Operand operand2, Operand operand3)
		{
			SetInstruction(instruction, 3, (byte)((result == null) ? 0 : 1));
			Result = result;
			Operand1 = operand1;
			Operand2 = operand2;
			Operand3 = operand3;
		}

		/// <summary>
		/// Appends an (empty) instruction after the current index.
		/// </summary>
		private void AppendInstruction()
		{
			int label = -1;

			if (index == -1)
			{
				index = instructionSet.InsertAfter(index);
			}
			else
			{
				label = Label;
				if (Instruction != null)
					index = instructionSet.InsertAfter(index);
			}

			Label = label;
		}

		/// <summary>
		/// Appends an instruction after the current index.
		/// </summary>
		/// <param name="instruction">The instruction to append.</param>
		/// <param name="condition">The condition code.</param>
		public void AppendInstruction(BaseInstruction instruction, ConditionCode condition)
		{
			AppendInstruction();
			SetInstruction(instruction);
			ConditionCode = condition;
		}

		/// <summary>
		/// Appends an instruction after the current index.
		/// </summary>
		/// <param name="instruction">The instruction to append.</param>
		/// <param name="condition">The condition code.</param>
		/// <param name="result">The result operand.</param>
		public void AppendInstruction(BaseInstruction instruction, ConditionCode condition, Operand result)
		{
			AppendInstruction();
			SetInstruction(instruction, result);
			ConditionCode = condition;
			Result = result;
		}

		/// <summary>
		/// Appends an instruction after the current index.
		/// </summary>
		/// <param name="instruction">The instruction to append.</param>
		public void AppendInstruction(BaseInstruction instruction)
		{
			AppendInstruction();
			SetInstruction(instruction);
		}

		/// <summary>
		/// </summary>
		/// <param name="instruction">The instruction to append.</param>
		/// <param name="target">The invoke target.</param>
		public void AppendInstruction(BaseInstruction instruction, RuntimeMethod target)
		{
			AppendInstruction(instruction);
			InvokeMethod = target;
		}

		/// <summary>
		/// Appends an instruction after the current index.
		/// </summary>
		/// <param name="instruction">The instruction to append.</param>
		/// <param name="block">The basic block.</param>
		public void AppendInstruction(BaseInstruction instruction, BasicBlock block)
		{
			AppendInstruction();
			SetInstruction(instruction, block);
		}

		/// <summary>
		/// Appends an instruction after the current index.
		/// </summary>
		/// <param name="instruction">The instruction to append.</param>
		/// <param name="code">The condition code.</param>
		/// <param name="block">The basic block.</param>
		public void AppendInstruction(BaseInstruction instruction, ConditionCode code, BasicBlock block)
		{
			AppendInstruction();
			SetInstruction(instruction, code, block);
		}

		/// <summary>
		/// Appends an instruction after the current index.
		/// </summary>
		/// <param name="instruction">The instruction to append.</param>
		/// <param name="code">The condition code.</param>
		/// <param name="block">The basic block.</param>
		/// <param name="branchHint">The branch hint value.</param>
		public void AppendInstruction(BaseInstruction instruction, ConditionCode code, BasicBlock block, bool branchHint)
		{
			AppendInstruction(instruction, code, block);
			BranchHint = branchHint;
		}

		/// <summary>
		/// Appends an instruction after the current index.
		/// </summary>
		/// <param name="instruction">The instruction to append.</param>
		/// <param name="result">The operand result.</param>
		public void AppendInstruction(BaseInstruction instruction, Operand result)
		{
			AppendInstruction();
			SetInstruction(instruction, 0, 1);
			Result = result;
		}

		/// <summary>
		/// Appends an instruction after the current index.
		/// </summary>
		/// <param name="instruction">The instruction to append.</param>
		/// <param name="result">The result operand.</param>
		/// <param name="operand1">The first operand.</param>
		public void AppendInstruction(BaseInstruction instruction, Operand result, Operand operand1)
		{
			AppendInstruction();
			SetInstruction(instruction, result, operand1);
		}

<<<<<<< HEAD
=======
		/// <summary>
		/// Appends an instruction after the current index.
		/// </summary>
		/// <param name="instruction">The instruction to append.</param>
		/// <param name="result">The result operand.</param>
		/// <param name="result2">The result2.</param>
		/// <param name="operand1">The first operand.</param>
		public void AppendInstruction2(BaseInstruction instruction, Operand result, Operand result2, Operand operand1)
		{
			AppendInstruction();
			SetInstruction2(instruction, result, result2, operand1);
		}

		/// <summary>
		/// Appends an instruction after the current index.
		/// </summary>
		/// <param name="instruction">The instruction to append.</param>
		/// <param name="result">The result operand.</param>
		/// <param name="result2">The result2.</param>
		/// <param name="operand1">The first operand.</param>
		/// <param name="operand2">The operand2.</param>
		public void AppendInstruction2(BaseInstruction instruction, Operand result, Operand result2, Operand operand1, Operand operand2)
		{
			AppendInstruction();
			SetInstruction2(instruction, result, result2, operand1, operand2);
		}

		/// <summary>
		/// Appends an instruction after the current index.
		/// </summary>
		/// <param name="instruction">The instruction to append.</param>
		/// <param name="result">The result operand.</param>
		/// <param name="result2">The result2.</param>
		/// <param name="operand1">The first operand.</param>
		/// <param name="operand2">The operand2.</param>
		/// <param name="operand3">The operand3.</param>
		public void AppendInstruction2(BaseInstruction instruction, Operand result, Operand result2, Operand operand1, Operand operand2, Operand operand3)
		{
			AppendInstruction();
			SetInstruction2(instruction, result, result2, operand1, operand2, operand3);
		}

		/// <summary>
		/// Appends an instruction after the current index.
		/// </summary>
		/// <param name="instruction">The instruction to append.</param>
		/// <param name="condition">The condition.</param>
		/// <param name="result">The result operand.</param>
		/// <param name="operand1">The first operand.</param>
		public void AppendInstruction(BaseInstruction instruction, ConditionCode condition, Operand result, Operand operand1)
		{
			AppendInstruction();
			SetInstruction(instruction, condition, result, operand1);
		}

>>>>>>> 5d981e4a
		/// <summary>
		/// Appends an instruction after the current index.
		/// </summary>
		/// <param name="instruction">The instruction to append.</param>
		/// <param name="condition">The condition.</param>
		/// <param name="result">The result operand.</param>
		/// <param name="operand1">The first operand.</param>
		/// <param name="operand2">The second operand.</param>
		public void AppendInstruction(BaseInstruction instruction, ConditionCode condition, Operand result, Operand operand1, Operand operand2)
		{
			AppendInstruction();
			SetInstruction(instruction, condition, result, operand1, operand2);
		}

		/// <summary>
		/// Appends an instruction after the current index.
		/// </summary>
		/// <param name="instruction">The instruction to append.</param>
		/// <param name="result">The result operand.</param>
		/// <param name="operand1">The first operand.</param>
		/// <param name="operand2">The second operand.</param>
		public void AppendInstruction(BaseInstruction instruction, Operand result, Operand operand1, Operand operand2)
		{
			AppendInstruction();
			SetInstruction(instruction, result, operand1, operand2);
		}

		/// <summary>
		/// Appends an instruction after the current index.
		/// </summary>
		/// <param name="instruction">The instruction to append.</param>
		/// <param name="result">The result operand.</param>
		/// <param name="operand1">The first operand.</param>
		/// <param name="operand2">The second operand.</param>
		/// <param name="operand3">The third operand.</param>
		public void AppendInstruction(BaseInstruction instruction, Operand result, Operand operand1, Operand operand2, Operand operand3)
		{
			AppendInstruction();
			SetInstruction(instruction, result, operand1, operand2, operand3);
		}

		/// <summary>
		/// Sets the result operand.
		/// </summary>
		/// <param name="result">The result operand.</param>
		public void SetResult(Operand result)
		{
			Result = result;
			ResultCount = 1;
		}

		/// <summary>
		/// Sets the operands.
		/// </summary>
		/// <param name="result">The result operand.</param>
		/// <param name="operand1">The first operand.</param>
		public void SetOperands(Operand result, Operand operand1)
		{
			Result = result;
			Operand1 = operand1;
			ResultCount = (byte)((result == null) ? 0 : 1);
			OperandCount = 1;
		}

		/// <summary>
		/// Sets the operands.
		/// </summary>
		/// <param name="result">The result operand.</param>
		/// <param name="operand1">The first operand.</param>
		/// <param name="operand2">The second operand.</param>
		public void SetOperands(Operand result, Operand operand1, Operand operand2)
		{
			Result = result;
			Operand1 = operand1;
			Operand2 = operand2;
			ResultCount = (byte)((result == null) ? 0 : 1);
			OperandCount = 2;
		}

		/// <summary>
		/// Sets the operands.
		/// </summary>
		/// <param name="result">The result operand.</param>
		/// <param name="operand1">The first operand.</param>
		/// <param name="operand2">The second operand.</param>
		/// <param name="operand3">The third operand.</param>
		public void SetOperands(Operand result, Operand operand1, Operand operand2, Operand operand3)
		{
			Result = result;
			Operand1 = operand1;
			Operand2 = operand2;
			Operand3 = operand3;
			ResultCount = (byte)((result == null) ? 0 : 1);
			OperandCount = 3;
		}

		/// <summary>
		/// Sets the branch target.
		/// </summary>
		/// <param name="block">The basic block.</param>
		public void SetBranch(BasicBlock block)
		{
			SetBranch(block.Label);
		}

		/// <summary>
		/// Sets the branch target.
		/// </summary>
		/// <param name="target1">The first target.</param>
		public void SetBranch(int target1)
		{
			if (BranchTargets == null)
				AllocateBranchTargets(1);

			BranchTargets[0] = target1;
		}

		/// <summary>
		/// Gets the operand by index.
		/// </summary>
		/// <param name="opIndex">The index.</param>
		/// <returns></returns>
		public Operand GetOperand(int opIndex)
		{
			switch (opIndex)
			{
				case 0: return Operand1;
				case 1: return Operand2;
				case 2: return Operand3;
				default: return instructionSet.Data[index].GetAdditionalOperand(opIndex);
			}
		}

		/// <summary>
		/// Gets the result.
		/// </summary>
		/// <param name="opIndex">The index.</param>
		/// <returns></returns>
		public Operand GetResult(int opIndex)
		{
			switch (opIndex)
			{
				case 0: return Result;
				case 1: return Result2;
				default: throw new System.IndexOutOfRangeException();
			}
		}

		/// <summary>
		/// Adds the operand.
		/// </summary>
		/// <param name="operand">The operand.</param>
		public void AddOperand(Operand operand)
		{
			SetOperand(OperandCount, operand);
			OperandCount++;
		}

		/// <summary>
		/// Sets the operand by index.
		/// </summary>
		/// <param name="opIndex">The index.</param>
		/// <param name="operand">The operand.</param>
		public void SetOperand(int opIndex, Operand operand)
		{
			switch (opIndex)
			{
				case 0: Operand1 = operand; return;
				case 1: Operand2 = operand; return;
				case 2: Operand3 = operand; return;
				default:
					{
						Operand current = instructionSet.Data[index].GetAdditionalOperand(opIndex);
						if (current == operand) return;
						if (current != null)
						{
							current.Uses.Remove(index);
							if (current.IsMemoryAddress && current.OffsetBase != null)
							{
								current.OffsetBase.Uses.Remove(index);
							}
						}

						if (operand != null)
						{
							operand.Uses.Add(index);
							if (operand.IsMemoryAddress && operand.OffsetBase != null)
							{
								operand.OffsetBase.Uses.Remove(index);
							}
						}

						instructionSet.Data[index].SetAdditionalOperand(opIndex, operand);
						return;
					}
			}
		}

		/// <summary>
		/// Sets the result by index.
		/// </summary>
		/// <param name="opIndex">The index.</param>
		/// <param name="operand">The operand.</param>
		public void SetResult(int opIndex, Operand operand)
		{
			switch (opIndex)
			{
				case 0: Result = operand; return;
				case 1: Result2 = operand; return;
				default: throw new System.IndexOutOfRangeException();
			}
		}

		/// <summary>
		/// Returns a <see cref="System.String"/> that represents this instance.
		/// </summary>
		/// <returns>
		/// A <see cref="System.String"/> that represents this instance.
		/// </returns>
		public override string ToString()
		{
			return String.Format("L_{0:X4}: {1}", Label, Instruction.ToString(this));
		}

		#endregion Methods
	};
}<|MERGE_RESOLUTION|>--- conflicted
+++ resolved
@@ -1057,8 +1057,6 @@
 			SetInstruction(instruction, result, operand1);
 		}
 
-<<<<<<< HEAD
-=======
 		/// <summary>
 		/// Appends an instruction after the current index.
 		/// </summary>
@@ -1114,7 +1112,6 @@
 			SetInstruction(instruction, condition, result, operand1);
 		}
 
->>>>>>> 5d981e4a
 		/// <summary>
 		/// Appends an instruction after the current index.
 		/// </summary>
