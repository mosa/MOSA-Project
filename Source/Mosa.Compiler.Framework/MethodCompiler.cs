--- conflicted
+++ resolved
@@ -454,19 +454,12 @@
 			IsExecutePipeline = false;
 			IsStackFrameRequired = false;
 
-<<<<<<< HEAD
-			//var intrinsic = Architecture.GetInstrinsicMethod(node.InvokeMethod.ExternMethodModule);
-
-			//Method.ExternMethodModule;
-			//Method.ExternMethodName;
-=======
 			var intrinsic = Architecture.GetInstrinsicMethod(Method.ExternMethodModule);
 
 			if (intrinsic != null)
 				return;
 
 			Linker.DefineExternalSymbol(Method.FullName, Method.ExternMethodName, SectionKind.Text);
->>>>>>> 7fca800a
 		}
 
 		private void InternalMethod()
