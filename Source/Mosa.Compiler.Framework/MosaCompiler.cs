--- conflicted
+++ resolved
@@ -17,20 +17,16 @@
 
 		public BaseArchitecture Platform { get; private set; }
 
-		public MosaLinker Linker => Compiler.Linker;
+		public MosaLinker Linker { get { return Compiler.Linker; } }
 
 		public CompilerHooks CompilerHooks { get; }
 
-<<<<<<< HEAD
 		public IModuleLoader ModuleLoader { get; }
 
 		public ITypeResolver TypeResolver { get; }
 
-		private enum CompileStage { Initial, Loaded, Initialized, Ready, Executing, Completed }
-=======
 		private enum CompileStage
 		{ Initial, Loaded, Initialized, Ready, Executing, Completed }
->>>>>>> 72669c32
 
 		private CompileStage Stage = CompileStage.Initial;
 
@@ -150,7 +146,7 @@
 				Stage = CompileStage.Executing;
 			}
 
-			var maxThreads = CompilerSettings.Multithreading ? CompilerSettings.MaxThreads != 0 ? CompilerSettings.MaxThreads : (int)(Environment.ProcessorCount * 1.2) : 1;
+			var maxThreads = CompilerSettings.MaxThreads != 0 ? CompilerSettings.MaxThreads : (int)(Environment.ProcessorCount * 1.2);
 
 			Compiler.ExecuteCompile(maxThreads);
 
