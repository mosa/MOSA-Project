/*
 * (c) 2008 MOSA - The Managed Operating System Alliance
 *
 * Licensed under the terms of the New BSD License.
 *
 * Authors:
 *  Michael Ruck (grover) <sharpos@michaelruck.de>
 *  Phil Garcia (tgiphil) <phil@thinkedge.com>
 */

<<<<<<< HEAD
using System;
using System.IO;
=======
>>>>>>> 5d981e4a
using Mosa.Compiler.InternalTrace;
using Mosa.Compiler.Linker;
using Mosa.Compiler.Metadata;
using Mosa.Compiler.Metadata.Loader;
using Mosa.Compiler.Metadata.Signatures;
using Mosa.Compiler.TypeSystem;
using Mosa.Compiler.TypeSystem.Cil;
using System;
using System.Diagnostics;
using System.IO;

namespace Mosa.Compiler.Framework
{
	/// <summary>
	/// Base class of a method compiler.
	/// </summary>
	/// <remarks>
	/// A method compiler is responsible for compiling a single function
	/// of an object. There are various classes derived from BaseMethodCompiler,
	/// which provide specific features, such as jit compilation, runtime
	/// optimized jitting and others. BaseMethodCompiler instances are usually
	/// created by invoking CreateMethodCompiler on a specific compiler
	/// instance.
	/// </remarks>
	public class BaseMethodCompiler
	{
		#region Data Members

		/// <summary>
		/// Holds the pipeline of the compiler.
		/// </summary>
		private readonly CompilerPipeline pipeline;

		/// <summary>
		///
		/// </summary>
		private readonly ICompilationScheduler compilationScheduler;

		/// <summary>
		/// The Architecture of the compilation target.
		/// </summary>
		private readonly IArchitecture architecture;

		/// <summary>
		/// Holds the linker used to resolve external symbols
		/// </summary>
		private readonly ILinker linker;

		/// <summary>
		/// Holds a list of operands which represent local variables
		/// </summary>
		private Operand[] locals;

		/// <summary>
		/// The method definition being compiled
		/// </summary>
		private readonly RuntimeMethod method;

		/// <summary>
		/// Holds the type, which owns the method
		/// </summary>
		private readonly RuntimeType type;

		/// <summary>
		/// Holds the instruction set
		/// </summary>
		private readonly InstructionSet instructionSet;

		/// <summary>
		/// Holds the basic blocks
		/// </summary>
		private readonly BasicBlocks basicBlocks;

		/// <summary>
		/// Holds the type system during compilation
		/// </summary>
		private readonly ITypeSystem typeSystem;

		/// <summary>
		/// Holds the type layout interface
		/// </summary>
		private readonly ITypeLayout typeLayout;

		/// <summary>
		/// Holds the modules type system
		/// </summary>
		private readonly ITypeModule moduleTypeSystem;

		/// <summary>
		/// Holds the internal logging interface
		/// </summary>
		private readonly IInternalTrace internalTrace;

		/// <summary>
		/// Holds the exception clauses
		/// </summary>
		private readonly ExceptionClauseHeader exceptionClauseHeader = new ExceptionClauseHeader();

		/// <summary>
		/// Holds the compiler
		/// </summary>
		private readonly BaseCompiler compiler;

		/// <summary>
		/// Holds the stack layout
		/// </summary>
		private readonly StackLayout stackLayout;

		/// <summary>
		/// Holds the virtual register layout
		/// </summary>
		private readonly VirtualRegisters virtualRegisters;

		private bool stopMethodCompiler;

		#endregion Data Members

		#region Construction

		/// <summary>
		/// Initializes a new instance of the <see cref="BaseMethodCompiler" /> class.
		/// </summary>
		/// <param name="compiler">The assembly compiler.</param>
		/// <param name="method">The method to compile by this instance.</param>
		/// <param name="basicBlocks">The basic blocks.</param>
		/// <param name="instructionSet">The instruction set.</param>
		protected BaseMethodCompiler(BaseCompiler compiler, RuntimeMethod method, BasicBlocks basicBlocks, InstructionSet instructionSet)
		{
			this.compiler = compiler;
			this.method = method;
			this.type = method.DeclaringType;
			this.compilationScheduler = compiler.Scheduler;
			this.moduleTypeSystem = method.Module;
			this.architecture = compiler.Architecture;
			this.typeSystem = compiler.TypeSystem;
			this.typeLayout = Compiler.TypeLayout;
			this.internalTrace = Compiler.InternalTrace;
			this.linker = compiler.Linker;

			this.basicBlocks = basicBlocks ?? new BasicBlocks();

			this.instructionSet = instructionSet ?? new InstructionSet(256);

			this.pipeline = new CompilerPipeline();

			this.stackLayout = new StackLayout(architecture, method.Parameters.Count + (method.HasThis || method.HasExplicitThis ? 1 : 0));

			this.virtualRegisters = new VirtualRegisters(architecture);

			EvaluateParameterOperands();

			this.stopMethodCompiler = false;
		}

		#endregion Construction

		#region Properties

		/// <summary>
		/// Gets the Architecture to compile for.
		/// </summary>
		public IArchitecture Architecture { get { return architecture; } }

		/// <summary>
		/// Gets the assembly, which contains the method.
		/// </summary>
		public IMetadataModule Assembly { get { return moduleTypeSystem.MetadataModule; } }

		/// <summary>
		/// Gets the linker used to resolve external symbols.
		/// </summary>
		public ILinker Linker { get { return linker; } }

		/// <summary>
		/// Gets the method implementation being compiled.
		/// </summary>
		public RuntimeMethod Method { get { return method; } }

		/// <summary>
		/// Gets the owner type of the method.
		/// </summary>
		public RuntimeType Type { get { return type; } }

		/// <summary>
		/// Gets the instruction set.
		/// </summary>
		/// <value>The instruction set.</value>
		public InstructionSet InstructionSet { get { return instructionSet; } }

		/// <summary>
		/// Gets the basic blocks.
		/// </summary>
		/// <value>The basic blocks.</value>
		public BasicBlocks BasicBlocks { get { return basicBlocks; } }

		/// <summary>
		/// Retrieves the compilation scheduler.
		/// </summary>
		/// <value>The compilation scheduler.</value>
		public ICompilationScheduler Scheduler { get { return compilationScheduler; } }

		/// <summary>
		/// Provides access to the pipeline of this compiler.
		/// </summary>
		public CompilerPipeline Pipeline { get { return pipeline; } }

		/// <summary>
		/// Gets the type system.
		/// </summary>
		/// <value>The type system.</value>
		public ITypeSystem TypeSystem { get { return typeSystem; } }

		/// <summary>
		/// Gets the type layout.
		/// </summary>
		/// <value>The type layout.</value>
		public ITypeLayout TypeLayout { get { return typeLayout; } }

		/// <summary>
		/// Gets the internal logging interface
		/// </summary>
		/// <value>The log.</value>
		public IInternalTrace InternalTrace { get { return internalTrace; } }

		/// <summary>
		/// Gets the exception clause header.
		/// </summary>
		/// <value>The exception clause header.</value>
		public ExceptionClauseHeader ExceptionClauseHeader { get { return exceptionClauseHeader; } }

		/// <summary>
		/// Gets the local variables.
		/// </summary>
		public Operand[] LocalVariables { get { return locals; } }

		/// <summary>
		/// Gets the assembly compiler.
		/// </summary>
		public BaseCompiler Compiler { get { return compiler; } }

		/// <summary>
		/// Gets the stack layout.
		/// </summary>
		public StackLayout StackLayout { get { return stackLayout; } }

		/// <summary>
		/// Gets the virtual register layout.
		/// </summary>
		public VirtualRegisters VirtualRegisters { get { return virtualRegisters; } }

		#endregion Properties

		#region Methods

		/// <summary>
<<<<<<< HEAD
		/// Evaluates the local operands.
		/// </summary>
		protected void EvaluateLocalVariables()
		{
			int index = 0;
			locals = new Operand[localsSig.Locals.Length];

			foreach (var localVariable in localsSig.Locals)
			{
				locals[index++] = stackLayout.AllocateStackOperand(localVariable.Type, true);

				//Scheduler.ScheduleTypeForCompilation(localVariable.Type); // TODO
			}
		}

		/// <summary>
=======
>>>>>>> 5d981e4a
		/// Evaluates the parameter operands.
		/// </summary>
		protected void EvaluateParameterOperands()
		{
			int index = 0;

			if (method.HasThis || method.HasExplicitThis)
			{
				var signatureType = Method.DeclaringType.ContainsOpenGenericParameters
					? compiler.GenericTypePatcher.PatchSignatureType(Method.Module, Method.DeclaringType as CilGenericType, type.Token)
					: new ClassSigType(type.Token);

				stackLayout.SetStackParameter(index++, new RuntimeParameter("this", 2, ParameterAttributes.In), signatureType); // position 2?
			}

			for (int paramIndex = 0; paramIndex < method.SigParameters.Length; paramIndex++)
			{
				var parameterType = method.SigParameters[paramIndex];

				if (parameterType is GenericInstSigType && (parameterType as GenericInstSigType).ContainsGenericParameters)
				{
					parameterType = compiler.GenericTypePatcher.PatchSignatureType(typeSystem.InternalTypeModule, Method.DeclaringType, (parameterType as GenericInstSigType).BaseType.Token);
				}

				stackLayout.SetStackParameter(index++, method.Parameters[paramIndex], parameterType);
			}
		}

		/// <summary>
		/// Requests a stream to emit native instructions to.
		/// </summary>
		/// <returns>A stream object, which can be used to store emitted instructions.</returns>
		public virtual Stream RequestCodeStream()
		{
			return linker.Allocate(method.FullName, SectionKind.Text, 0, 0);
		}

		/// <summary>
		/// Compiles the method referenced by this method compiler.
		/// </summary>
		public void Compile()
		{
			BeginCompile();

			foreach (IMethodCompilerStage stage in Pipeline)
			{
				stage.Setup(this);
				stage.Run();

				Mosa.Compiler.InternalTrace.InstructionLogger.Run(this, stage);

				if (stopMethodCompiler)
					break;
			}

			EndCompile();
		}

		/// <summary>
		/// Stops the method compiler.
		/// </summary>
		/// <returns></returns>
		public void StopMethodCompiler()
		{
			stopMethodCompiler = true;
		}

		/// <summary>
		/// Creates a new virtual register operand.
		/// </summary>
		/// <param name="type">The signature type of the virtual register.</param>
		/// <returns>
		/// An operand, which represents the virtual register.
		/// </returns>
		public Operand CreateVirtualRegister(SigType type)
		{
			return virtualRegisters.Allocate(type);
		}

		/// <summary>
		/// Provides access to the instructions of the method.
		/// </summary>
		/// <returns>A stream, which represents the IL of the method.</returns>
		public Stream GetInstructionStream()
		{
			return method.Module.MetadataModule.GetInstructionStream((long)method.Rva);
		}

		/// <summary>
		/// Retrieves the local stack operand at the specified <paramref name="index"/>.
		/// </summary>
		/// <param name="index">The index of the stack operand to retrieve.</param>
		/// <returns>The operand at the specified index.</returns>
		/// <exception cref="System.ArgumentOutOfRangeException">The <paramref name="index"/> is not valid.</exception>
		public Operand GetLocalOperand(int index)
		{
			return virtualRegisters[index];
		}

		/// <summary>
		/// Retrieves the parameter operand at the specified <paramref name="index"/>.
		/// </summary>
		/// <param name="index">The index of the parameter operand to retrieve.</param>
		/// <returns>The operand at the specified index.</returns>
		/// <exception cref="System.ArgumentOutOfRangeException">The <paramref name="index"/> is not valid.</exception>
		public Operand GetParameterOperand(int index)
		{
			return stackLayout.GetStackParameter(index);
		}

		/// <summary>
		/// Gets the parameters.
		/// </summary>
		public Operand[] Parameters { get { return stackLayout.Parameters; } }

		/// <summary>
		/// Sets the signature of local variables in the method.
		/// </summary>
		/// <param name="localSigTypes">The local sig types.</param>
		public void SetLocalVariableSignature(SigType[] localSigTypes)
		{
			Debug.Assert(localSigTypes != null, "localVariableSignature");

			int index = 0;
			locals = new Operand[localSigTypes.Length];

			foreach (var localVariable in localSigTypes)
			{
				locals[index++] = VirtualRegisters.Allocate(Operand.NormalizeSigType(localVariable));

				//Scheduler.ScheduleTypeForCompilation(sigtype); // TODO
			}
		}

		/// <summary>
		/// Called before the method compiler begins compiling the method.
		/// </summary>
		protected virtual void BeginCompile()
		{
		}

		/// <summary>
		/// Called after the method compiler has finished compiling the method.
		/// </summary>
		protected virtual void EndCompile()
		{
		}

		/// <summary>
		/// Gets the stage.
		/// </summary>
		/// <param name="stageType">Type of the stage.</param>
		/// <returns></returns>
		public IPipelineStage GetStage(Type stageType)
		{
			foreach (IPipelineStage stage in pipeline)
			{
				if (stageType.IsInstanceOfType(stage))
				{
					return stage;
				}
			}

			return null;
		}

<<<<<<< HEAD
=======
		public string FormatStageName(IPipelineStage stage)
		{
			return "[" + Pipeline.GetPosition(stage).ToString("00") + "] " + stage.Name;
		}

		/// <summary>
		/// Returns a <see cref="System.String" /> that represents this instance.
		/// </summary>
		/// <returns>
		/// A <see cref="System.String" /> that represents this instance.
		/// </returns>
		public override string ToString()
		{
			return method.ToString();
		}

>>>>>>> 5d981e4a
		#endregion Methods
	}
}<|MERGE_RESOLUTION|>--- conflicted
+++ resolved
@@ -8,11 +8,6 @@
  *  Phil Garcia (tgiphil) <phil@thinkedge.com>
  */
 
-<<<<<<< HEAD
-using System;
-using System.IO;
-=======
->>>>>>> 5d981e4a
 using Mosa.Compiler.InternalTrace;
 using Mosa.Compiler.Linker;
 using Mosa.Compiler.Metadata;
@@ -268,25 +263,6 @@
 		#region Methods
 
 		/// <summary>
-<<<<<<< HEAD
-		/// Evaluates the local operands.
-		/// </summary>
-		protected void EvaluateLocalVariables()
-		{
-			int index = 0;
-			locals = new Operand[localsSig.Locals.Length];
-
-			foreach (var localVariable in localsSig.Locals)
-			{
-				locals[index++] = stackLayout.AllocateStackOperand(localVariable.Type, true);
-
-				//Scheduler.ScheduleTypeForCompilation(localVariable.Type); // TODO
-			}
-		}
-
-		/// <summary>
-=======
->>>>>>> 5d981e4a
 		/// Evaluates the parameter operands.
 		/// </summary>
 		protected void EvaluateParameterOperands()
@@ -453,8 +429,6 @@
 			return null;
 		}
 
-<<<<<<< HEAD
-=======
 		public string FormatStageName(IPipelineStage stage)
 		{
 			return "[" + Pipeline.GetPosition(stage).ToString("00") + "] " + stage.Name;
@@ -471,7 +445,6 @@
 			return method.ToString();
 		}
 
->>>>>>> 5d981e4a
 		#endregion Methods
 	}
 }