--- conflicted
+++ resolved
@@ -20,18 +20,6 @@
 	/// </summary>
 	public sealed class MetadataStage : BaseCompilerStage, ICompilerStage
 	{
-<<<<<<< HEAD
-		#region Data members
-
-		/// <summary>
-		///
-		/// </summary>
-		private ILinker linker;
-
-		#endregion Data members
-
-=======
->>>>>>> 5d981e4a
 		#region ICompilerStage members
 
 		void ICompilerStage.Setup(BaseCompiler compiler)
