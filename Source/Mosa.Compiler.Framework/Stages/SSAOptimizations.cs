--- conflicted
+++ resolved
@@ -227,8 +227,6 @@
 				if (propogated)
 					AddToWorkList(index);
 			}
-<<<<<<< HEAD
-=======
 		}
 
 		private bool CanCopyPropagation(Operand result, Operand destination)
@@ -240,7 +238,6 @@
 				return false;
 
 			return GetElementType(result.Type) == GetElementType(destination.Type);
->>>>>>> 5d981e4a
 		}
 
 		private static SigType GetElementType(SigType sigType)
@@ -924,34 +921,6 @@
 			target.PreviousBlocks.Remove(currentBlock);
 
 			// TODO: if target block no longer has any predecessors (or the only predecessor is itself), remove all instructions from it.
-<<<<<<< HEAD
-		}
-
-		/// <summary>
-		/// Checks for more.
-		/// </summary>
-		/// <param name="context">The context.</param>
-		private void CheckForMore(Context context)
-		{
-			if (context.IsEmpty)
-				return;
-
-			if (context.OperandCount != 2)
-				return;
-
-			if (context.Instruction is IR.Call || context.Instruction is IR.IntrinsicMethodCall)
-				return;
-
-			Operand result = context.Result;
-			Operand op1 = context.Operand1;
-			Operand op2 = context.Operand2;
-
-			if (op1.IsConstant && op2.IsConstant)
-			{
-				return;
-			}
-=======
->>>>>>> 5d981e4a
 		}
 
 		#region Helpers
