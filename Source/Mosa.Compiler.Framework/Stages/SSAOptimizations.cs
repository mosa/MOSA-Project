--- conflicted
+++ resolved
@@ -155,13 +155,8 @@
 			if (context.Result.Uses.Count != 0 || context.Instruction is IR.Call || context.Instruction is IR.IntrinsicMethodCall)
 				return;
 
-<<<<<<< HEAD
-			//if (context.Result.IsLocalVariable)
-			//    return;
-=======
 			if (!context.Result.IsLocalVariable)
 				return;
->>>>>>> 2b4d8fbb
 
 			if (IsLogging) Trace("REMOVED:\t" + context.ToString());
 			AddOperandUsageToWorkList(context);
@@ -242,9 +237,6 @@
 
 			if (context.Result.IsLocalVariable)
 				return;
-
-			//if (!context.Result.IsVirtualRegister)
-			//    return;
 
 			// FIXME: does not work on ptr or I4 types - probably because of signed extension, or I8/U8 - probably because 64-bit
 			if (!(CanCopyPropagation(context.Result) && CanCopyPropagation(context.Operand1)))
