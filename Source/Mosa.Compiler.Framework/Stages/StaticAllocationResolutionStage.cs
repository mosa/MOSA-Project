--- conflicted
+++ resolved
@@ -19,11 +19,7 @@
 	{
 		void IMethodCompilerStage.Run()
 		{
-<<<<<<< HEAD
-			if (this.methodCompiler.Method.Name == @".cctor")
-=======
 			if (methodCompiler.Method.Name == @".cctor")
->>>>>>> 5d981e4a
 			{
 				AttemptToStaticallyAllocateObjects();
 			}
