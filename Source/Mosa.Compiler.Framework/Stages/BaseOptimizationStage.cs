--- conflicted
+++ resolved
@@ -35,11 +35,7 @@
 
 		protected BitArray EmptyBlocks;
 
-<<<<<<< HEAD
-		public BaseOptimizationStage(bool enableBlockOptimizations = false)
-=======
 		public BaseOptimizationStage(bool enableTransformationOptimizations = false, bool enableBlockOptimizations = false)
->>>>>>> 06b85f1d
 		{
 			EnableTransformationOptimizations = enableTransformationOptimizations;
 			EnableBlockOptimizations = enableBlockOptimizations;
@@ -114,14 +110,8 @@
 			{
 				trace?.Log($"*** Pass # {pass}");
 
-<<<<<<< HEAD
-				var changed1 = OptimizationPass(context);
-
-				var changed2 = !changed1 && OptimizationBranchPass();
-=======
 				var changed1 = InstructionTransformationPass();
 				var changed2 = (!changed1 || pass == 1) && BranchOptimizationPass();
->>>>>>> 06b85f1d
 
 				changed = changed1 || changed2;
 
@@ -226,8 +216,9 @@
 				return false;
 
 			if (EmptyBlocks == null)
-<<<<<<< HEAD
+			{
 				EmptyBlocks = new BitArray(BasicBlocks.Count, false);
+			}
 
 			var changed1 = MergeBlocks();
 			var changed2 = RemoveUnreachableBlocks();
@@ -236,21 +227,7 @@
 			return changed1 || changed2 || changed3;
 		}
 
-		public bool RemoveUnreachableBlocks()
-=======
-			{
-				EmptyBlocks = new BitArray(BasicBlocks.Count, false);
-			}
-
-			var changed1 = MergeBlocks();
-			var changed2 = RemoveUnreachableBlocks();
-			var changed3 = SkipEmptyBlocks();
-
-			return changed1 || changed2 || changed3;
-		}
-
 		protected bool RemoveUnreachableBlocks()
->>>>>>> 06b85f1d
 		{
 			int emptied = 0;
 
@@ -367,11 +344,7 @@
 			return emptied != 0;
 		}
 
-<<<<<<< HEAD
-		private bool MergeBlocks()
-=======
 		protected bool MergeBlocks()
->>>>>>> 06b85f1d
 		{
 			int emptied = 0;
 			var changed = true;
