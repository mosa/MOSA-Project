// Copyright (c) MOSA Project. Licensed under the New BSD License.

using Mosa.Compiler.Framework.RegisterAllocator;

namespace Mosa.Compiler.Framework.Stages;

/// <summary>
/// Greedy Register Allocator Stage
/// </summary>
/// <seealso cref="Mosa.Compiler.Framework.BaseMethodCompilerStage" />
public sealed class GreedyRegisterAllocatorStage : BaseMethodCompilerStage
{
	protected override void Run()
	{
<<<<<<< HEAD
		var allocator = new GreedyRegisterAllocator(TransformContext, StackFrame, CreateTraceLog);
=======
		var allocator = new GreedyRegisterAllocator(Transform, StackFrame, CreateTraceLog);
>>>>>>> a7622e07

		allocator.Start();

		UpdateCounter("RegisterAllocator.SpillMoves", allocator.SpillMoves);
		UpdateCounter("RegisterAllocator.DataFlowMoves", allocator.DataFlowMoves);
		UpdateCounter("RegisterAllocator.ResolvingMoves", allocator.ResolvingMoves);

		MethodCompiler.AreCPURegistersAllocated = true;
	}
}<|MERGE_RESOLUTION|>--- conflicted
+++ resolved
@@ -12,11 +12,7 @@
 {
 	protected override void Run()
 	{
-<<<<<<< HEAD
-		var allocator = new GreedyRegisterAllocator(TransformContext, StackFrame, CreateTraceLog);
-=======
 		var allocator = new GreedyRegisterAllocator(Transform, StackFrame, CreateTraceLog);
->>>>>>> a7622e07
 
 		allocator.Start();
 
