--- conflicted
+++ resolved
@@ -107,29 +107,6 @@
 						|| node.Instruction == IRInstruction.SetReturnR4
 						|| node.Instruction == IRInstruction.SetReturnR8
 						|| node.Instruction == IRInstruction.SetReturnObject
-<<<<<<< HEAD
-						|| node.Instruction.IsParameterLoad
-=======
-						//|| node.Instruction == IRInstruction.LoadParamObject
-						//|| node.Instruction == IRInstruction.LoadParam32
-						//|| node.Instruction == IRInstruction.LoadParam64
-						//|| node.Instruction == IRInstruction.LoadParamCompound
-						//|| node.Instruction == IRInstruction.LoadParamR4
-						//|| node.Instruction == IRInstruction.LoadParamR8
-						//|| node.Instruction == IRInstruction.LoadParamSignExtend16x32
-						//|| node.Instruction == IRInstruction.LoadParamSignExtend16x64
-						//|| node.Instruction == IRInstruction.LoadParamSignExtend32x64
-						//|| node.Instruction == IRInstruction.LoadParamSignExtend8x32
-						//|| node.Instruction == IRInstruction.LoadParamSignExtend8x64
-						//|| node.Instruction == IRInstruction.LoadParamZeroExtend16x32
-						//|| node.Instruction == IRInstruction.LoadParamZeroExtend16x64
-						//|| node.Instruction == IRInstruction.LoadParamZeroExtend32x64
-						//|| node.Instruction == IRInstruction.LoadParamZeroExtend8x32
-						//|| node.Instruction == IRInstruction.LoadParamZeroExtend8x64
-						|| node.Instruction.IsParameterLoad
-						//|| node.Instruction == IRInstruction.Epilogue
-						//|| node.Instruction == IRInstruction.Prologue
->>>>>>> af151ac6
 						|| node.Block.IsEpilogue
 						|| node.Block.IsPrologue
 					   )
