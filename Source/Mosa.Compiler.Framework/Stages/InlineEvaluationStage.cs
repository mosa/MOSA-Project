--- conflicted
+++ resolved
@@ -228,16 +228,11 @@
 			var returnType = methodData.Method.Signature.ReturnType;
 
 			// FIXME: Add rational
-			// FUTURE: Relax a bit to allow small value types
-<<<<<<< HEAD
 			if (!(returnType.IsVoid || returnType.IsUI8 || returnType.IsR8 || MosaTypeLayout.CanFitInRegister(returnType) || TypeLayout.GetTypeSize(returnType) <= 8))
-=======
-			if (!MosaTypeLayout.CanFitInRegister(returnType) && !returnType.IsUI8 && !returnType.IsR8)
->>>>>>> 1ec88880
 				return true;
 
 			// FUTURE: Don't hardcode namepsace
-			if (((method.MethodAttributes & MosaMethodAttributes.Public) == MosaMethodAttributes.Public) && method.DeclaringType.BaseType != null && method.DeclaringType.BaseType.Namespace.StartsWith("Mosa.UnitTests"))
+			if (((method.MethodAttributes & MosaMethodAttributes.Public) == MosaMethodAttributes.Public) && method.DeclaringType.BaseType != null && method.DeclaringType.BaseType.Namespace == "Mosa.UnitTests")
 				return true;
 
 			return false;
