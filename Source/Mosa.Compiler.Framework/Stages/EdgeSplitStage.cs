﻿/*
 * (c) 2013 MOSA - The Managed Operating System Alliance
 *
 * Licensed under the terms of the New BSD License.
 *
 * Authors:
 *  Phil Garcia (tgiphil) <phil@thinkedge.com>
 */

using System.Diagnostics;
using System.Collections.Generic;
using Mosa.Compiler.Framework.IR;

namespace Mosa.Compiler.Framework.Stages
{
	/// <summary>
	///	This stage removes critical edges by inserting empty basic blocks. Some SSA optimizations and the flow
	///	control resolution in the register allocator require that all critical edges are removed.
	/// </summary>
	public class EdgeSplitStage : BaseEdgeSplitStage, IMethodCompilerStage, IPipelineStage
	{
<<<<<<< HEAD
=======

>>>>>>> 5d981e4a
		/// <summary>
		/// Performs stage specific processing on the compiler context.
		/// </summary>
		void IMethodCompilerStage.Setup(BaseMethodCompiler methodCompiler)
		{
<<<<<<< HEAD
			List<KeyValuePair<BasicBlock, BasicBlock>> worklist = new List<KeyValuePair<BasicBlock, BasicBlock>>();

			foreach (var from in basicBlocks)
			{
				if (from.NextBlocks.Count > 1)
				{
					foreach (var to in from.NextBlocks)
					{
						if (to.PreviousBlocks.Count > 1)
						{
							worklist.Add(new KeyValuePair<BasicBlock, BasicBlock>(from, to));
						}
					}
				}
			}

			foreach (var edge in worklist)
			{
				if (edge.Key.NextBlocks.Count > 1 || edge.Value.PreviousBlocks.Count > 1)
					SplitEdge(edge.Key, edge.Value);
			}
		}

		private void SplitEdge(BasicBlock a, BasicBlock b)
		{
			// Create new block z
			var z = basicBlocks.CreateBlock();
			Context ctx = new Context(instructionSet);
			ctx.AppendInstruction(IR.IRInstruction.Jmp, a);
			ctx.Label = -1;
			z.Index = ctx.Index;

			// Unlink blocks
			a.NextBlocks.Remove(b);
			b.PreviousBlocks.Remove(a);

			// Link a to z
			a.NextBlocks.Add(z);
			z.PreviousBlocks.Add(a);

			// Link z to b
			b.PreviousBlocks.Add(z);
			z.NextBlocks.Add(b);

			// Insert jump in z to b
			ctx.SetInstruction(IRInstruction.Jmp, b);

			// Replace any jump/branch target in block a with z
			ctx = new Context(instructionSet, a);
			ctx.GotoLast();

			// Find branch or jump to b and replace it with z
			while (ctx.BranchTargets != null)
			{
				int[] targets = ctx.BranchTargets;
				for (int index = 0; index < targets.Length; index++)
				{
					if (targets[index] == b.Label)
						targets[index] = z.Label;
				}
				ctx.GotoPrevious();
			}
		}
=======
			base.Setup(methodCompiler);

			jumpInstruction = IRInstruction.Jmp;
		}

>>>>>>> 5d981e4a
	}
}<|MERGE_RESOLUTION|>--- conflicted
+++ resolved
@@ -19,85 +19,16 @@
 	/// </summary>
 	public class EdgeSplitStage : BaseEdgeSplitStage, IMethodCompilerStage, IPipelineStage
 	{
-<<<<<<< HEAD
-=======
 
->>>>>>> 5d981e4a
 		/// <summary>
 		/// Performs stage specific processing on the compiler context.
 		/// </summary>
 		void IMethodCompilerStage.Setup(BaseMethodCompiler methodCompiler)
 		{
-<<<<<<< HEAD
-			List<KeyValuePair<BasicBlock, BasicBlock>> worklist = new List<KeyValuePair<BasicBlock, BasicBlock>>();
-
-			foreach (var from in basicBlocks)
-			{
-				if (from.NextBlocks.Count > 1)
-				{
-					foreach (var to in from.NextBlocks)
-					{
-						if (to.PreviousBlocks.Count > 1)
-						{
-							worklist.Add(new KeyValuePair<BasicBlock, BasicBlock>(from, to));
-						}
-					}
-				}
-			}
-
-			foreach (var edge in worklist)
-			{
-				if (edge.Key.NextBlocks.Count > 1 || edge.Value.PreviousBlocks.Count > 1)
-					SplitEdge(edge.Key, edge.Value);
-			}
-		}
-
-		private void SplitEdge(BasicBlock a, BasicBlock b)
-		{
-			// Create new block z
-			var z = basicBlocks.CreateBlock();
-			Context ctx = new Context(instructionSet);
-			ctx.AppendInstruction(IR.IRInstruction.Jmp, a);
-			ctx.Label = -1;
-			z.Index = ctx.Index;
-
-			// Unlink blocks
-			a.NextBlocks.Remove(b);
-			b.PreviousBlocks.Remove(a);
-
-			// Link a to z
-			a.NextBlocks.Add(z);
-			z.PreviousBlocks.Add(a);
-
-			// Link z to b
-			b.PreviousBlocks.Add(z);
-			z.NextBlocks.Add(b);
-
-			// Insert jump in z to b
-			ctx.SetInstruction(IRInstruction.Jmp, b);
-
-			// Replace any jump/branch target in block a with z
-			ctx = new Context(instructionSet, a);
-			ctx.GotoLast();
-
-			// Find branch or jump to b and replace it with z
-			while (ctx.BranchTargets != null)
-			{
-				int[] targets = ctx.BranchTargets;
-				for (int index = 0; index < targets.Length; index++)
-				{
-					if (targets[index] == b.Label)
-						targets[index] = z.Label;
-				}
-				ctx.GotoPrevious();
-			}
-		}
-=======
 			base.Setup(methodCompiler);
 
 			jumpInstruction = IRInstruction.Jmp;
 		}
 
->>>>>>> 5d981e4a
 	}
 }