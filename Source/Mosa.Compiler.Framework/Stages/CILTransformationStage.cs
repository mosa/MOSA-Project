// Copyright (c) MOSA Project. Licensed under the New BSD License.

using Mosa.Compiler.Common;
using Mosa.Compiler.Framework.CIL;
using Mosa.Compiler.Framework.IR;
using Mosa.Compiler.Linker;
using Mosa.Compiler.MosaTypeSystem;
using System;
using System.Collections.Generic;
using System.Diagnostics;
using System.Text;

namespace Mosa.Compiler.Framework.Stages
{
	/// <summary>
	/// Transforms CIL instructions into their appropriate IR.
	/// </summary>
	/// <remarks>
	/// This transformation stage transforms CIL instructions into their equivalent IR sequences.
	/// </remarks>
	public sealed class CILTransformationStage : BaseCodeTransformationStage, IPipelineStage
	{
		protected override void PopulateVisitationDictionary()
		{
			visitationDictionary[CILInstruction.Add] = Add;
			visitationDictionary[CILInstruction.And] = BinaryLogic;
			visitationDictionary[CILInstruction.Beq] = BinaryBranch;
			visitationDictionary[CILInstruction.Beq_s] = BinaryBranch;
			visitationDictionary[CILInstruction.Bge] = BinaryBranch;
			visitationDictionary[CILInstruction.Bge_s] = BinaryBranch;
			visitationDictionary[CILInstruction.Bge_un] = BinaryBranch;
			visitationDictionary[CILInstruction.Bge_un_s] = BinaryBranch;
			visitationDictionary[CILInstruction.Bgt] = BinaryBranch;
			visitationDictionary[CILInstruction.Bgt_s] = BinaryBranch;
			visitationDictionary[CILInstruction.Bgt_un] = BinaryBranch;
			visitationDictionary[CILInstruction.Bgt_un_s] = BinaryBranch;
			visitationDictionary[CILInstruction.Ble] = BinaryBranch;
			visitationDictionary[CILInstruction.Ble_s] = BinaryBranch;
			visitationDictionary[CILInstruction.Ble_un] = BinaryBranch;
			visitationDictionary[CILInstruction.Ble_un_s] = BinaryBranch;
			visitationDictionary[CILInstruction.Blt] = BinaryBranch;
			visitationDictionary[CILInstruction.Blt_s] = BinaryBranch;
			visitationDictionary[CILInstruction.Blt_un] = BinaryBranch;
			visitationDictionary[CILInstruction.Blt_un_s] = BinaryBranch;
			visitationDictionary[CILInstruction.Bne_un] = BinaryBranch;
			visitationDictionary[CILInstruction.Bne_un_s] = BinaryBranch;
			visitationDictionary[CILInstruction.Box] = Box;
			visitationDictionary[CILInstruction.Br] = Branch;
			visitationDictionary[CILInstruction.Br_s] = Branch;
			visitationDictionary[CILInstruction.Break] = Break;
			visitationDictionary[CILInstruction.Brfalse] = UnaryBranch;
			visitationDictionary[CILInstruction.Brfalse_s] = UnaryBranch;
			visitationDictionary[CILInstruction.Brtrue] = UnaryBranch;
			visitationDictionary[CILInstruction.Brtrue_s] = UnaryBranch;
			visitationDictionary[CILInstruction.Call] = Call;
			visitationDictionary[CILInstruction.Calli] = Calli;
			visitationDictionary[CILInstruction.Callvirt] = Callvirt;
			visitationDictionary[CILInstruction.Castclass] = Castclass;
			visitationDictionary[CILInstruction.Ceq] = BinaryComparison;
			visitationDictionary[CILInstruction.Cgt] = BinaryComparison;
			visitationDictionary[CILInstruction.Cgt_un] = BinaryComparison;
			visitationDictionary[CILInstruction.Clt] = BinaryComparison;
			visitationDictionary[CILInstruction.Clt_un] = BinaryComparison;
			visitationDictionary[CILInstruction.Conv_i] = Conversion;
			visitationDictionary[CILInstruction.Conv_i1] = Conversion;
			visitationDictionary[CILInstruction.Conv_i2] = Conversion;
			visitationDictionary[CILInstruction.Conv_i4] = Conversion;
			visitationDictionary[CILInstruction.Conv_i8] = Conversion;
			visitationDictionary[CILInstruction.Conv_ovf_i] = Conversion;
			visitationDictionary[CILInstruction.Conv_ovf_i_un] = Conversion;
			visitationDictionary[CILInstruction.Conv_ovf_i1] = Conversion;
			visitationDictionary[CILInstruction.Conv_ovf_i1_un] = Conversion;
			visitationDictionary[CILInstruction.Conv_ovf_i2] = Conversion;
			visitationDictionary[CILInstruction.Conv_ovf_i2_un] = Conversion;
			visitationDictionary[CILInstruction.Conv_ovf_i4] = Conversion;
			visitationDictionary[CILInstruction.Conv_ovf_i4_un] = Conversion;
			visitationDictionary[CILInstruction.Conv_ovf_i8] = Conversion;
			visitationDictionary[CILInstruction.Conv_ovf_i8_un] = Conversion;
			visitationDictionary[CILInstruction.Conv_ovf_u] = Conversion;
			visitationDictionary[CILInstruction.Conv_ovf_u_un] = Conversion;
			visitationDictionary[CILInstruction.Conv_ovf_u1] = Conversion;
			visitationDictionary[CILInstruction.Conv_ovf_u1_un] = Conversion;
			visitationDictionary[CILInstruction.Conv_ovf_u2] = Conversion;
			visitationDictionary[CILInstruction.Conv_ovf_u2_un] = Conversion;
			visitationDictionary[CILInstruction.Conv_ovf_u4] = Conversion;
			visitationDictionary[CILInstruction.Conv_ovf_u4_un] = Conversion;
			visitationDictionary[CILInstruction.Conv_ovf_u8] = Conversion;
			visitationDictionary[CILInstruction.Conv_ovf_u8_un] = Conversion;
			visitationDictionary[CILInstruction.Conv_r_un] = Conversion;
			visitationDictionary[CILInstruction.Conv_r4] = Conversion;
			visitationDictionary[CILInstruction.Conv_r8] = Conversion;
			visitationDictionary[CILInstruction.Conv_u] = Conversion;
			visitationDictionary[CILInstruction.Conv_u1] = Conversion;
			visitationDictionary[CILInstruction.Conv_u2] = Conversion;
			visitationDictionary[CILInstruction.Conv_u4] = Conversion;
			visitationDictionary[CILInstruction.Conv_u8] = Conversion;
			visitationDictionary[CILInstruction.Cpblk] = Cpblk;
			visitationDictionary[CILInstruction.Div] = Div;
			visitationDictionary[CILInstruction.Div_un] = BinaryLogic;
			visitationDictionary[CILInstruction.Dup] = Dup;
			visitationDictionary[CILInstruction.Endfilter] = Endfilter;
			visitationDictionary[CILInstruction.Endfinally] = Endfinally;
			visitationDictionary[CILInstruction.Initblk] = Initblk;
			visitationDictionary[CILInstruction.InitObj] = InitObj;
			visitationDictionary[CILInstruction.Isinst] = IsInst;
			visitationDictionary[CILInstruction.Ldarg] = Ldarg;
			visitationDictionary[CILInstruction.Ldarg_0] = Ldarg;
			visitationDictionary[CILInstruction.Ldarg_1] = Ldarg;
			visitationDictionary[CILInstruction.Ldarg_2] = Ldarg;
			visitationDictionary[CILInstruction.Ldarg_3] = Ldarg;
			visitationDictionary[CILInstruction.Ldarg_s] = Ldarg;
			visitationDictionary[CILInstruction.Ldarga] = Ldarga;
			visitationDictionary[CILInstruction.Ldarga_s] = Ldarga;
			visitationDictionary[CILInstruction.Ldc_i4] = Ldc;
			visitationDictionary[CILInstruction.Ldc_i4_0] = Ldc;
			visitationDictionary[CILInstruction.Ldc_i4_1] = Ldc;
			visitationDictionary[CILInstruction.Ldc_i4_2] = Ldc;
			visitationDictionary[CILInstruction.Ldc_i4_3] = Ldc;
			visitationDictionary[CILInstruction.Ldc_i4_4] = Ldc;
			visitationDictionary[CILInstruction.Ldc_i4_5] = Ldc;
			visitationDictionary[CILInstruction.Ldc_i4_6] = Ldc;
			visitationDictionary[CILInstruction.Ldc_i4_7] = Ldc;
			visitationDictionary[CILInstruction.Ldc_i4_8] = Ldc;
			visitationDictionary[CILInstruction.Ldc_i4_m1] = Ldc;
			visitationDictionary[CILInstruction.Ldc_i4_s] = Ldc;
			visitationDictionary[CILInstruction.Ldc_i8] = Ldc;
			visitationDictionary[CILInstruction.Ldc_r4] = Ldc;
			visitationDictionary[CILInstruction.Ldc_r8] = Ldc;
			visitationDictionary[CILInstruction.Ldelem] = Ldelem;
			visitationDictionary[CILInstruction.Ldelem_i] = Ldelem;
			visitationDictionary[CILInstruction.Ldelem_i1] = Ldelem;
			visitationDictionary[CILInstruction.Ldelem_i2] = Ldelem;
			visitationDictionary[CILInstruction.Ldelem_i4] = Ldelem;
			visitationDictionary[CILInstruction.Ldelem_i8] = Ldelem;
			visitationDictionary[CILInstruction.Ldelem_r4] = Ldelem;
			visitationDictionary[CILInstruction.Ldelem_r8] = Ldelem;
			visitationDictionary[CILInstruction.Ldelem_ref] = Ldelem;
			visitationDictionary[CILInstruction.Ldelem_u1] = Ldelem;
			visitationDictionary[CILInstruction.Ldelem_u2] = Ldelem;
			visitationDictionary[CILInstruction.Ldelem_u4] = Ldelem;
			visitationDictionary[CILInstruction.Ldelema] = Ldelema;
			visitationDictionary[CILInstruction.Ldfld] = Ldfld;
			visitationDictionary[CILInstruction.Ldflda] = Ldflda;
			visitationDictionary[CILInstruction.Ldftn] = Ldftn;
			visitationDictionary[CILInstruction.Ldind_i] = Ldobj;
			visitationDictionary[CILInstruction.Ldind_i1] = Ldobj;
			visitationDictionary[CILInstruction.Ldind_i2] = Ldobj;
			visitationDictionary[CILInstruction.Ldind_i4] = Ldobj;
			visitationDictionary[CILInstruction.Ldind_i8] = Ldobj;
			visitationDictionary[CILInstruction.Ldind_r4] = Ldobj;
			visitationDictionary[CILInstruction.Ldind_r8] = Ldobj;
			visitationDictionary[CILInstruction.Ldind_ref] = Ldobj;
			visitationDictionary[CILInstruction.Ldind_u1] = Ldobj;
			visitationDictionary[CILInstruction.Ldind_u2] = Ldobj;
			visitationDictionary[CILInstruction.Ldind_u4] = Ldobj;
			visitationDictionary[CILInstruction.Ldlen] = Ldlen;
			visitationDictionary[CILInstruction.Ldloc] = Ldloc;
			visitationDictionary[CILInstruction.Ldloc_0] = Ldloc;
			visitationDictionary[CILInstruction.Ldloc_1] = Ldloc;
			visitationDictionary[CILInstruction.Ldloc_2] = Ldloc;
			visitationDictionary[CILInstruction.Ldloc_3] = Ldloc;
			visitationDictionary[CILInstruction.Ldloc_s] = Ldloc;
			visitationDictionary[CILInstruction.Ldloca] = Ldloca;
			visitationDictionary[CILInstruction.Ldloca_s] = Ldloca;
			visitationDictionary[CILInstruction.Ldnull] = Ldc;
			visitationDictionary[CILInstruction.Ldobj] = Ldobj;
			visitationDictionary[CILInstruction.Ldsfld] = Ldsfld;
			visitationDictionary[CILInstruction.Ldsflda] = Ldsflda;
			visitationDictionary[CILInstruction.Ldstr] = Ldstr;
			visitationDictionary[CILInstruction.Ldtoken] = Ldtoken;
			visitationDictionary[CILInstruction.Ldvirtftn] = Ldvirtftn;
			visitationDictionary[CILInstruction.Leave] = Leave;
			visitationDictionary[CILInstruction.Leave_s] = Leave;
			visitationDictionary[CILInstruction.Mul] = Mul;
			visitationDictionary[CILInstruction.Neg] = Neg;
			visitationDictionary[CILInstruction.Newarr] = Newarr;
			visitationDictionary[CILInstruction.Newobj] = Newobj;
			visitationDictionary[CILInstruction.Nop] = Nop;
			visitationDictionary[CILInstruction.Not] = Not;
			visitationDictionary[CILInstruction.Or] = BinaryLogic;
			visitationDictionary[CILInstruction.Pop] = Pop;
			visitationDictionary[CILInstruction.Rem] = Rem;
			visitationDictionary[CILInstruction.Rem_un] = BinaryLogic;
			visitationDictionary[CILInstruction.Ret] = Ret;
			visitationDictionary[CILInstruction.Rethrow] = Rethrow;
			visitationDictionary[CILInstruction.Shl] = Shift;
			visitationDictionary[CILInstruction.Shr] = Shift;
			visitationDictionary[CILInstruction.Shr_un] = Shift;
			visitationDictionary[CILInstruction.Sizeof] = Sizeof;
			visitationDictionary[CILInstruction.Starg] = Starg;
			visitationDictionary[CILInstruction.Starg_s] = Starg;
			visitationDictionary[CILInstruction.Stelem] = Stelem;
			visitationDictionary[CILInstruction.Stelem_i] = Stelem;
			visitationDictionary[CILInstruction.Stelem_i1] = Stelem;
			visitationDictionary[CILInstruction.Stelem_i2] = Stelem;
			visitationDictionary[CILInstruction.Stelem_i4] = Stelem;
			visitationDictionary[CILInstruction.Stelem_i8] = Stelem;
			visitationDictionary[CILInstruction.Stelem_r4] = Stelem;
			visitationDictionary[CILInstruction.Stelem_r8] = Stelem;
			visitationDictionary[CILInstruction.Stelem_ref] = Stelem;
			visitationDictionary[CILInstruction.Stfld] = Stfld;
			visitationDictionary[CILInstruction.Stind_i] = Stobj;
			visitationDictionary[CILInstruction.Stind_i1] = Stobj;
			visitationDictionary[CILInstruction.Stind_i2] = Stobj;
			visitationDictionary[CILInstruction.Stind_i4] = Stobj;
			visitationDictionary[CILInstruction.Stind_i8] = Stobj;
			visitationDictionary[CILInstruction.Stind_r4] = Stobj;
			visitationDictionary[CILInstruction.Stind_r8] = Stobj;
			visitationDictionary[CILInstruction.Stind_ref] = Stobj;
			visitationDictionary[CILInstruction.Stloc] = Stloc;
			visitationDictionary[CILInstruction.Stloc_0] = Stloc;
			visitationDictionary[CILInstruction.Stloc_1] = Stloc;
			visitationDictionary[CILInstruction.Stloc_2] = Stloc;
			visitationDictionary[CILInstruction.Stloc_3] = Stloc;
			visitationDictionary[CILInstruction.Stloc_s] = Stloc;
			visitationDictionary[CILInstruction.Stobj] = Stobj;
			visitationDictionary[CILInstruction.Stsfld] = Stsfld;
			visitationDictionary[CILInstruction.Sub] = Sub;
			visitationDictionary[CILInstruction.Switch] = Switch;
			visitationDictionary[CILInstruction.Throw] = Throw;
			visitationDictionary[CILInstruction.Unbox] = Unbox;
			visitationDictionary[CILInstruction.Unbox_any] = UnboxAny;
			visitationDictionary[CILInstruction.Xor] = BinaryLogic;

			//visitationDictionary[CILInstruction.Add_ovf] = Add_ovf;
			//visitationDictionary[CILInstruction.Add_ovf_un] = Add_ovf_un;
			//visitationDictionary[CILInstruction.Arglist] = Arglist;
			//visitationDictionary[CILInstruction.Ckfinite] = Ckfinite;
			//visitationDictionary[CILInstruction.Cpobj] = Cpobj;
			//visitationDictionary[CILInstruction.Jmp] = Jmp;
			//visitationDictionary[CILInstruction.Localalloc] = Localalloc;
			//visitationDictionary[CILInstruction.Mkrefany] = Mkrefany;
			//visitationDictionary[CILInstruction.Mul_ovf] = Mul_ovf;
			//visitationDictionary[CILInstruction.Mul_ovf_un] = Mul_ovf_un;
			//visitationDictionary[CILInstruction.PreConstrained] = PreConstrained;
			//visitationDictionary[CILInstruction.PreNo] = PreNo;
			//visitationDictionary[CILInstruction.PreReadOnly] = PreReadOnly;
			//visitationDictionary[CILInstruction.PreTail] = PreTail;
			//visitationDictionary[CILInstruction.PreUnaligned] = PreUnaligned;
			//visitationDictionary[CILInstruction.PreVolatile] = PreVolatile;
			//visitationDictionary[CILInstruction.Refanytype] = Refanytype;
			//visitationDictionary[CILInstruction.Refanyval] = Refanyval;
			//visitationDictionary[CILInstruction.Sub_ovf] = Sub_ovf;
			//visitationDictionary[CILInstruction.Sub_ovf_un] = Sub_ovf_un;
		}

		protected override void Setup()
		{
			base.Setup();
		}

		#region Visitation Methods

		/// <summary>
		/// Visitation function for Add instruction.
		/// </summary>
		/// <param name="context">The context.</param>
		private void Add(Context context)
		{
			Replace(context, IRInstruction.AddFloatR4, IRInstruction.AddFloatR8, IRInstruction.AddSigned, IRInstruction.AddUnsigned);
		}

		/// <summary>
		/// Visitation function for BinaryBranch instruction.
		/// </summary>
		/// <param name="context">The context.</param>
		private void BinaryBranch(Context context)
		{
			var target = context.BranchTargets[0];

			ConditionCode cc = ConvertCondition(((CIL.BaseCILInstruction)context.Instruction).OpCode);
			Operand first = context.Operand1;
			Operand second = context.Operand2;

			if (first.IsR)
			{
				Operand result = AllocateVirtualRegister(TypeSystem.BuiltIn.I4);

				if (first.IsR4)
					context.SetInstruction(IRInstruction.CompareFloatR4, cc, result, first, second);
				else
					context.SetInstruction(IRInstruction.CompareFloatR8, cc, result, first, second);

				context.AppendInstruction(IRInstruction.CompareIntegerBranch, ConditionCode.Equal, null, result, Operand.CreateConstant(TypeSystem, 1));
			}
			else
			{
				context.SetInstruction(IRInstruction.CompareIntegerBranch, cc, null, first, second);
			}

			context.AddBranchTarget(target);
		}

		/// <summary>
		/// Visitation function for BinaryComparison instruction.
		/// </summary>
		/// <param name="context">The context.</param>
		private void BinaryComparison(Context context)
		{
			var code = ConvertCondition((context.Instruction as CIL.BaseCILInstruction).OpCode);

			BaseInstruction instruction = IRInstruction.CompareInteger;
			if (context.Operand1.IsR4)
				instruction = IRInstruction.CompareFloatR4;
			else if (context.Operand1.IsR8)
				instruction = IRInstruction.CompareFloatR8;

			context.SetInstruction(instruction, code, context.Result, context.Operand1, context.Operand2);
			context.SetInstruction(instruction, code, context.Result, context.Operand1, context.Operand2);
		}

		/// <summary>
		/// Visitation function for BinaryLogic instruction.
		/// </summary>
		/// <param name="context">The context.</param>
		private void BinaryLogic(Context context)
		{
			if (context.Operand1.Type.IsEnum)
			{
				var type = context.Operand1.Type;
				var operand = Operand.CreateField(type.Fields[0]);
				context.SetOperand(0, operand);
			}

			if (context.Operand2.Type.IsEnum)
			{
				var type = context.Operand2.Type;
				var operand = Operand.CreateField(type.Fields[0]);
				context.SetOperand(1, operand);
			}

			switch ((context.Instruction as CIL.BaseCILInstruction).OpCode)
			{
				case CIL.OpCode.And: context.SetInstruction(IRInstruction.LogicalAnd, context.Result, context.Operand1, context.Operand2); break;
				case CIL.OpCode.Or: context.SetInstruction(IRInstruction.LogicalOr, context.Result, context.Operand1, context.Operand2); break;
				case CIL.OpCode.Xor: context.SetInstruction(IRInstruction.LogicalXor, context.Result, context.Operand1, context.Operand2); break;
				case CIL.OpCode.Div_un: context.SetInstruction(IRInstruction.DivUnsigned, context.Result, context.Operand1, context.Operand2); break;
				case CIL.OpCode.Rem_un: context.SetInstruction(IRInstruction.RemUnsigned, context.Result, context.Operand1, context.Operand2); break;
				default: throw new InvalidCompilerException();
			}
		}

		/// <summary>
		/// Visitation function for Box instruction.
		/// </summary>
		/// <param name="context">The context.</param>
		private void Box(Context context)
		{
			var value = context.Operand1;
			var result = context.Result;
			var type = context.MosaType;

			if (!type.IsValueType)
			{
				Debug.Assert(result.IsVirtualRegister);
				Debug.Assert(value.IsVirtualRegister);

				var moveInstruction = GetMoveInstruction(type);
				context.ReplaceInstructionOnly(moveInstruction);
				return;
			}

			int typeSize = TypeLayout.GetTypeSize(type);
			int alignment = TypeLayout.NativePointerAlignment;
			typeSize += (alignment - (typeSize % alignment)) % alignment;

			VmCall vmCall = VmCall.Box32;

			if (type.IsR4)
				vmCall = VmCall.BoxR4;
			else if (type.IsR8)
				vmCall = VmCall.BoxR8;
			else if (typeSize <= 4)
				vmCall = VmCall.Box32;
			else if (typeSize == 8)
				vmCall = VmCall.Box64;
			else
				vmCall = VmCall.Box;

			context.SetInstruction(IRInstruction.Nop);
			ReplaceWithVmCall(context, vmCall);

			context.SetOperand(1, GetRuntimeTypeHandle(type, context));
			if (vmCall == VmCall.Box)
			{
				Operand adr = AllocateVirtualRegister(type.ToManagedPointer());
				context.InsertBefore().SetInstruction(IRInstruction.AddressOf, adr, value);

				context.SetOperand(2, adr);
				context.SetOperand(3, Operand.CreateConstant(TypeSystem, typeSize));
				context.OperandCount = 4;
			}
			else
			{
				context.SetOperand(2, value);
				context.OperandCount = 3;
			}
			context.Result = result;
			context.ResultCount = 1;
		}

		/// <summary>
		/// Visitation function for Branch instruction.
		/// </summary>
		/// <param name="context">The context.</param>
		private void Branch(Context context)
		{
			context.ReplaceInstructionOnly(IRInstruction.Jmp);
		}

		/// <summary>
		/// Visitation function for Break instruction.
		/// </summary>
		/// <param name="context">The context.</param>
		private void Break(Context context)
		{
			context.SetInstruction(IRInstruction.Break);
		}

		private int CalculateInterfaceSlot(MosaType interaceType)
		{
			return TypeLayout.GetInterfaceSlotOffset(interaceType);
		}

		private int CalculateInterfaceSlotOffset(MosaMethod invokeTarget)
		{
			return CalculateInterfaceSlot(invokeTarget.DeclaringType) * NativePointerSize;
		}

		private int CalculateMethodTableOffset(MosaMethod invokeTarget)
		{
			int slot = TypeLayout.GetMethodTableOffset(invokeTarget);

			return (NativePointerSize * slot);
		}

		/// <summary>
		/// Visitation function for Call instruction.
		/// </summary>
		/// <param name="context">The context.</param>
		private void Call(Context context)
		{
			if (CanSkipDueToRecursiveSystemObjectCtorCall(context))
			{
				context.Empty();
				return;
			}

			if (ProcessExternalCall(context))
				return;

			// If the method being called is a virtual method then we need to box the value type
			if (context.InvokeMethod.IsVirtual &&
				context.Operand1.Type.ElementType != null &&
				context.Operand1.Type.ElementType.IsValueType &&
				context.InvokeMethod.DeclaringType == context.Operand1.Type.ElementType)
			{
				if (OverridesMethod(context.InvokeMethod))
				{
					var before = context.InsertBefore();
					before.SetInstruction(IRInstruction.SubSigned, context.Operand1, context.Operand1, Operand.CreateConstant(TypeSystem, NativePointerSize * 2));
				}
				else
				{
					// Get the value type, size and native alignment
					MosaType type = context.Operand1.Type.ElementType;
					int typeSize = TypeLayout.GetTypeSize(type);
					int alignment = TypeLayout.NativePointerAlignment;
					typeSize += (alignment - (typeSize % alignment)) % alignment;

					// Create a virtual register to hold our boxed value
					var boxedValue = AllocateVirtualRegister(TypeSystem.BuiltIn.Object);

					// Create a new context before the call and set it as a VmCall
					var before = context.InsertBefore();
					before.SetInstruction(IRInstruction.Nop);
					ReplaceWithVmCall(before, VmCall.Box);

					// Populate the operands for the VmCall and result
					before.SetOperand(1, GetRuntimeTypeHandle(type, before));
					before.SetOperand(2, context.Operand1);
					before.SetOperand(3, Operand.CreateConstant(TypeSystem, typeSize));
					before.OperandCount = 4;
					before.Result = boxedValue;
					before.ResultCount = 1;

					// Now replace the value type pointer with the boxed value virtual register
					context.Operand1 = boxedValue;
				}
			}

			ProcessInvokeInstruction(context, context.InvokeMethod, context.Result, new List<Operand>(context.Operands));
		}

		/// <summary>
		/// Visitation function for Calli instruction.
		/// </summary>
		/// <param name="context">The context.</param>
		private void Calli(Context context)
		{
			Operand destinationOperand = context.GetOperand(context.OperandCount - 1);
			context.OperandCount -= 1;

			ProcessInvokeInstruction(context, context.InvokeMethod, context.Result, new List<Operand>(context.Operands));
		}

		/// <summary>
		/// Visitation function for Callvirt instruction.
		/// </summary>
		/// <param name="context">The context.</param>
		private void Callvirt(Context context)
		{
			if (ProcessExternalCall(context))
				return;

			MosaMethod method = context.InvokeMethod;
			Operand resultOperand = context.Result;
			var operands = new List<Operand>(context.Operands);

			if (context.Previous.Instruction is ConstrainedPrefixInstruction)
			{
				var type = context.Previous.MosaType;

				context.Previous.Empty();

				if (type.IsValueType)
				{
					method = GetMethodOrOverride(type, method);

					if (type.Methods.Contains(method))
					{
						// If the method being called is a virtual method then we need to box the value type
						if (method.IsVirtual &&
							context.Operand1.Type.ElementType != null &&
							context.Operand1.Type.ElementType.IsValueType &&
							method.DeclaringType == context.Operand1.Type.ElementType)
						{
							var before = context.InsertBefore();
							before.SetInstruction(IRInstruction.SubSigned, context.Operand1, context.Operand1, Operand.CreateConstant(TypeSystem, NativePointerSize * 2));
						}
					}
					else
					{
						// Get the value type, size and native alignment
						MosaType elementType = context.Operand1.Type.ElementType;
						int typeSize = TypeLayout.GetTypeSize(elementType);
						int alignment = TypeLayout.NativePointerAlignment;
						typeSize += (alignment - (typeSize % alignment)) % alignment;

						// Create a virtual register to hold our boxed value
						var boxedValue = AllocateVirtualRegister(TypeSystem.BuiltIn.Object);

						// Create a new context before the call and set it as a VmCall
						var before = context.InsertBefore();
						before.SetInstruction(IRInstruction.Nop);
						ReplaceWithVmCall(before, VmCall.Box);

						// Populate the operands for the VmCall and result
						before.SetOperand(1, GetRuntimeTypeHandle(elementType, before));
						before.SetOperand(2, context.Operand1);
						before.SetOperand(3, Operand.CreateConstant(TypeSystem, typeSize));
						before.OperandCount = 4;
						before.Result = boxedValue;
						before.ResultCount = 1;

						// Now replace the value type pointer with the boxed value virtual register
						context.Operand1 = boxedValue;
					}
					ProcessInvokeInstruction(context, method, resultOperand, operands);
					return;
				}
			}

			if (method.IsVirtual)
			{
				Operand thisPtr = context.Operand1;

				Operand typeDefinition = AllocateVirtualRegister(TypeSystem.BuiltIn.Pointer);
				Operand methodDefinition = AllocateVirtualRegister(TypeSystem.BuiltIn.Pointer);
				Operand methodPtr = AllocateVirtualRegister(TypeSystem.BuiltIn.Pointer);

				if (!method.DeclaringType.IsInterface)
				{
					// methodDefinitionOffset is as follows (slot * NativePointerSize) + (NativePointerSize * 14)
					// We use 14 as that is the number of NativePointerSized fields until the start of methodDefinition pointers
					int methodDefinitionOffset = CalculateMethodTableOffset(method) + (NativePointerSize * 14);

					// Same as above except for methodPointer
					int methodPointerOffset = (NativePointerSize * 4);

					// Get the TypeDef pointer
					context.SetInstruction(IRInstruction.LoadInteger, NativeInstructionSize, typeDefinition, thisPtr, ConstantZero);

					// Get the MethodDef pointer
					context.AppendInstruction(IRInstruction.LoadInteger, NativeInstructionSize, methodDefinition, typeDefinition, Operand.CreateConstant(TypeSystem, methodDefinitionOffset));

					// Get the address of the method
					context.AppendInstruction(IRInstruction.LoadInteger, NativeInstructionSize, methodPtr, methodDefinition, Operand.CreateConstant(TypeSystem, methodPointerOffset));
				}
				else
				{
					// Offset for InterfaceSlotTable in TypeDef
					int interfaceSlotTableOffset = (NativePointerSize * 11);

					// Offset for InterfaceMethodTable in InterfaceSlotTable
					int interfaceMethodTableOffset = (NativePointerSize * 1) + CalculateInterfaceSlotOffset(method);

					// Offset for MethodDef in InterfaceMethodTable
					int methodDefinitionOffset = (NativePointerSize * 2) + CalculateMethodTableOffset(method);

					// Offset for Method pointer in MethodDef
					int methodPointerOffset = (NativePointerSize * 4);

					// Operands to hold pointers
					Operand interfaceSlotPtr = AllocateVirtualRegister(TypeSystem.BuiltIn.Pointer);
					Operand interfaceMethodTablePtr = AllocateVirtualRegister(TypeSystem.BuiltIn.Pointer);

					// Get the TypeDef pointer
					context.SetInstruction(IRInstruction.LoadInteger, NativeInstructionSize, typeDefinition, thisPtr, ConstantZero);

					// Get the Interface Slot Table pointer
					context.AppendInstruction(IRInstruction.LoadInteger, NativeInstructionSize, interfaceSlotPtr, typeDefinition, Operand.CreateConstant(TypeSystem, interfaceSlotTableOffset));

					// Get the Interface Method Table pointer
					context.AppendInstruction(IRInstruction.LoadInteger, NativeInstructionSize, interfaceMethodTablePtr, interfaceSlotPtr, Operand.CreateConstant(TypeSystem, interfaceMethodTableOffset));

					// Get the MethodDef pointer
					context.AppendInstruction(IRInstruction.LoadInteger, NativeInstructionSize, methodDefinition, interfaceMethodTablePtr, Operand.CreateConstant(TypeSystem, methodDefinitionOffset));

					// Get the address of the method
					context.AppendInstruction(IRInstruction.LoadInteger, NativeInstructionSize, methodPtr, methodDefinition, Operand.CreateConstant(TypeSystem, methodPointerOffset));
				}

				context.AppendInstruction(IRInstruction.Nop);
				ProcessInvokeInstruction(context, method, methodPtr, resultOperand, operands);
			}
			else
			{
				// FIXME: Callvirt imposes a null-check. For virtual calls this is done implicitly, but for non-virtual calls
				// we have to make this explicitly somehow.
				ProcessInvokeInstruction(context, method, resultOperand, operands);
			}
		}

		/// <summary>
		/// Visitation function for Castclass instruction.
		/// </summary>
		/// <param name="context">The context.</param>
		private void Castclass(Context context)
		{
			// TODO!
			//ReplaceWithVmCall(context, VmCall.Castclass);
			context.ReplaceInstructionOnly(IRInstruction.MoveInteger); // HACK!
		}

		private BaseInstruction ComputeExtensionTypeAndMask(MosaType type, ref uint mask)
		{
			if (type.IsUI1)
			{
				mask = 0xFF;
				return (type.IsSigned ? (BaseInstruction)IRInstruction.MoveSignExtended : (BaseInstruction)IRInstruction.MoveZeroExtended);
			}
			else if (type.IsUI2)
			{
				mask = 0xFFFF;
				return type.IsSigned ? (BaseInstruction)IRInstruction.MoveSignExtended : (BaseInstruction)IRInstruction.MoveZeroExtended;
			}
			else if (type.IsUI4)
			{
				mask = 0xFFFFFFFF;
			}
			else if (type.IsUI8)
			{
				mask = 0x0;
			}

			return null;
		}

		/// <summary>
		/// Visitation function for Conversion instruction.
		/// </summary>
		/// <param name="context">The context.</param>
		private void Conversion(Context context)
		{
			var result = context.Result;
			var source = context.Operand1;

			int destIndex = GetIndex(result.Type, NativeInstructionSize == InstructionSize.Size32);
			int srcIndex = GetIndex(source.Type, NativeInstructionSize == InstructionSize.Size32);

			var instruction = convTable[destIndex][srcIndex];
			var size = GetInstructionSize(result.Type);

			Debug.Assert(instruction != null);

			uint mask = 0xFFFFFFFF;
			ComputeExtensionTypeAndMask(result.Type, ref mask);

			if (instruction == IRInstruction.ConversionIntegerToFloatR8 && result.IsR4)
			{
				context.SetInstruction(IRInstruction.ConversionIntegerToFloatR4, size, result, source);
				return;
			}

			if (instruction != IRInstruction.LogicalAnd)
			{
				context.SetInstruction(instruction, size, result, source);
				return;
			}

			if (mask == 0)
			{
				Debug.Assert(result.IsInteger);

				// TODO: May not be correct
				context.SetInstruction(IRInstruction.MoveInteger, size, result, source);
				return;
			}

			if (source.IsLong)
			{
				Operand temp = AllocateVirtualRegister(result.Type);

				context.SetInstruction(IRInstruction.MoveInteger, size, temp, source);
				context.AppendInstruction(instruction, size, result, temp, Operand.CreateConstant(TypeSystem, (int)mask));
				return;
			}

			context.SetInstruction(instruction, size, result, source, Operand.CreateConstant(TypeSystem, (int)mask));
		}

		/// <summary>
		/// Visitation function for Cpblk instruction.
		/// </summary>
		/// <param name="context">The context.</param>
		private void Cpblk(Context context)
		{
			ReplaceWithVmCall(context, VmCall.MemoryCopy);
		}

		/// <summary>
		/// Visitation function for Div instruction.
		/// </summary>
		/// <param name="context">The context.</param>
		private void Div(Context context)
		{
			Replace(context, IRInstruction.DivFloatR4, IRInstruction.DivFloatR8, IRInstruction.DivSigned, IRInstruction.DivUnsigned);
		}

		/// <summary>
		/// Visitation function for Dup instruction.
		/// </summary>
		/// <param name="context">The context.</param>
		private void Dup(Context context)
		{
			Debug.Assert(false); // should never get here

			// We don't need the dup anymore.
			context.Empty();
		}

		/// <summary>
		/// Visitation function for Endfilter instruction.
		/// </summary>
		/// <param name="context">The context.</param>
		private void Endfilter(Context context)
		{
			throw new InvalidCompilerException();

			// Move this transformation to ProtectedRegionStage
			//context.SetInstruction(IRInstruction.FilterEnd, context.Operand1);
		}

<<<<<<< HEAD
			// If the type is value type we don't need to call AllocateObject
			if (TypeLayout.IsCompoundType(thisReference.Type))
			{
				Context before = context.InsertBefore();
				var newThis = MethodCompiler.StackLayout.AddStackLocal(thisReference.Type);

				var oldThisReference = thisReference;
				thisReference = MethodCompiler.CreateVirtualRegister(thisReference.Type.ToManagedPointer());
				before.SetInstruction(IRInstruction.AddressOf, thisReference, newThis);

				for (var node = context.Next; !node.IsBlockEndInstruction; node = node.Next)
					if (!node.IsEmpty)
						for (int i = 0; i < node.OperandCount; i++)
							if (node.GetOperand(i) == oldThisReference)
								node.SetOperand(i, newThis);
			}
			else if (thisReference.Type.IsValueType)
			{
				Context before = context.InsertBefore();
				var newThis = MethodCompiler.StackLayout.AddStackLocal(thisReference.Type);

				var oldThisReference = thisReference;
				thisReference = MethodCompiler.CreateVirtualRegister(thisReference.Type.ToManagedPointer());
				before.SetInstruction(IRInstruction.AddressOf, thisReference, newThis);

				var after = context.Next.InsertBefore();
				after.SetInstruction(IRInstruction.Move, oldThisReference, newThis);
			}
			else
			{
				Debug.Assert(thisReference.Type.IsReferenceType, $"VmCall.AllocateObject only needs to be called for reference types. Type: {thisReference.Type}");

				Context before = context.InsertBefore();
				ReplaceWithVmCall(before, VmCall.AllocateObject);

				before.SetOperand(1, GetRuntimeTypeHandle(classType, before));
				before.SetOperand(2, Operand.CreateConstant(TypeSystem, TypeLayout.GetTypeSize(classType)));
				before.OperandCount = 3;
				before.Result = thisReference;
				before.ResultCount = 1;
=======
		/// <summary>
		/// Visitation function for Endfinally instruction.
		/// </summary>
		/// <param name="context">The context.</param>
		private void Endfinally(Context context)
		{
			throw new InvalidCompilerException();
		}

		private MosaMethod GetMethodOrOverride(MosaType type, MosaMethod method)
		{
			MosaMethod implMethod = null;
			if (type.Methods.Contains(method)
				&& (implMethod = type.FindMethodBySignature(method.Name, method.Signature)) != null)
			{
				return implMethod;
			}
			if (method.DeclaringType.Module == TypeSystem.CorLib
				&& (method.DeclaringType.Name.Equals("ValueType")
					|| method.DeclaringType.Name.Equals("Object")
					|| method.DeclaringType.Name.Equals("Enum"))
				&& (implMethod = type.FindMethodBySignature(method.Name, method.Signature)) != null
			)
			{
				return implMethod;
>>>>>>> 831c86c9
			}
			return method;
		}

		private Operand GetRuntimeTypeHandle(MosaType runtimeType, Context context)
		{
			var typeDef = Operand.CreateUnmanagedSymbolPointer(TypeSystem, runtimeType.FullName + Metadata.TypeDefinition);
			var runtimeTypeHandle = AllocateVirtualRegister(TypeSystem.GetTypeByName("System", "RuntimeTypeHandle"));
			var before = context.InsertBefore();
			before.SetInstruction(IRInstruction.MoveInteger, runtimeTypeHandle, typeDef);
			return runtimeTypeHandle;
		}

		/// <summary>
		/// Visitation function for Initblk instruction.
		/// </summary>
		/// <param name="context">The context.</param>
		private void Initblk(Context context)
		{
			ReplaceWithVmCall(context, VmCall.MemorySet);
		}

		/// <summary>
		/// Visitation function for InitObj instruction.
		/// </summary>
		/// <param name="context">The context.</param>
		private void InitObj(Context context)
		{
			// Get the ptr and clear context
			Operand ptr = context.Operand1;
			context.SetInstruction(IRInstruction.Nop);

			// Setup context for VmCall
			ReplaceWithVmCall(context, VmCall.MemorySet);

			// Set the operands
			context.SetOperand(1, ptr);
			context.SetOperand(2, ConstantZero);
			context.SetOperand(3, Operand.CreateConstant(TypeSystem, TypeLayout.GetTypeSize(ptr.Type.ElementType)));
			context.OperandCount = 4;
		}

		/// <summary>
		/// Visitation function for Isinst instruction.
		/// </summary>
		/// <param name="context">The context.</param>
		private void IsInst(Context context)
		{
			Operand reference = context.Operand1;
			Operand result = context.Result;

			MosaType classType = context.MosaType;

			if (!classType.IsInterface)
			{
				ReplaceWithVmCall(context, VmCall.IsInstanceOfType);

				context.SetOperand(1, GetRuntimeTypeHandle(classType, context));
				context.SetOperand(2, reference);
				context.OperandCount = 3;
				context.ResultCount = 1;
			}
			else
			{
				int slot = CalculateInterfaceSlot(classType);

				ReplaceWithVmCall(context, VmCall.IsInstanceOfInterfaceType);

				context.SetOperand(1, Operand.CreateConstant(TypeSystem, slot));
				context.SetOperand(2, reference);
				context.OperandCount = 3;
				context.ResultCount = 1;
			}
		}

		/// <summary>
		/// Visitation function for Ldarg instruction.
		/// </summary>
		/// <param name="context">The context.</param>
		private void Ldarg(Context context)
		{
			Debug.Assert(context.Operand1.IsParameter);

			if (StoreOnStack(context.Operand1.Type))
			{
				context.SetInstruction(IRInstruction.LoadParameterCompound, context.Result, context.Operand1);
				context.MosaType = context.Operand1.Type;
			}
			else
			{
				var loadInstruction = GetLoadParameterInstruction(context.Operand1.Type);
				var size = GetInstructionSize(context.Operand1.Type);

				context.SetInstruction(loadInstruction, size, context.Result, context.Operand1);
			}
		}

		/// <summary>
		/// Visitation function for Ldarga instruction.
		/// </summary>
		/// <param name="context">The context.</param>
		private void Ldarga(Context context)
		{
			context.ReplaceInstructionOnly(IRInstruction.AddressOf);
		}

		/// <summary>
		/// Visitation function for Ldc instruction.
		/// </summary>
		/// <param name="context">The context.</param>
		private void Ldc(Context context)
		{
			Debug.Assert(context.Operand1.IsConstant || context.Operand1.IsVirtualRegister);

			var source = context.Operand1;
			var destination = context.Result;
			var size = GetInstructionSize(source.Type);

			Debug.Assert(!StoreOnStack(destination.Type));
			var moveInstruction = GetMoveInstruction(destination.Type);
			context.SetInstruction(moveInstruction, size, destination, source);
		}

		/// <summary>
		/// Visitation function for Ldelem instruction.
		/// </summary>
		/// <param name="context">The context.</param>
		private void Ldelem(Context context)
		{
			var result = context.Result;
			var array = context.Operand1;
			var arrayIndex = context.Operand2;
			var arrayType = array.Type;

			// Array bounds check
			AddArrayBoundsCheck(context, array, arrayIndex);

			var arrayAddress = LoadArrayBaseAddress(context, arrayType, array);
			var elementOffset = CalculateArrayElementOffset(context, arrayType, arrayIndex);

			Debug.Assert(elementOffset != null);

			if (StoreOnStack(arrayType.ElementType))
			{
				context.SetInstruction(IRInstruction.LoadCompound, result, arrayAddress, elementOffset);
				context.MosaType = arrayType.ElementType;
			}
			else
			{
				var loadInstruction = GetLoadInstruction(arrayType.ElementType);

				var size = GetInstructionSize(arrayType.ElementType);

				//if (size == InstructionSize.Native)
				//{
				//	size = Architecture.NativeInstructionSize;
				//}

				context.SetInstruction(loadInstruction, size, result, arrayAddress, elementOffset);
			}
		}

		/// <summary>
		/// Visitation function for Ldelema instruction.
		/// </summary>
		/// <param name="context">The context.</param>
		private void Ldelema(Context context)
		{
			var result = context.Result;
			var array = context.Operand1;
			var arrayIndex = context.Operand2;
			var arrayType = array.Type;

			Debug.Assert(arrayType.ElementType == result.Type.ElementType);

			// Array bounds check
			AddArrayBoundsCheck(context, array, arrayIndex);

			var arrayAddress = LoadArrayBaseAddress(context, arrayType, array);
			var elementOffset = CalculateArrayElementOffset(context, arrayType, arrayIndex);

			context.SetInstruction(IRInstruction.AddSigned, result, arrayAddress, elementOffset);
		}

		/// <summary>
		/// Visitation function for Ldfld instruction.
		/// </summary>
		/// <param name="context">The context.</param>
		private void Ldfld(Context context)
		{
			Operand result = context.Result;
			Operand operand = context.Operand1;
			MosaField field = context.MosaField;

			int offset = TypeLayout.GetFieldOffset(field);
			bool isPointer = operand.IsPointer || operand.Type == TypeSystem.BuiltIn.I || operand.Type == TypeSystem.BuiltIn.U;

			if (!result.IsOnStack && !StoreOnStack(operand.Type) && !operand.IsReferenceType && isPointer)
			{
				//EXAMPLE:
				//  CIL.Ldfld V_3 [U4*] <= V_2 [Mosa.Runtime.MetadataMethodStruct*] {f:System.UInt32* Mosa.Runtime.MetadataMethodStruct::Name}
				//EXAMPLE:
				//  CIL.Ldfld V_26 [I4] <= V_61 [System.IntPtr] {f:System.UInt32 Mosa.Runtime.x86.ULong::_hi}

				var loadInstruction = GetLoadInstruction(field.FieldType);
				var size = GetInstructionSize(field.FieldType);
				var fixedOffset = Operand.CreateConstant(TypeSystem, offset);

				context.SetInstruction(loadInstruction, size, result, operand, fixedOffset);

				return;
			}

			if (!result.IsOnStack && !StoreOnStack(operand.Type) && !operand.IsReferenceType && !isPointer)
			{
				//EXAMPLE:
				//  CIL.Ldfld V_13 [System.IntPtr] <= V_12 [System.RuntimeMethodHandle] {f:System.IntPtr System.RuntimeMethodHandle::m_ptr}
				//TRANSFORM:
				//  IR.Move V_13[System.IntPtr] <= V_12[System.RuntimeMethodHandle]

				// simple move
				Debug.Assert(result.IsVirtualRegister);

				var moveInstruction = GetMoveInstruction(field.FieldType);
				var size = GetInstructionSize(field.FieldType);

				context.SetInstruction(moveInstruction, size, result, operand);

				return;
			}

			if (!StoreOnStack(result.Type) && operand.IsOnStack)
			{
				//EXAMPLE:
				//  CIL.Ldfld V_5 [I4] <= T_2 const= unresolved[Mosa.TestWorld.x86.Tests.Pair] { f: System.Int32 Mosa.TestWorld.x86.Tests.Pair::A}

				var loadInstruction = GetLoadInstruction(field.FieldType);
				var size = GetInstructionSize(field.FieldType);
				var address = MethodCompiler.CreateVirtualRegister(operand.Type.ToUnmanagedPointer());
				var fixedOffset = Operand.CreateConstant(TypeSystem, offset);

				context.SetInstruction(IRInstruction.AddressOf, address, operand);
				context.AppendInstruction(loadInstruction, size, result, address, fixedOffset);

				return;
			}

			if (!StoreOnStack(result.Type) && !operand.IsOnStack)
			{
				//EXAMPLE:
				//  CIL.Ldfld V_30 [O] <= V_29 [O] {f:Mosa.Kernel.x86.ConsoleSession Mosa.Kernel.x86.ConsoleManager::Boot}

				var loadInstruction = GetLoadInstruction(field.FieldType);
				var size = GetInstructionSize(field.FieldType);
				var fixedOffset = Operand.CreateConstant(TypeSystem, offset);

				context.SetInstruction(loadInstruction, size, result, operand, fixedOffset);

				return;
			}

			if (result.IsOnStack && !operand.IsOnStack)
			{
				//EXAMPLE:
				//  CIL.Ldfld T_1 const=unresolved [System.Reflection.CustomAttributeTypedArgument] <= V_1 [System.Reflection.CustomAttributeNamedArgument&] {f:System.Reflection.CustomAttributeTypedArgument System.Reflection.CustomAttributeNamedArgument::typedArgument}

				var size = GetInstructionSize(field.FieldType);
				var fixedOffset = Operand.CreateConstant(TypeSystem, offset);

				context.SetInstruction(IRInstruction.LoadCompound, size, result, operand, fixedOffset);
				context.MosaType = field.FieldType;

				return;
			}

			if (result.IsOnStack && operand.IsOnStack)
			{
				//EXAMPLE:
				//  CIL.Ldfld T_5 const=unresolved [Mosa.UnitTest.Collection.ValueTypeTests+valuetype] <= T_4 const=unresolved [Mosa.UnitTest.Collection.ValueTypeTests+valuewrapper] {f:Mosa.UnitTest.Collection.ValueTypeTests+valuetype Mosa.UnitTest.Collection.ValueTypeTests+valuewrapper::content}

				var size = GetInstructionSize(field.FieldType);
				var address = MethodCompiler.CreateVirtualRegister(operand.Type.ToUnmanagedPointer());
				var fixedOffset = Operand.CreateConstant(TypeSystem, offset);

				context.SetInstruction(IRInstruction.AddressOf, address, operand);
				context.AppendInstruction(IRInstruction.LoadCompound, size, result, address, fixedOffset);

				return;
			}

			throw new CompilerException("Error transforming CIL.Ldfld");
		}

		/// <summary>
		/// Visitation function for Ldflda instruction.
		/// </summary>
		/// <param name="context">The context.</param>
		private void Ldflda(Context context)
		{
			Operand fieldAddress = context.Result;
			Operand objectOperand = context.Operand1;

			int offset = TypeLayout.GetFieldOffset(context.MosaField);
			Operand fixedOffset = Operand.CreateConstant(TypeSystem, offset);

			context.SetInstruction(IRInstruction.AddUnsigned, fieldAddress, objectOperand, fixedOffset);
		}

		/// <summary>
		/// Visitation function for Ldftn instruction.
		/// </summary>
		/// <param name="context">The context.</param>
		private void Ldftn(Context context)
		{
			context.SetInstruction(IRInstruction.MoveInteger, context.Result, Operand.CreateSymbolFromMethod(TypeSystem, context.InvokeMethod));
		}

		/// <summary>
		/// Visitation function for Ldlen instruction.
		/// </summary>
		/// <param name="context">The context.</param>
		private void Ldlen(Context context)
		{
			var offset = Operand.CreateConstant(TypeSystem, NativePointerSize * 2);
			context.SetInstruction(IRInstruction.LoadInteger, InstructionSize.Size32, context.Result, context.Operand1, offset);
		}

		/// <summary>
		/// Visitation function for Ldloc instruction.
		/// </summary>
		/// <param name="context">The context.</param>
		private void Ldloc(Context context)
		{
			Debug.Assert(context.MosaType == null);
			ProcessLoadInstruction(context);
		}

		/// <summary>
		/// Visitation function for Ldloca instruction.
		/// </summary>
		/// <param name="context">The context.</param>
		private void Ldloca(Context context)
		{
			context.ReplaceInstructionOnly(IRInstruction.AddressOf);
		}

		/// <summary>
		/// Visitation function for Ldobj instruction.
		/// </summary>
		/// <param name="context">The context.</param>
		private void Ldobj(Context context)
		{
			Operand destination = context.Result;
			Operand source = context.Operand1;

			var type = context.MosaType;

			// This is actually ldind.* and ldobj - the opcodes have the same meanings

			if (StoreOnStack(type))
			{
				context.SetInstruction(IRInstruction.LoadCompound, destination, source, ConstantZero);
			}
			else
			{
				var loadInstruction = GetLoadInstruction(type);
				var size = GetInstructionSize(type);

				context.SetInstruction(loadInstruction, size, destination, source, ConstantZero);
			}

			context.MosaType = type;
		}

		/// <summary>
		/// Visitation function for Ldsfld instruction.
		/// </summary>
		/// <param name="context">The context.</param>
		private void Ldsfld(Context context)
		{
			var fieldType = context.MosaField.FieldType;
			var destination = context.Result;

			var size = GetInstructionSize(fieldType);
			var fieldOperand = Operand.CreateField(context.MosaField);

			if (StoreOnStack(fieldType))
			{
				context.SetInstruction(IRInstruction.LoadCompound, destination, fieldOperand, ConstantZero);
				context.MosaType = fieldType;
			}
			else
			{
				var loadInstruction = GetLoadInstruction(fieldType);
				context.SetInstruction(loadInstruction, size, destination, fieldOperand, ConstantZero);
				context.MosaType = fieldType;
			}
		}

		/// <summary>
		/// Visitation function for Ldsflda instruction.
		/// </summary>
		/// <param name="context">The context.</param>
		private void Ldsflda(Context context)
		{
			context.SetInstruction(IRInstruction.AddressOf, context.Result, Operand.CreateField(context.MosaField));
		}

		/// <summary>
		/// Visitation function for Ldstr instruction.
		/// </summary>
		/// <param name="context">The context.</param>
		private void Ldstr(Context context)
		{
			/*
			 * This requires a special memory layout for strings as they are interned by the compiler
			 * into the generated image. This won't work this way forever: As soon as we'll support
			 * a real AppDomain and real string interning, this code will have to go away and will
			 * be replaced by a proper VM call.
			 */

			BaseLinker linker = MethodCompiler.Linker;
			string symbolName = context.Operand1.Name;
			string stringdata = context.Operand1.StringData;

			context.SetInstruction(IRInstruction.MoveInteger, context.Result, context.Operand1);

			var symbol = linker.CreateSymbol(symbolName, SectionKind.ROData, NativeAlignment, NativePointerSize * 3 + stringdata.Length * 2);
			var stream = symbol.Stream;

			// Type Definition and sync block
			linker.Link(LinkType.AbsoluteAddress, PatchType.I4, symbol, 0, SectionKind.ROData, "System.String" + Metadata.TypeDefinition, 0);

			stream.WriteZeroBytes(NativePointerSize * 2);

			// String length field
			stream.Write(BitConverter.GetBytes(stringdata.Length), 0, NativePointerSize);

			// String data
			var stringData = Encoding.Unicode.GetBytes(stringdata);
			Debug.Assert(stringData.Length == stringdata.Length * 2, "Byte array of string data doesn't match expected string data length");
			stream.Write(stringData);
		}

		/// <summary>
		/// Visitation function for Ldtoken instruction.
		/// </summary>
		/// <param name="context">The context.</param>
		private void Ldtoken(Context context)
		{
			// TODO: remove VmCall.GetHandleForToken?

			Operand source;
			Operand runtimeHandle;

			if (context.MosaType != null)
			{
				source = Operand.CreateUnmanagedSymbolPointer(TypeSystem, context.MosaType.FullName + Metadata.TypeDefinition);
				runtimeHandle = AllocateVirtualRegister(TypeSystem.GetTypeByName("System", "RuntimeTypeHandle"));
			}
			else if (context.MosaField != null)
			{
				source = Operand.CreateUnmanagedSymbolPointer(TypeSystem, context.MosaField.FullName + Metadata.FieldDefinition);
				runtimeHandle = AllocateVirtualRegister(TypeSystem.GetTypeByName("System", "RuntimeFieldHandle"));
			}
			else
				throw new NotImplementCompilerException();

			Operand destination = context.Result;
			context.SetInstruction(IRInstruction.MoveInteger, runtimeHandle, source);
			context.AppendInstruction(IRInstruction.MoveInteger, destination, runtimeHandle);
		}

		/// <summary>
		/// Visitation function for Ldvirtftn instruction.
		/// </summary>
		/// <param name="context">The context.</param>
		private void Ldvirtftn(Context context)
		{
			ReplaceWithVmCall(context, VmCall.GetVirtualFunctionPtr);
		}

		/// <summary>
		/// Visitation function for Leave instruction.
		/// </summary>
		/// <param name="context">The context.</param>
		private void Leave(Context context)
		{
			throw new InvalidCompilerException();
		}

		/// <summary>
		/// Visitation function for Mul instruction.
		/// </summary>
		/// <param name="context">The context.</param>
		private void Mul(Context context)
		{
			Replace(context, IRInstruction.MulFloatR4, IRInstruction.MulFloatR8, IRInstruction.MulSigned, IRInstruction.MulUnsigned);
		}

		/// <summary>
		/// Visitation function for Neg instruction.
		/// </summary>
		/// <param name="context">The context.</param>
		private void Neg(Context context)
		{
			//FUTURE: Add IRInstruction.Negate
			if (context.Operand1.IsUnsigned)
			{
				Operand zero = Operand.CreateConstant(context.Operand1.Type, 0);
				context.SetInstruction(IRInstruction.SubUnsigned, context.Result, zero, context.Operand1);
			}
			else if (context.Operand1.IsR4)
			{
				Operand minusOne = Operand.CreateConstant(TypeSystem, -1.0f);
				context.SetInstruction(IRInstruction.MulFloatR4, context.Result, minusOne, context.Operand1);
			}
			else if (context.Operand1.IsR8)
			{
				Operand minusOne = Operand.CreateConstant(TypeSystem, -1.0d);
				context.SetInstruction(IRInstruction.MulFloatR8, context.Result, minusOne, context.Operand1);
			}
			else
			{
				Operand minusOne = Operand.CreateConstant(context.Operand1.Type, -1);
				context.SetInstruction(IRInstruction.MulSigned, context.Result, minusOne, context.Operand1);
			}
		}

		/// <summary>
		/// Visitation function for Newarr instruction.
		/// </summary>
		/// <param name="context">The context.</param>
		private void Newarr(Context context)
		{
			Operand thisReference = context.Result;
			Debug.Assert(thisReference != null, @"Newarr didn't specify class signature?");

			MosaType arrayType = context.Result.Type;
			int elementSize = 0;
			var elementType = arrayType.ElementType;

			int alignment = 0;
			Architecture.GetTypeRequirements(TypeLayout, arrayType.ElementType, out elementSize, out alignment);

			Operand lengthOperand = context.Operand1;

			// HACK: If we can't determine the size now, assume 16 bytes per array element.
			if (elementSize == 0)
			{
				elementSize = 16;
			}

			ReplaceWithVmCall(context, VmCall.AllocateArray);

			context.SetOperand(1, GetRuntimeTypeHandle(arrayType, context));
			context.SetOperand(2, Operand.CreateConstant(TypeSystem, elementSize));
			context.SetOperand(3, lengthOperand);
			context.OperandCount = 4;
		}

		/// <summary>
		/// Visitation function for Newobj instruction.
		/// </summary>
		/// <param name="context">The context.</param>
		private void Newobj(Context context)
		{
			if (ReplaceWithInternalCall(context))
				return;

			var classType = context.InvokeMethod.DeclaringType;
			var thisReference = context.Result;

			var operands = new List<Operand>(context.Operands);

			Context before = context.InsertBefore();

			if (!StoreOnStack(thisReference.Type))
			{
				ReplaceWithVmCall(before, VmCall.AllocateObject);

				before.SetOperand(1, GetRuntimeTypeHandle(classType, before));
				before.SetOperand(2, Operand.CreateConstant(TypeSystem, TypeLayout.GetTypeSize(classType)));
				before.OperandCount = 3;
				before.Result = thisReference;
				before.ResultCount = 1;

				operands.Insert(0, thisReference);
			}
			else
			{
				var newThis = MethodCompiler.CreateVirtualRegister(thisReference.Type.ToManagedPointer());
				before.SetInstruction(IRInstruction.AddressOf, newThis, thisReference);

				operands.Insert(0, newThis);
			}

			ProcessInvokeInstruction(context, context.InvokeMethod, null, operands);
		}

		/// <summary>
		/// Visitation function for Nop instruction.
		/// </summary>
		/// <param name="context">The context.</param>
		private void Nop(Context context)
		{
			context.SetInstruction(IRInstruction.Nop);
		}

		/// <summary>
		/// Visitation function for Not instruction.
		/// </summary>
		/// <param name="context">The context.</param>
		private void Not(Context context)
		{
			context.SetInstruction(IRInstruction.LogicalNot, context.Result, context.Operand1);
		}

		private bool OverridesMethod(MosaMethod method)
		{
			if (method.Overrides == null)
				return false;
			if (method.DeclaringType.BaseType.Name.Equals("ValueType"))
				return true;
			if (method.DeclaringType.BaseType.Name.Equals("Object"))
				return true;
			if (method.DeclaringType.BaseType.Name.Equals("Enum"))
				return true;
			return false;
		}

		/// <summary>
		/// Visitation function for Pop instruction.
		/// </summary>
		/// <param name="context">The context.</param>
		private void Pop(Context context)
		{
			context.Empty();
		}

		/// <summary>
		/// Visitation function for Rem instruction.
		/// </summary>
		/// <param name="context">The context.</param>
		private void Rem(Context context)
		{
<<<<<<< HEAD
			var target = context.BranchTargets[0];

			Operand first = context.Operand1;
			Operand second = ConstantZero;

			CIL.OpCode opcode = ((CIL.BaseCILInstruction)context.Instruction).OpCode;

			if (opcode == CIL.OpCode.Brtrue || opcode == CIL.OpCode.Brtrue_s)
			{
				context.SetInstruction(IRInstruction.IntegerCompareBranch, ConditionCode.NotEqual, null, first, second);
				context.AddBranchTarget(target);
				return;
			}
			else if (opcode == CIL.OpCode.Brfalse || opcode == CIL.OpCode.Brfalse_s)
			{
				context.SetInstruction(IRInstruction.IntegerCompareBranch, ConditionCode.Equal, null, first, second);
				context.AddBranchTarget(target);
				return;
			}

			throw new NotImplementCompilerException($@"CILTransformationStage.UnaryBranch doesn't support CIL opcode {opcode}");
=======
			Replace(context, IRInstruction.RemFloatR4, IRInstruction.RemFloatR8, IRInstruction.RemSigned, IRInstruction.RemUnsigned);
>>>>>>> 831c86c9
		}

		/// <summary>
		/// Visitation function for Ret instruction.
		/// </summary>
		/// <param name="context">The context.</param>
		private void Ret(Context context)
		{
			context.ReplaceInstructionOnly(IRInstruction.Return);
		}

		/// <summary>
		/// Visitation function for Rethrow instruction.
		/// </summary>
		/// <param name="context">The context.</param>
		private void Rethrow(Context context)
		{
			ReplaceWithVmCall(context, VmCall.Rethrow);
		}

		/// <summary>
		/// Visitation function for Shift instruction.
		/// </summary>
		/// <param name="context">The context.</param>
		private void Shift(Context context)
		{
			switch ((context.Instruction as CIL.BaseCILInstruction).OpCode)
			{
				case CIL.OpCode.Shl: context.SetInstruction(IRInstruction.ShiftLeft, context.Result, context.Operand1, context.Operand2); break;
				case CIL.OpCode.Shr: context.SetInstruction(IRInstruction.ArithmeticShiftRight, context.Result, context.Operand1, context.Operand2); break;
				case CIL.OpCode.Shr_un: context.SetInstruction(IRInstruction.ShiftRight, context.Result, context.Operand1, context.Operand2); break;
				default: throw new InvalidCompilerException();
			}
		}

		/// <summary>
		/// Visitation function for Sizeof instruction.
		/// </summary>
		/// <param name="context">The context.</param>
		private void Sizeof(Context context)
		{
			var type = context.MosaType;
			context.MosaType = null;
			var size = type.IsPointer ? TypeLayout.NativePointerSize : MethodCompiler.TypeLayout.GetTypeSize(type);
			context.SetInstruction(IRInstruction.MoveInteger, context.Result, Operand.CreateConstant(TypeSystem, size));
		}

		/// <summary>
		/// Visitation function for Starg instruction.
		/// </summary>
		/// <param name="context">The context.</param>
		private void Starg(Context context)
		{
			Debug.Assert(context.Result.IsParameter);

			if (StoreOnStack(context.Operand1.Type))
			{
				context.SetInstruction(IRInstruction.StoreParameterCompound, context.Size, null, context.Result, context.Operand1);
				context.MosaType = context.Result.Type; // may not be necessary
			}
			else
			{
				var storeInstruction = GetStoreParameterInstruction(context.Operand1.Type);
				context.SetInstruction(storeInstruction, context.Size, null, context.Result, context.Operand1);
			}
		}

		/// <summary>
		/// Visitation function for Stelem instruction.
		/// </summary>
		/// <param name="context">The context.</param>
		private void Stelem(Context context)
		{
			var array = context.Operand1;
			var arrayIndex = context.Operand2;
			var value = context.Operand3;
			var arrayType = array.Type;

			// Array bounds check
			AddArrayBoundsCheck(context, array, arrayIndex);

			var arrayAddress = LoadArrayBaseAddress(context, arrayType, array);
			var elementOffset = CalculateArrayElementOffset(context, arrayType, arrayIndex);

			if (StoreOnStack(value.Type))
			{
				context.SetInstruction(IRInstruction.StoreCompound, null, arrayAddress, elementOffset, value);
				context.MosaType = arrayType.ElementType;
			}
			else
			{
				var storeInstruction = GetStoreInstruction(value.Type);
				var size = GetInstructionSize(arrayType.ElementType);

				context.SetInstruction(storeInstruction, size, null, arrayAddress, elementOffset, value);
			}
		}

		/// <summary>
		/// Visitation function for Stfld instruction.
		/// </summary>
		/// <param name="context">The context.</param>
		private void Stfld(Context context)
		{
			Operand objectOperand = context.Operand1;
			Operand valueOperand = context.Operand2;

			int offset = TypeLayout.GetFieldOffset(context.MosaField);
			Operand offsetOperand = Operand.CreateConstant(TypeSystem, offset);

			MosaType fieldType = context.MosaField.FieldType;

			var size = GetInstructionSize(fieldType);

			if (StoreOnStack(fieldType))
			{
				context.SetInstruction(IRInstruction.StoreCompound, size, null, objectOperand, offsetOperand, valueOperand);
				context.MosaType = fieldType;
			}
			else
			{
				var storeInstruction = GetStoreInstruction(fieldType);
				context.SetInstruction(storeInstruction, size, null, objectOperand, offsetOperand, valueOperand);
				context.MosaType = fieldType;
			}
		}

		/// <summary>
		/// Visitation function for Stloc instruction.
		/// </summary>
		/// <param name="context">The context.</param>
		private void Stloc(Context context)
		{
			var type = context.Operand1.Type;
			var size = GetInstructionSize(type);

			if (context.Result.IsVirtualRegister && context.Operand1.IsVirtualRegister)
			{
				var moveInstruction = GetMoveInstruction(context.Result.Type);

				context.SetInstruction(moveInstruction, size, context.Result, context.Operand1);
				return;
			}

			if (StoreOnStack(type))
			{
				Debug.Assert(!context.Result.IsVirtualRegister);
				context.SetInstruction(IRInstruction.MoveCompound, context.Result, context.Operand1);
			}
			else if (context.Operand1.IsVirtualRegister)
			{
				var storeInstruction = GetStoreInstruction(type);

				context.SetInstruction(storeInstruction, size, null, StackFrame, context.Result, context.Operand1);
			}

			context.MosaType = type;
		}

		/// <summary>
		/// Visitation function for Stobj instruction.
		/// </summary>
		/// <param name="context">The context.</param>
		private void Stobj(Context context)
		{
<<<<<<< HEAD
			// Get the ptr and clear context
			var ptr = context.Operand1;

			// According to ECMA Spec, if the pointer element type is a reference type then
			// this instruction is the equivalent of ldnull followed by stind.ref

			var type = ptr.Type.ElementType;
			if (type.IsReferenceType)
			{
				var size = GetInstructionSize(type);
				context.SetInstruction(IRInstruction.Store, size, null, ptr, ConstantZero, Operand.GetNull(TypeSystem));
				context.MosaType = type;
			}
			else
			{
				context.SetInstruction(IRInstruction.Nop);

				// Setup context for VmCall
				ReplaceWithVmCall(context, VmCall.MemorySet);

				// Set the operands
				context.SetOperand(1, ptr);
				context.SetOperand(2, ConstantZero);
				context.SetOperand(3, Operand.CreateConstant(TypeSystem, TypeLayout.GetTypeSize(type)));
				context.OperandCount = 4;
			}
		}
=======
			// This is actually stind.* and stobj - the opcodes have the same meanings
			var type = context.MosaType;  // pass thru

			if (StoreOnStack(type))
			{
				context.SetInstruction(IRInstruction.StoreCompound, null, context.Operand1, ConstantZero, context.Operand2);
			}
			else
			{
				var size = GetInstructionSize(type);
				var storeInstruction = GetStoreInstruction(type);

				context.SetInstruction(storeInstruction, size, null, context.Operand1, ConstantZero, context.Operand2);
			}
>>>>>>> 831c86c9

			context.MosaType = type;
		}

		/// <summary>
		/// Visitation function for Stsfld instruction.
		/// </summary>
		/// <param name="context">The context.</param>
		private void Stsfld(Context context)
		{
			var field = context.MosaField;
			var size = GetInstructionSize(field.FieldType);
			var fieldOperand = Operand.CreateField(field);

			if (StoreOnStack(field.FieldType))
			{
				context.SetInstruction(IRInstruction.StoreCompound, size, null, fieldOperand, ConstantZero, context.Operand1);
				context.MosaType = field.FieldType;
			}
			else
			{
				var storeInstruction = GetStoreInstruction(context.Operand1.Type);

				context.SetInstruction(storeInstruction, size, null, fieldOperand, ConstantZero, context.Operand1);
				context.MosaType = field.FieldType;
			}
		}

		/// <summary>
		/// Visitation function for Sub instruction.
		/// </summary>
		/// <param name="context">The context.</param>
		private void Sub(Context context)
		{
			Replace(context, IRInstruction.SubFloatR4, IRInstruction.SubFloatR8, IRInstruction.SubSigned, IRInstruction.SubUnsigned);
		}

		/// <summary>
		/// Visitation function for Switch instruction.
		/// </summary>
		/// <param name="context">The context.</param>
		private void Switch(Context context)
		{
			context.ReplaceInstructionOnly(IRInstruction.Switch);
		}

		/// <summary>
		/// Visitation function for Throw instruction.
		/// </summary>
		/// <param name="context">The context.</param>
		private void Throw(Context context)
		{
			throw new InvalidCompilerException();
		}

		private bool TypeContainsMethodObjective(MosaType type, MosaMethod method)
		{
			foreach (var m in type.Methods)
				if (((object)m).Equals(method))
					return true;
			return false;
		}

		/// <summary>
		/// Visitation function for UnaryBranch instruction.
		/// </summary>
		/// <param name="context">The context.</param>
		private void UnaryBranch(Context context)
		{
			var target = context.BranchTargets[0];

			Operand first = context.Operand1;
			Operand second = ConstantZero;

			CIL.OpCode opcode = ((CIL.BaseCILInstruction)context.Instruction).OpCode;

			if (opcode == CIL.OpCode.Brtrue || opcode == CIL.OpCode.Brtrue_s)
			{
				context.SetInstruction(IRInstruction.CompareIntegerBranch, ConditionCode.NotEqual, null, first, second);
				context.AddBranchTarget(target);
				return;
			}
			else if (opcode == CIL.OpCode.Brfalse || opcode == CIL.OpCode.Brfalse_s)
			{
				context.SetInstruction(IRInstruction.CompareIntegerBranch, ConditionCode.Equal, null, first, second);
				context.AddBranchTarget(target);
				return;
			}

			throw new NotImplementCompilerException(@"CILTransformationStage.UnaryBranch doesn't support CIL opcode " + opcode);
		}

		/// <summary>
		/// Visitation function for Unbox instruction.
		/// </summary>
		/// <param name="context">The context.</param>
		private void Unbox(Context context)
		{
			var value = context.Operand1;
			var result = context.Result;
			var type = context.MosaType;

			if (!type.IsValueType)
			{
				var moveInstruction = GetMoveInstruction(type);

				context.ReplaceInstructionOnly(moveInstruction);
				return;
			}

			int typeSize = TypeLayout.GetTypeSize(type);
			int alignment = TypeLayout.NativePointerAlignment;
			typeSize += (alignment - (typeSize % alignment)) % alignment;

			var vmCall = ToVmUnboxCall(typeSize);

			context.SetInstruction(IRInstruction.Nop);
			ReplaceWithVmCall(context, vmCall);

			context.SetOperand(1, value);
			if (vmCall == VmCall.Unbox)
			{
				Operand adr = AllocateVirtualRegister(type.ToManagedPointer());
				context.InsertBefore().SetInstruction(IRInstruction.AddressOf, adr, MethodCompiler.AddStackLocal(type));

				context.SetOperand(2, adr);
				context.SetOperand(3, Operand.CreateConstant(TypeSystem, typeSize));
				context.OperandCount = 4;
			}
			else
			{
				context.OperandCount = 2;
			}

			Operand tmp = AllocateVirtualRegister(type.ToManagedPointer());
			context.Result = tmp;
			context.ResultCount = 1;

			var size = GetInstructionSize(type);

			if (StoreOnStack(type))
			{
				context.AppendInstruction(IRInstruction.LoadCompound, result, tmp, ConstantZero);
				context.MosaType = type;
			}
			else
			{
				var loadInstruction = GetLoadInstruction(type);
				context.AppendInstruction(loadInstruction, size, result, tmp, ConstantZero);
				context.MosaType = type;
			}
		}

		/// <summary>
		/// Visitation function for Unbox.Any instruction.
		/// </summary>
		/// <param name="context">The context.</param>
		private void UnboxAny(Context context)
		{
			var value = context.Operand1;
			var result = context.Result;
			var type = context.MosaType;

			if (!type.IsValueType)
			{
				var moveInstruction = GetMoveInstruction(type);

				context.ReplaceInstructionOnly(moveInstruction);
				return;
			}

			int typeSize = TypeLayout.GetTypeSize(type);
			int alignment = TypeLayout.NativePointerAlignment;
			typeSize += (alignment - (typeSize % alignment)) % alignment;

			var vmCall = ToVmUnboxCall(typeSize);

			context.SetInstruction(IRInstruction.Nop);
			ReplaceWithVmCall(context, vmCall);

			context.SetOperand(1, value);
			if (vmCall == VmCall.Unbox)
			{
				Operand adr = AllocateVirtualRegister(type.ToManagedPointer());
				context.InsertBefore().SetInstruction(IRInstruction.AddressOf, adr, MethodCompiler.AddStackLocal(type));

				context.SetOperand(2, adr);
				context.SetOperand(3, Operand.CreateConstant(TypeSystem, typeSize));
				context.OperandCount = 4;
			}
			else
			{
				context.OperandCount = 2;
			}

			Operand tmp = AllocateVirtualRegister(type.ToManagedPointer());
			context.Result = tmp;
			context.ResultCount = 1;

			var size = GetInstructionSize(type);

			if (StoreOnStack(type))
			{
				context.AppendInstruction(IRInstruction.LoadCompound, result, tmp, ConstantZero);
				context.MosaType = type;
			}
			else
			{
				var loadInstruction = GetLoadInstruction(type);
				context.AppendInstruction(loadInstruction, size, result, tmp, ConstantZero);
				context.MosaType = type;
			}
		}

		#endregion Visitation Methods

		#region Internals

		private static readonly BaseIRInstruction[][] convTable = new BaseIRInstruction[13][] {
			/* I1 */ new BaseIRInstruction[13] {
				/* I1 */ IRInstruction.MoveInteger,
				/* I2 */ IRInstruction.LogicalAnd,
				/* I4 */ IRInstruction.LogicalAnd,
				/* I8 */ IRInstruction.LogicalAnd,
				/* U1 */ IRInstruction.MoveInteger,
				/* U2 */ IRInstruction.LogicalAnd,
				/* U4 */ IRInstruction.LogicalAnd,
				/* U8 */ IRInstruction.LogicalAnd,
				/* R4 */ IRInstruction.ConversionFloatR4ToInteger,
				/* R8 */ IRInstruction.ConversionFloatR8ToInteger,
				/* I  */ IRInstruction.LogicalAnd,
				/* U  */ IRInstruction.LogicalAnd,
				/* Ptr*/ IRInstruction.LogicalAnd,
			},
			/* I2 */ new BaseIRInstruction[13] {
				/* I1 */ IRInstruction.MoveSignExtended,
				/* I2 */ IRInstruction.MoveInteger,
				/* I4 */ IRInstruction.LogicalAnd,
				/* I8 */ IRInstruction.LogicalAnd,
				/* U1 */ IRInstruction.MoveZeroExtended,
				/* U2 */ IRInstruction.MoveInteger,
				/* U4 */ IRInstruction.LogicalAnd,
				/* U8 */ IRInstruction.LogicalAnd,
				/* R4 */ IRInstruction.ConversionFloatR4ToInteger,
				/* R8 */ IRInstruction.ConversionFloatR8ToInteger,
				/* I  */ IRInstruction.LogicalAnd,
				/* U  */ IRInstruction.LogicalAnd,
				/* Ptr*/ IRInstruction.LogicalAnd,
			},
			/* I4 */ new BaseIRInstruction[13] {
				/* I1 */ IRInstruction.MoveSignExtended,
				/* I2 */ IRInstruction.MoveSignExtended,
				/* I4 */ IRInstruction.MoveInteger,
				/* I8 */ IRInstruction.LogicalAnd,
				/* U1 */ IRInstruction.MoveZeroExtended,
				/* U2 */ IRInstruction.MoveZeroExtended,
				/* U4 */ IRInstruction.MoveInteger,
				/* U8 */ IRInstruction.LogicalAnd,
				/* R4 */ IRInstruction.ConversionFloatR4ToInteger,
				/* R8 */ IRInstruction.ConversionFloatR8ToInteger,
				/* I  */ IRInstruction.LogicalAnd,
				/* U  */ IRInstruction.LogicalAnd,
				/* Ptr*/ IRInstruction.LogicalAnd,
			},
			/* I8 */ new BaseIRInstruction[13] {
				/* I1 */ IRInstruction.MoveSignExtended,
				/* I2 */ IRInstruction.MoveSignExtended,
				/* I4 */ IRInstruction.MoveSignExtended,
				/* I8 */ IRInstruction.MoveInteger,
				/* U1 */ IRInstruction.MoveZeroExtended,
				/* U2 */ IRInstruction.MoveZeroExtended,
				/* U4 */ IRInstruction.MoveZeroExtended,
				/* U8 */ IRInstruction.MoveInteger,
				/* R4 */ IRInstruction.ConversionFloatR4ToInteger,
				/* R8 */ IRInstruction.ConversionFloatR8ToInteger,
				/* I  */ IRInstruction.LogicalAnd,
				/* U  */ IRInstruction.LogicalAnd,
				/* Ptr*/ IRInstruction.LogicalAnd,
			},
			/* U1 */ new BaseIRInstruction[13] {
				/* I1 */ IRInstruction.MoveInteger,
				/* I2 */ IRInstruction.LogicalAnd,
				/* I4 */ IRInstruction.LogicalAnd,
				/* I8 */ IRInstruction.LogicalAnd,
				/* U1 */ IRInstruction.MoveInteger,
				/* U2 */ IRInstruction.LogicalAnd,
				/* U4 */ IRInstruction.LogicalAnd,
				/* U8 */ IRInstruction.LogicalAnd,
				/* R4 */ IRInstruction.ConversionFloatR4ToInteger,
				/* R8 */ IRInstruction.ConversionFloatR8ToInteger,
				/* I  */ IRInstruction.LogicalAnd,
				/* U  */ IRInstruction.LogicalAnd,
				/* Ptr*/ IRInstruction.LogicalAnd,
			},
			/* U2 */ new BaseIRInstruction[13] {
				/* I1 */ IRInstruction.MoveZeroExtended,
				/* I2 */ IRInstruction.MoveInteger,
				/* I4 */ IRInstruction.LogicalAnd,
				/* I8 */ IRInstruction.LogicalAnd,
				/* U1 */ IRInstruction.MoveZeroExtended,
				/* U2 */ IRInstruction.MoveInteger,
				/* U4 */ IRInstruction.LogicalAnd,
				/* U8 */ IRInstruction.LogicalAnd,
				/* R4 */ IRInstruction.ConversionFloatR4ToInteger,
				/* R8 */ IRInstruction.ConversionFloatR8ToInteger,
				/* I  */ IRInstruction.LogicalAnd,
				/* U  */ IRInstruction.LogicalAnd,
				/* Ptr*/ IRInstruction.LogicalAnd,
			},
			/* U4 */ new BaseIRInstruction[13] {
				/* I1 */ IRInstruction.MoveZeroExtended,
				/* I2 */ IRInstruction.MoveZeroExtended,
				/* I4 */ IRInstruction.MoveInteger,
				/* I8 */ IRInstruction.LogicalAnd,
				/* U1 */ IRInstruction.MoveZeroExtended,
				/* U2 */ IRInstruction.MoveZeroExtended,
				/* U4 */ IRInstruction.MoveInteger,
				/* U8 */ IRInstruction.LogicalAnd,
				/* R4 */ IRInstruction.ConversionFloatR4ToInteger,
				/* R8 */ IRInstruction.ConversionFloatR8ToInteger,
				/* I  */ IRInstruction.LogicalAnd,
				/* U  */ IRInstruction.LogicalAnd,
				/* Ptr*/ IRInstruction.LogicalAnd,
			},
			/* U8 */ new BaseIRInstruction[13] {
				/* I1 */ IRInstruction.MoveZeroExtended,
				/* I2 */ IRInstruction.MoveZeroExtended,
				/* I4 */ IRInstruction.MoveZeroExtended,
				/* I8 */ IRInstruction.MoveInteger,
				/* U1 */ IRInstruction.MoveZeroExtended,
				/* U2 */ IRInstruction.MoveZeroExtended,
				/* U4 */ IRInstruction.MoveZeroExtended,
				/* U8 */ IRInstruction.MoveInteger,
				/* R4 */ IRInstruction.ConversionFloatR4ToInteger,
				/* R8 */ IRInstruction.ConversionFloatR8ToInteger,
				/* I  */ IRInstruction.LogicalAnd,
				/* U  */ IRInstruction.LogicalAnd,
				/* Ptr*/ IRInstruction.LogicalAnd,
			},
			/* R4 */ new BaseIRInstruction[13] {
				/* I1 */ IRInstruction.ConversionIntegerToFloatR8,
				/* I2 */ IRInstruction.ConversionIntegerToFloatR8,
				/* I4 */ IRInstruction.ConversionIntegerToFloatR8,
				/* I8 */ IRInstruction.ConversionIntegerToFloatR8,
				/* U1 */ IRInstruction.ConversionIntegerToFloatR8,
				/* U2 */ IRInstruction.ConversionIntegerToFloatR8,
				/* U4 */ IRInstruction.ConversionIntegerToFloatR8,
				/* U8 */ IRInstruction.ConversionIntegerToFloatR8,
				/* R4 */ IRInstruction.MoveFloatR4,
				/* R8 */ IRInstruction.ConversionFloatR4ToFloatR8,
				/* I  */ IRInstruction.ConversionIntegerToFloatR8,
				/* U  */ IRInstruction.ConversionIntegerToFloatR8,
				/* Ptr*/ null,
			},
			/* R8 */ new BaseIRInstruction[13] {
				/* I1 */ IRInstruction.ConversionIntegerToFloatR8,
				/* I2 */ IRInstruction.ConversionIntegerToFloatR8,
				/* I4 */ IRInstruction.ConversionIntegerToFloatR8,
				/* I8 */ IRInstruction.ConversionIntegerToFloatR8,
				/* U1 */ IRInstruction.ConversionIntegerToFloatR8,
				/* U2 */ IRInstruction.ConversionIntegerToFloatR8,
				/* U4 */ IRInstruction.ConversionIntegerToFloatR8,
				/* U8 */ IRInstruction.ConversionIntegerToFloatR8,
				/* R4 */ IRInstruction.ConversionFloatR8ToFloatR4,
				/* R8 */ IRInstruction.MoveFloatR8,
				/* I  */ IRInstruction.ConversionIntegerToFloatR8,
				/* U  */ IRInstruction.ConversionIntegerToFloatR8,
				/* Ptr*/ null,
			},
			/* I  */ new BaseIRInstruction[13] {
				/* I1 */ IRInstruction.MoveSignExtended,
				/* I2 */ IRInstruction.MoveSignExtended,
				/* I4 */ IRInstruction.MoveSignExtended,
				/* I8 */ IRInstruction.MoveInteger,
				/* U1 */ IRInstruction.MoveZeroExtended,
				/* U2 */ IRInstruction.MoveZeroExtended,
				/* U4 */ IRInstruction.MoveZeroExtended,
				/* U8 */ IRInstruction.MoveZeroExtended,
				/* R4 */ IRInstruction.ConversionFloatR4ToInteger,
				/* R8 */ IRInstruction.ConversionFloatR8ToInteger,
				/* I  */ IRInstruction.MoveInteger,
				/* U  */ IRInstruction.MoveInteger,
				/* Ptr*/ IRInstruction.MoveInteger,
			},
			/* U  */ new BaseIRInstruction[13] {
				/* I1 */ IRInstruction.MoveZeroExtended,
				/* I2 */ IRInstruction.MoveZeroExtended,
				/* I4 */ IRInstruction.MoveZeroExtended,
				/* I8 */ IRInstruction.MoveZeroExtended,
				/* U1 */ IRInstruction.MoveZeroExtended,
				/* U2 */ IRInstruction.MoveZeroExtended,
				/* U4 */ IRInstruction.MoveZeroExtended,
				/* U8 */ IRInstruction.MoveInteger,
				/* R4 */ IRInstruction.ConversionFloatR4ToInteger,
				/* R8 */ IRInstruction.ConversionFloatR8ToInteger,
				/* I  */ IRInstruction.MoveInteger,
				/* U  */ IRInstruction.MoveInteger,
				/* Ptr*/ IRInstruction.MoveInteger,
			},
			/* Ptr*/ new BaseIRInstruction[13] {
				/* I1 */ IRInstruction.MoveZeroExtended,
				/* I2 */ IRInstruction.MoveZeroExtended,
				/* I4 */ IRInstruction.MoveZeroExtended,
				/* I8 */ IRInstruction.MoveZeroExtended,
				/* U1 */ IRInstruction.MoveZeroExtended,
				/* U2 */ IRInstruction.MoveZeroExtended,
				/* U4 */ IRInstruction.MoveZeroExtended,
				/* U8 */ IRInstruction.MoveZeroExtended,
				/* R4 */ null,
				/* R8 */ null,
				/* I  */ IRInstruction.MoveInteger,
				/* U  */ IRInstruction.MoveInteger,
				/* Ptr*/ IRInstruction.MoveInteger,
			},
		};

		/// <summary>
		/// Converts the specified opcode.
		/// </summary>
		/// <param name="opcode">The opcode.</param>
		/// <returns></returns>
		private static ConditionCode ConvertCondition(CIL.OpCode opcode)
		{
			switch (opcode)
			{
				// Signed
				case CIL.OpCode.Beq_s: return ConditionCode.Equal;
				case CIL.OpCode.Bge_s: return ConditionCode.GreaterOrEqual;
				case CIL.OpCode.Bgt_s: return ConditionCode.GreaterThan;
				case CIL.OpCode.Ble_s: return ConditionCode.LessOrEqual;
				case CIL.OpCode.Blt_s: return ConditionCode.LessThan;

				// Unsigned
				case CIL.OpCode.Bne_un_s: return ConditionCode.NotEqual;
				case CIL.OpCode.Bge_un_s: return ConditionCode.UnsignedGreaterOrEqual;
				case CIL.OpCode.Bgt_un_s: return ConditionCode.UnsignedGreaterThan;
				case CIL.OpCode.Ble_un_s: return ConditionCode.UnsignedLessOrEqual;
				case CIL.OpCode.Blt_un_s: return ConditionCode.UnsignedLessThan;

				// Long form signed
				case CIL.OpCode.Beq: goto case CIL.OpCode.Beq_s;
				case CIL.OpCode.Bge: goto case CIL.OpCode.Bge_s;
				case CIL.OpCode.Bgt: goto case CIL.OpCode.Bgt_s;
				case CIL.OpCode.Ble: goto case CIL.OpCode.Ble_s;
				case CIL.OpCode.Blt: goto case CIL.OpCode.Blt_s;

				// Long form unsigned
				case CIL.OpCode.Bne_un: goto case CIL.OpCode.Bne_un_s;
				case CIL.OpCode.Bge_un: goto case CIL.OpCode.Bge_un_s;
				case CIL.OpCode.Bgt_un: goto case CIL.OpCode.Bgt_un_s;
				case CIL.OpCode.Ble_un: goto case CIL.OpCode.Ble_un_s;
				case CIL.OpCode.Blt_un: goto case CIL.OpCode.Blt_un_s;

				// Compare
				case CIL.OpCode.Ceq: return ConditionCode.Equal;
				case CIL.OpCode.Cgt: return ConditionCode.GreaterThan;
				case CIL.OpCode.Cgt_un: return ConditionCode.UnsignedGreaterThan;
				case CIL.OpCode.Clt: return ConditionCode.LessThan;
				case CIL.OpCode.Clt_un: return ConditionCode.UnsignedLessThan;

				default: throw new NotImplementedException();
			}
		}

		/// <summary>
		/// Determines if a store is silently truncating the value.
		/// </summary>
		/// <param name="destination">The destination operand.</param>
		/// <param name="source">The source operand.</param>
		/// <returns>True if the store is truncating, otherwise false.</returns>
		private static bool IsTruncating(Operand destination, Operand source)
		{
			if (destination.IsInt)
			{
				return (source.IsLong);
			}
			else if (destination.IsShort || destination.IsChar)
			{
				return (source.IsLong || source.IsInteger);
			}
			else if (destination.IsByte) // UNKNOWN: Add destination.IsBoolean
			{
				return (source.IsLong || source.IsInteger || source.IsShort);
			}

			return false;
		}

		private static void Replace(Context context, BaseInstruction floatingPointR4Instruction, BaseInstruction floatingPointR8Instruction, BaseInstruction signedInstruction, BaseInstruction unsignedInstruction)
		{
			if (context.Result.IsR4)
			{
				context.ReplaceInstructionOnly(floatingPointR4Instruction);
			}
			else if (context.Result.IsR8)
			{
				context.ReplaceInstructionOnly(floatingPointR8Instruction);
			}
			else if (context.Result.IsUnsigned)
			{
				context.ReplaceInstructionOnly(unsignedInstruction);
			}
			else
			{
				context.ReplaceInstructionOnly(signedInstruction);
			}
		}

		/// <summary>
		/// Adds bounds check to the array access.
		/// </summary>
		/// <param name="context">The context.</param>
		/// <param name="arrayOperand">The array operand.</param>
		/// <param name="arrayIndexOperand">The index operand.</param>
		private void AddArrayBoundsCheck(Context context, Operand arrayOperand, Operand arrayIndexOperand)
		{
			var before = context.InsertBefore();

			// First create new block and split current block
			var exceptionContext = CreateNewBlockContexts(1)[0];
			var nextContext = Split(before);

			// Get array length
			var lengthOperand = AllocateVirtualRegister(TypeSystem.BuiltIn.U4);
			var fixedOffset = Operand.CreateConstant(TypeSystem, NativePointerSize * 2);

			before.SetInstruction(IRInstruction.LoadInteger, lengthOperand, arrayOperand, fixedOffset);

			// Now compare length with index
			// If index is greater than or equal to the length then jump to exception block, otherwise jump to next block
			before.AppendInstruction(IRInstruction.CompareIntegerBranch, ConditionCode.UnsignedGreaterOrEqual, null, arrayIndexOperand, lengthOperand, exceptionContext.Block);
			before.AppendInstruction(IRInstruction.Jmp, nextContext.Block);

			// Build exception block which is just a call to throw exception
			var method = InternalRuntimeType.FindMethodByName("ThrowIndexOutOfRangeException");
			var symbolOperand = Operand.CreateSymbolFromMethod(TypeSystem, method);

			exceptionContext.AppendInstruction(IRInstruction.Call, null, symbolOperand);
			exceptionContext.InvokeMethod = method;
		}

		private string BuildInternalCallName(MosaMethod method)
		{
			string name = method.Name;
			if (name == @".ctor")
			{
				name = @"Create" + method.DeclaringType.Name;
			}
			else
			{
				name = @"Internal" + name;
			}

			return name;
		}

		/// <summary>
		/// Calculates the element offset for the specified index.
		/// </summary>
		/// <param name="context">The context.</param>
		/// <param name="arrayType">The array type.</param>
		/// <param name="index">The index operand.</param>
		/// <returns>Element offset operand.</returns>
		private Operand CalculateArrayElementOffset(Context context, MosaType arrayType, Operand index)
		{
			int size = 0, alignment = 0;
			Architecture.GetTypeRequirements(TypeLayout, arrayType.ElementType, out size, out alignment);

			var elementOffset = AllocateVirtualRegister(TypeSystem.BuiltIn.I4);
			var elementSize = Operand.CreateConstant(TypeSystem, size);

			var before = context.InsertBefore();

			before.AppendInstruction(IRInstruction.MulSigned, elementOffset, index, elementSize);

			return elementOffset;
		}

		/// <summary>
		/// Calculates the base of the array elements.
		/// </summary>
		/// <param name="context">The context.</param>
		/// <param name="arrayType">The array type.</param>
		/// <returns>
		/// Base address for array elements.
		/// </returns>
		private Operand LoadArrayBaseAddress(Context context, MosaType arrayType, Operand array)
		{
			var fixedOffset = Operand.CreateConstant(TypeSystem, NativePointerSize * 3);
			var arrayElement = AllocateVirtualRegister(TypeSystem.BuiltIn.I4);

			var before = context.InsertBefore();

			before.AppendInstruction(IRInstruction.AddSigned, arrayElement, array, fixedOffset);

			return arrayElement;
		}

		private bool CanSkipDueToRecursiveSystemObjectCtorCall(Context context)
		{
			var currentMethod = MethodCompiler.Method;
			var invokeTarget = context.InvokeMethod;

			// Skip recursive System.Object ctor calls.
			if (currentMethod.DeclaringType.FullName == @"System.Object" &&
				currentMethod.Name == @".ctor" &&
				invokeTarget.DeclaringType.FullName == @"System.Object" &&
				invokeTarget.Name == @".ctor")
			{
				return true;
			}

			return false;
		}

		/// <summary>
		/// Gets the index.
		/// </summary>
		/// <param name="type">The type.</param>
		/// <param name="Platform32Bit">if set to <c>true</c> [platform32 bit].</param>
		/// <returns></returns>
		/// <exception cref="InvalidCompilerException"></exception>
		private int GetIndex(MosaType type, bool Platform32Bit)
		{
			if (type.IsChar) return 5;
			else if (type.IsI1) return 0;
			else if (type.IsI2) return 1;
			else if (type.IsI4) return 2;
			else if (type.IsI8) return 3;
			else if (type.IsU1) return 4;
			else if (type.IsU2) return 5;
			else if (type.IsU4) return 6;
			else if (type.IsU8) return 7;
			else if (type.IsR4) return 8;
			else if (type.IsR8) return 9;
			else if (type.IsI) return Platform32Bit ? 2 : 10;
			else if (type.IsU) return Platform32Bit ? 6 : 11;
			else if (type.IsPointer) return 12;
			else if (!type.IsValueType) return 12;

			throw new InvalidCompilerException();
		}

		/// <summary>
		/// Processes external method calls.
		/// </summary>
		/// <param name="context">The transformation context.</param>
		/// <returns>
		/// 	<c>true</c> if the method was replaced by an intrinsic; <c>false</c> otherwise.
		/// </returns>
		/// <remarks>
		/// This method checks if the call target has an Intrinsic-Attribute applied with
		/// the current architecture. If it has, the method call is replaced by the specified
		/// native instruction.
		/// </remarks>
		private bool ProcessExternalCall(Context context)
		{
			string external = context.InvokeMethod.ExternMethod;
			bool isInternal = context.InvokeMethod.IsInternal;

			Type intrinsicType = null;

			if (external != null)
			{
				intrinsicType = Type.GetType(external);
			}
			else if (isInternal)
			{
				MethodCompiler.Compiler.IntrinsicTypes.TryGetValue(context.InvokeMethod.FullName, out intrinsicType);
				if (intrinsicType == null)
					MethodCompiler.Compiler.IntrinsicTypes.TryGetValue($"{context.InvokeMethod.DeclaringType.FullName}::{context.InvokeMethod.Name}", out intrinsicType);

				Debug.Assert(intrinsicType != null, $"Method is internal but no processor found: {context.InvokeMethod.FullName}");
			}

			if (intrinsicType == null)
				return false;

			var instance = Activator.CreateInstance(intrinsicType);

			var instanceMethod = instance as IIntrinsicInternalMethod;
			if (instanceMethod != null)
			{
				instanceMethod.ReplaceIntrinsicCall(context, MethodCompiler);
				return true;
			}
			else if (instance is IIntrinsicPlatformMethod)
			{
				context.ReplaceInstructionOnly(IRInstruction.IntrinsicMethodCall);
				return true;
			}

			return false;
		}

		/// <summary>
		/// Processes the invoke instruction.
		/// </summary>
		/// <param name="context">The context.</param>
		/// <param name="method">The method.</param>
		/// <param name="resultOperand">The result operand.</param>
		/// <param name="operands">The operands.</param>
		private void ProcessInvokeInstruction(Context context, MosaMethod method, Operand resultOperand, List<Operand> operands)
		{
			var symbolOperand = Operand.CreateSymbolFromMethod(TypeSystem, method);
			ProcessInvokeInstruction(context, method, symbolOperand, resultOperand, operands);
		}

		/// <summary>
		/// Processes a method call instruction.
		/// </summary>
		/// <param name="context">The transformation context.</param>
		/// <param name="method">The method.</param>
		/// <param name="resultOperand">The result operand.</param>
		/// <param name="operands">The operands.</param>
		private void ProcessInvokeInstruction(Context context, MosaMethod method, Operand symbolOperand, Operand resultOperand, List<Operand> operands)
		{
			Debug.Assert(method != null);

			context.SetInstruction(IRInstruction.Call, (byte)(operands.Count + 1), (byte)(resultOperand == null ? 0 : 1));
			context.InvokeMethod = method;

			if (resultOperand != null)
			{
				context.Result = resultOperand;
			}

			int index = 0;
			context.SetOperand(index++, symbolOperand);
			foreach (var operand in operands)
			{
				context.SetOperand(index++, operand);
			}
		}

		/// <summary>
		/// Replaces the IL load instruction by an appropriate IR move instruction or removes it entirely, if
		/// it is a native size.
		/// </summary>
		/// <param name="context">Provides the transformation context.</param>
		private void ProcessLoadInstruction(Context context)
		{
			var destination = context.Result;
			var source = context.Operand1;
			var size = GetInstructionSize(source.Type);

			if (StoreOnStack(source.Type))
			{
				context.SetInstruction(IRInstruction.MoveCompound, destination, source);
			}
			else if (!source.IsVirtualRegister)
			{
				var loadInstruction = GetLoadInstruction(source.Type);

				context.SetInstruction(loadInstruction, size, destination, StackFrame, source);
			}
			else
			{
				var moveInstruction = GetMoveInstruction(source.Type);

<<<<<<< HEAD
			Debug.Assert(method != null, $"Cannot find method: {internalCallTarget}");

			context.ReplaceInstructionOnly(IRInstruction.Call);
			context.SetOperand(0, Operand.CreateSymbolFromMethod(TypeSystem, method));
			context.OperandCount = 1;
			context.InvokeMethod = method;
=======
				context.SetInstruction(moveInstruction, size, destination, source);
			}
>>>>>>> 831c86c9
		}

		private bool ReplaceWithInternalCall(Context context)
		{
			var method = context.InvokeMethod;

			if (!method.IsInternal)
				return false;

			string replacementMethod = BuildInternalCallName(method);

			method = method.DeclaringType.FindMethodByNameAndParameters(replacementMethod, method.Signature.Parameters);

			Operand result = context.Result;

			var operands = new List<Operand>(context.Operands);

			ProcessInvokeInstruction(context, method, result, operands);

			return true;
		}

		/// <summary>
		/// Replaces the instruction with an internal call.
		/// </summary>
		/// <param name="context">The transformation context.</param>
		/// <param name="internalCallTarget">The internal call target.</param>
		private void ReplaceWithVmCall(Context context, VmCall internalCallTarget)
		{
<<<<<<< HEAD
			string name = method.Name;
			if (name == @".ctor")
			{
				name = $@"Create{method.DeclaringType.Name}";
			}
			else
			{
				name = $@"Internal{name}";
=======
			var method = InternalRuntimeType.FindMethodByName(internalCallTarget.ToString());

			if (method == null)
			{
				method = PlatformInternalRuntimeType.FindMethodByName(internalCallTarget.ToString());
>>>>>>> 831c86c9
			}

			Debug.Assert(method != null, "Cannot find method: " + internalCallTarget.ToString());

			context.ReplaceInstructionOnly(IRInstruction.Call);
			context.SetOperand(0, Operand.CreateSymbolFromMethod(TypeSystem, method));
			context.OperandCount = 1;
			context.InvokeMethod = method;
		}

		private VmCall ToVmUnboxCall(int typeSize)
		{
			if (typeSize <= 4)
				return VmCall.Unbox32;
			else if (typeSize == 8)
				return VmCall.Unbox64;
			else
				return VmCall.Unbox;
		}

		#endregion Internals
	}
}<|MERGE_RESOLUTION|>--- conflicted
+++ resolved
@@ -772,48 +772,6 @@
 			//context.SetInstruction(IRInstruction.FilterEnd, context.Operand1);
 		}
 
-<<<<<<< HEAD
-			// If the type is value type we don't need to call AllocateObject
-			if (TypeLayout.IsCompoundType(thisReference.Type))
-			{
-				Context before = context.InsertBefore();
-				var newThis = MethodCompiler.StackLayout.AddStackLocal(thisReference.Type);
-
-				var oldThisReference = thisReference;
-				thisReference = MethodCompiler.CreateVirtualRegister(thisReference.Type.ToManagedPointer());
-				before.SetInstruction(IRInstruction.AddressOf, thisReference, newThis);
-
-				for (var node = context.Next; !node.IsBlockEndInstruction; node = node.Next)
-					if (!node.IsEmpty)
-						for (int i = 0; i < node.OperandCount; i++)
-							if (node.GetOperand(i) == oldThisReference)
-								node.SetOperand(i, newThis);
-			}
-			else if (thisReference.Type.IsValueType)
-			{
-				Context before = context.InsertBefore();
-				var newThis = MethodCompiler.StackLayout.AddStackLocal(thisReference.Type);
-
-				var oldThisReference = thisReference;
-				thisReference = MethodCompiler.CreateVirtualRegister(thisReference.Type.ToManagedPointer());
-				before.SetInstruction(IRInstruction.AddressOf, thisReference, newThis);
-
-				var after = context.Next.InsertBefore();
-				after.SetInstruction(IRInstruction.Move, oldThisReference, newThis);
-			}
-			else
-			{
-				Debug.Assert(thisReference.Type.IsReferenceType, $"VmCall.AllocateObject only needs to be called for reference types. Type: {thisReference.Type}");
-
-				Context before = context.InsertBefore();
-				ReplaceWithVmCall(before, VmCall.AllocateObject);
-
-				before.SetOperand(1, GetRuntimeTypeHandle(classType, before));
-				before.SetOperand(2, Operand.CreateConstant(TypeSystem, TypeLayout.GetTypeSize(classType)));
-				before.OperandCount = 3;
-				before.Result = thisReference;
-				before.ResultCount = 1;
-=======
 		/// <summary>
 		/// Visitation function for Endfinally instruction.
 		/// </summary>
@@ -839,7 +797,6 @@
 			)
 			{
 				return implMethod;
->>>>>>> 831c86c9
 			}
 			return method;
 		}
@@ -1486,31 +1443,7 @@
 		/// <param name="context">The context.</param>
 		private void Rem(Context context)
 		{
-<<<<<<< HEAD
-			var target = context.BranchTargets[0];
-
-			Operand first = context.Operand1;
-			Operand second = ConstantZero;
-
-			CIL.OpCode opcode = ((CIL.BaseCILInstruction)context.Instruction).OpCode;
-
-			if (opcode == CIL.OpCode.Brtrue || opcode == CIL.OpCode.Brtrue_s)
-			{
-				context.SetInstruction(IRInstruction.IntegerCompareBranch, ConditionCode.NotEqual, null, first, second);
-				context.AddBranchTarget(target);
-				return;
-			}
-			else if (opcode == CIL.OpCode.Brfalse || opcode == CIL.OpCode.Brfalse_s)
-			{
-				context.SetInstruction(IRInstruction.IntegerCompareBranch, ConditionCode.Equal, null, first, second);
-				context.AddBranchTarget(target);
-				return;
-			}
-
-			throw new NotImplementCompilerException($@"CILTransformationStage.UnaryBranch doesn't support CIL opcode {opcode}");
-=======
 			Replace(context, IRInstruction.RemFloatR4, IRInstruction.RemFloatR8, IRInstruction.RemSigned, IRInstruction.RemUnsigned);
->>>>>>> 831c86c9
 		}
 
 		/// <summary>
@@ -1676,35 +1609,6 @@
 		/// <param name="context">The context.</param>
 		private void Stobj(Context context)
 		{
-<<<<<<< HEAD
-			// Get the ptr and clear context
-			var ptr = context.Operand1;
-
-			// According to ECMA Spec, if the pointer element type is a reference type then
-			// this instruction is the equivalent of ldnull followed by stind.ref
-
-			var type = ptr.Type.ElementType;
-			if (type.IsReferenceType)
-			{
-				var size = GetInstructionSize(type);
-				context.SetInstruction(IRInstruction.Store, size, null, ptr, ConstantZero, Operand.GetNull(TypeSystem));
-				context.MosaType = type;
-			}
-			else
-			{
-				context.SetInstruction(IRInstruction.Nop);
-
-				// Setup context for VmCall
-				ReplaceWithVmCall(context, VmCall.MemorySet);
-
-				// Set the operands
-				context.SetOperand(1, ptr);
-				context.SetOperand(2, ConstantZero);
-				context.SetOperand(3, Operand.CreateConstant(TypeSystem, TypeLayout.GetTypeSize(type)));
-				context.OperandCount = 4;
-			}
-		}
-=======
 			// This is actually stind.* and stobj - the opcodes have the same meanings
 			var type = context.MosaType;  // pass thru
 
@@ -1719,7 +1623,6 @@
 
 				context.SetInstruction(storeInstruction, size, null, context.Operand1, ConstantZero, context.Operand2);
 			}
->>>>>>> 831c86c9
 
 			context.MosaType = type;
 		}
@@ -2390,9 +2293,9 @@
 			{
 				MethodCompiler.Compiler.IntrinsicTypes.TryGetValue(context.InvokeMethod.FullName, out intrinsicType);
 				if (intrinsicType == null)
-					MethodCompiler.Compiler.IntrinsicTypes.TryGetValue($"{context.InvokeMethod.DeclaringType.FullName}::{context.InvokeMethod.Name}", out intrinsicType);
-
-				Debug.Assert(intrinsicType != null, $"Method is internal but no processor found: {context.InvokeMethod.FullName}");
+					MethodCompiler.Compiler.IntrinsicTypes.TryGetValue(context.InvokeMethod.DeclaringType.FullName + "::" + context.InvokeMethod.Name, out intrinsicType);
+
+				Debug.Assert(intrinsicType != null, "Method is internal but no processor found: " + context.InvokeMethod.FullName);
 			}
 
 			if (intrinsicType == null)
@@ -2480,17 +2383,8 @@
 			{
 				var moveInstruction = GetMoveInstruction(source.Type);
 
-<<<<<<< HEAD
-			Debug.Assert(method != null, $"Cannot find method: {internalCallTarget}");
-
-			context.ReplaceInstructionOnly(IRInstruction.Call);
-			context.SetOperand(0, Operand.CreateSymbolFromMethod(TypeSystem, method));
-			context.OperandCount = 1;
-			context.InvokeMethod = method;
-=======
 				context.SetInstruction(moveInstruction, size, destination, source);
 			}
->>>>>>> 831c86c9
 		}
 
 		private bool ReplaceWithInternalCall(Context context)
@@ -2520,22 +2414,11 @@
 		/// <param name="internalCallTarget">The internal call target.</param>
 		private void ReplaceWithVmCall(Context context, VmCall internalCallTarget)
 		{
-<<<<<<< HEAD
-			string name = method.Name;
-			if (name == @".ctor")
-			{
-				name = $@"Create{method.DeclaringType.Name}";
-			}
-			else
-			{
-				name = $@"Internal{name}";
-=======
 			var method = InternalRuntimeType.FindMethodByName(internalCallTarget.ToString());
 
 			if (method == null)
 			{
 				method = PlatformInternalRuntimeType.FindMethodByName(internalCallTarget.ToString());
->>>>>>> 831c86c9
 			}
 
 			Debug.Assert(method != null, "Cannot find method: " + internalCallTarget.ToString());
