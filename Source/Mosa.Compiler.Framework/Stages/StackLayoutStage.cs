--- conflicted
+++ resolved
@@ -17,18 +17,6 @@
 	/// </summary>
 	public sealed class StackLayoutStage : BaseMethodCompilerStage, IMethodCompilerStage, IPipelineStage
 	{
-<<<<<<< HEAD
-		#region Data members
-
-		/// <summary>
-		/// Holds the total stack requirements of local variables of the compiled method.
-		/// </summary>
-		private int localsSize;
-
-		#endregion Data members
-
-=======
->>>>>>> 5d981e4a
 		/// <summary>
 		/// Runs the specified method compiler.
 		/// </summary>
@@ -44,18 +32,6 @@
 			LayoutParameters();
 		}
 
-<<<<<<< HEAD
-		#region IStackLayoutStage Members
-
-		int IStackLayoutProvider.LocalsSize
-		{
-			get { return localsSize; }
-		}
-
-		#endregion IStackLayoutStage Members
-
-=======
->>>>>>> 5d981e4a
 		#region Internals
 
 		/// <summary>
@@ -142,27 +118,6 @@
 			return offset;
 		}
 
-<<<<<<< HEAD
-		/// <summary>
-		/// Sorts all local variables by their size requirements.
-		/// </summary>
-		/// <param name="locals">Holds all local variables to sort..</param>
-		/// <param name="callingConvention">The calling convention used to determine size and alignment requirements.</param>
-		private static void OrderVariables(List<Operand> locals, ICallingConvention callingConvention)
-		{
-			// Sort the list by stack size requirements - this moves equally sized operands closer together,
-			// in the hope that this reduces padding on the stack to enforce HW alignment requirements.
-			locals.Sort(delegate(Operand op1, Operand op2)
-			{
-				int size1, size2, alignment;
-				callingConvention.GetStackRequirements(op1, out size1, out alignment);
-				callingConvention.GetStackRequirements(op2, out size2, out alignment);
-				return size2 - size1;
-			});
-		}
-
-=======
->>>>>>> 5d981e4a
 		#endregion Internals
 	}
 }