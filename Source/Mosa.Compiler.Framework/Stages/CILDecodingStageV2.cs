--- conflicted
+++ resolved
@@ -63,27 +63,23 @@
 
 	private class PrefixValues
 	{
-		public bool Unaligned { get; set; } // ldind, stind, ldfld, stfld, ldobj, stobj, initblk, or cpblk
-
-		public bool Volatile { get; set; } // Ldsfld and Stsfld
-
-		public bool Tailcall { get; set; } // Call, Calli, or Callvirt
-
-<<<<<<< HEAD
-		public bool Constrained { get; set; } // callvirt
-=======
+		public bool Unaligned { get; set; } = false; // ldind, stind, ldfld, stfld, ldobj, stobj, initblk, or cpblk
+
+		public bool Volatile { get; set; } = false; // Ldsfld and Stsfld
+
+		public bool Tailcall { get; set; } = false; // Call, Calli, or Callvirt
+
 		public bool Constrained => ContrainedType != null;
->>>>>>> af151ac6
-
-		public bool Readonly { get; set; } // ldelema
-
-		public bool NoTypeCheck { get; set; }
-
-		public bool NoRangeCheck { get; set; }
-
-		public bool NoNullCheck { get; set; }
-
-		public bool Reset;
+
+		public bool Readonly { get; set; } = false; // ldelema
+
+		public bool NoTypeCheck { get; set; } = false;
+
+		public bool NoRangeCheck { get; set; } = false;
+
+		public bool NoNullCheck { get; set; } = false;
+
+		public bool Reset = false;
 
 		public MosaType ContrainedType { get; set; }
 
@@ -185,7 +181,7 @@
 
 			var opcode = (OpCode)instruction.OpCode;
 
-			if (opcode is OpCode.Br or OpCode.Br_s)
+			if (opcode == OpCode.Br || opcode == OpCode.Br_s)
 			{
 				AddTarget((int)instruction.Operand);
 			}
@@ -203,7 +199,7 @@
 
 				AddTarget(code[index + 1].Offset);
 			}
-			else if (opcode is OpCode.Leave or OpCode.Leave_s)
+			else if (opcode == OpCode.Leave || opcode == OpCode.Leave_s)
 			{
 				AddTarget((int)instruction.Operand);
 			}
@@ -536,7 +532,7 @@
 
 			var opcode = (OpCode)instruction.OpCode;
 
-			if (opcode is OpCode.Ldloca or OpCode.Ldloca_s)
+			if (opcode == OpCode.Ldloca || opcode == OpCode.Ldloca_s)
 			{
 				var index = (int)instruction.Operand;
 
@@ -2514,7 +2510,7 @@
 		var source = PopStack(stack);
 		var destination = PopStack(stack);
 
-		if (source.StackType is StackType.Int32 or StackType.Int64 && destination.StackType is StackType.Int32 or StackType.Int64)
+		if ((source.StackType == StackType.Int32 || source.StackType == StackType.Int64) && (destination.StackType == StackType.Int32 || destination.StackType == StackType.Int64))
 		{
 			context.AppendInstruction(IRInstruction.MemoryCopy, null, source.Operand, destination.Operand);
 			return true;
@@ -3468,7 +3464,7 @@
 
 			return true;
 		}
-		else if (stackType is StackType.Int32 or StackType.Int64)
+		else if (stackType == StackType.Int32 || stackType == StackType.Int64)
 		{
 			//var result = stackType == StackType.Int32 ? AllocateVirtualRegister32() : AllocateVirtualRegister64();
 			var result = AllocateVirtualRegister(GetType(stackType));
