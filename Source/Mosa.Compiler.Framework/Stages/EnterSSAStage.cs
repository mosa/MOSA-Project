﻿/*
 * (c) 2011 MOSA - The Managed Operating System Alliance
 *
 * Licensed under the terms of the New BSD License.
 *
 * Authors:
 *  Simon Wollwage (rootnode) <rootnode@mosa-project.org>
 */

using Mosa.Compiler.Framework.Analysis;
using Mosa.Compiler.Framework.IR;
using System.Collections.Generic;
using System.Diagnostics;

namespace Mosa.Compiler.Framework.Stages
{
	/// <summary>
	///
	/// </summary>
	public sealed class EnterSSAStage : BaseMethodCompilerStage
	{
		private PhiPlacementStage phiPlacementStage;
		private Dictionary<Operand, Stack<int>> variables;
		private Dictionary<Operand, int> counts;

		private Dictionary<Operand, Operand[]> ssaOperands = new Dictionary<Operand, Operand[]>();

		protected override void Run()
		{
			// Method is empty - must be a plugged method
			if (BasicBlocks.HeadBlocks.Count == 0)
				return;

			phiPlacementStage = MethodCompiler.Pipeline.FindFirst<PhiPlacementStage>();

			foreach (var headBlock in BasicBlocks.HeadBlocks)
			{
				EnterSSA(headBlock);
			}

			ssaOperands = null;
		}

		protected override void Finish()
		{
			// Clean up
			variables = null;
			counts = null;
		}

		/// <summary>
		/// Enters the SSA.
		/// </summary>
		/// <param name="headBlock">The head block.</param>
		private void EnterSSA(BasicBlock headBlock)
		{
			var analysis = MethodCompiler.DominanceAnalysis.GetDominanceAnalysis(headBlock);

			variables = new Dictionary<Operand, Stack<int>>();
			counts = new Dictionary<Operand, int>();

			foreach (var op in phiPlacementStage.Assignments.Keys)
			{
				AddToAssignments(op);
			}

<<<<<<< HEAD
			RenameVariables(headBlock, analysis);

			// Clean up
			analysis = null;
			variables = null;
			counts = null;
=======
			if (headBlock.NextBlocks.Count > 0)
			{
				RenameVariables(headBlock.NextBlocks[0], analysis);
			}
>>>>>>> b05c48b2
		}

		/// <summary>
		/// Adds to assignments.
		/// </summary>
		/// <param name="operand">The operand.</param>
		private void AddToAssignments(Operand operand)
		{
			if (!variables.ContainsKey(operand))
			{
				variables[operand] = new Stack<int>();
				counts.Add(operand, 0);
				variables[operand].Push(0);

				if (!ssaOperands.ContainsKey(operand))
				{
					ssaOperands.Add(operand, new Operand[operand.Definitions.Count + 1]);
				}
			}
		}

		/// <summary>
		/// Gets the SSA operand.
		/// </summary>
		/// <param name="operand">The operand.</param>
		/// <param name="version">The version.</param>
		/// <returns></returns>
		private Operand GetSSAOperand(Operand operand, int version)
		{
			var ssaArray = ssaOperands[operand];
			var ssaOperand = ssaArray[version];

			if (ssaOperand == null)
			{
				ssaOperand = Operand.CreateSSA(operand, version);
				ssaArray[version] = ssaOperand;
			}

			return ssaOperand;
		}

		/// <summary>
		/// Renames the variables.
		/// </summary>
		/// <param name="block">The block.</param>
		/// <param name="dominance">The dominance provider.</param>
		private void RenameVariables(BasicBlock block, IDominanceAnalysis dominance)
		{
			for (var context = new Context(InstructionSet, block); !context.IsBlockEndInstruction; context.GotoNext())
			{
				if (context.Instruction != IRInstruction.Phi)
				{
					for (var i = 0; i < context.OperandCount; ++i)
					{
						var op = context.GetOperand(i);

						if (op == null || !op.IsVirtualRegister)
							continue;

						Debug.Assert(variables.ContainsKey(op), op.ToString() + " is not in dictionary [block = " + block + "]");

						var version = variables[op].Peek();
						context.SetOperand(i, GetSSAOperand(op, version));
					}
				}

				if (!context.IsEmpty && context.Result != null && context.Result.IsVirtualRegister)
				{
					var op = context.Result;
					var index = counts[op];
					context.SetResult(GetSSAOperand(op, index));
					variables[op].Push(index);
					counts[op] = index + 1;
				}
			}

			foreach (var s in block.NextBlocks)
			{
				var index = WhichPredecessor(s, block); // okay since the block list order does not change between this stage and PhiPlacementStage

				for (var context = new Context(InstructionSet, s); !context.IsBlockEndInstruction; context.GotoNext())
				{
					if (context.Instruction != IRInstruction.Phi)
						continue;

					Debug.Assert(context.OperandCount == context.BasicBlock.PreviousBlocks.Count);

					var op = context.GetOperand(index);

					if (variables[op].Count > 0)
					{
						var version = variables[op].Peek();
						context.SetOperand(index, GetSSAOperand(context.GetOperand(index), version));
					}
				}
			}

			foreach (var s in dominance.GetChildren(block))
			{
				RenameVariables(s, dominance);
			}

			for (var context = new Context(InstructionSet, block); !context.IsBlockEndInstruction; context.GotoNext())
			{
				if (!context.IsEmpty && context.Result != null && context.Result.IsVirtualRegister)
				{
					var op = context.Result.SSAParent;
					var index = variables[op].Pop();
				}
			}
		}

		/// <summary>
		/// Which the predecessor.
		/// </summary>
		/// <param name="y">The y.</param>
		/// <param name="x">The x.</param>
		/// <returns></returns>
		private int WhichPredecessor(BasicBlock y, BasicBlock x)
		{
			for (var i = 0; i < y.PreviousBlocks.Count; ++i)
				if (y.PreviousBlocks[i] == x)
					return i;
			return -1;
		}
	}
}<|MERGE_RESOLUTION|>--- conflicted
+++ resolved
@@ -64,19 +64,10 @@
 				AddToAssignments(op);
 			}
 
-<<<<<<< HEAD
-			RenameVariables(headBlock, analysis);
-
-			// Clean up
-			analysis = null;
-			variables = null;
-			counts = null;
-=======
 			if (headBlock.NextBlocks.Count > 0)
 			{
 				RenameVariables(headBlock.NextBlocks[0], analysis);
 			}
->>>>>>> b05c48b2
 		}
 
 		/// <summary>
