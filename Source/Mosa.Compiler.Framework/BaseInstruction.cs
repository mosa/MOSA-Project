--- conflicted
+++ resolved
@@ -198,14 +198,11 @@
 
 					s.Append(node.BranchTargets[i].ToString());
 				}
-<<<<<<< HEAD
-=======
 
 				if (node.BranchTargetsCount > 2)
 				{
 					s.Append(", [more]");
 				}
->>>>>>> c26c2c63
 			}
 
 			if (node.InvokeMethod != null)
