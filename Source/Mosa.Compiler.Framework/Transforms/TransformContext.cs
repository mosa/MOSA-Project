--- conflicted
+++ resolved
@@ -518,15 +518,11 @@
 			return BitValueManager.GetBitValueWithDefault(operand);
 		}
 
-<<<<<<< HEAD
-		public MosaMethod GetMethod(string fullName, string methodName)
-=======
 		#endregion BitValue (experimental)
 
 		public MosaMethod GetMethod(string namespaceName, string typeName, string methodName)
->>>>>>> af85e840
-		{
-			var type = TypeSystem.GetTypeByName(fullName);
+		{
+			var type = TypeSystem.GetTypeByName(namespaceName, typeName);
 
 			if (type == null)
 				return null;
@@ -536,9 +532,9 @@
 			return method;
 		}
 
-		public void ReplaceWithCall(Context context, string fullName, string methodName)
-		{
-			var method = GetMethod(fullName, methodName);
+		public void ReplaceWithCall(Context context, string namespaceName, string typeName, string methodName)
+		{
+			var method = GetMethod(namespaceName, typeName, methodName);
 
 			Debug.Assert(method != null, $"Cannot find method: {methodName}");
 
