﻿/*
 * (c) 2008 MOSA - The Managed Operating System Alliance
 *
 * Licensed under the terms of the New BSD License.
 *
 * Authors:
 *  Phil Garcia (tgiphil) <phil@thinkedge.com>
 */

namespace Mosa.Compiler.Framework.IR
{
	/// <summary>
	///
	/// </summary>
	public static class IRInstruction
	{
		/// <summary>
		///
		/// </summary>
		public static readonly AddFloat AddF = new AddFloat();

		/// <summary>
		///
		/// </summary>
		public static readonly AddSigned AddS = new AddSigned();

		/// <summary>
		///
		/// </summary>
		public static readonly AddUnsigned AddU = new AddUnsigned();

		/// <summary>
		///
		/// </summary>
		public static readonly AddressOf AddressOf = new AddressOf();

		/// <summary>
		///
		/// </summary>
		public static readonly ArithmeticShiftRight ArithmeticShiftRight = new ArithmeticShiftRight();

		/// <summary>
		///
		/// </summary>
		public static readonly Break Break = new Break();

		/// <summary>
		///
		/// </summary>
		public static readonly DivFloat DivF = new DivFloat();

		/// <summary>
		///
		/// </summary>
		public static readonly DivSigned DivS = new DivSigned();

		/// <summary>
		///
		/// </summary>
		public static readonly DivUnsigned DivU = new DivUnsigned();

		/// <summary>
		///
		/// </summary>
		public static readonly Epilogue Epilogue = new Epilogue();

		/// <summary>
		///
		/// </summary>
		public static readonly FloatCompare FloatingPointCompare = new FloatCompare();

		/// <summary>
		///
		/// </summary>
		public static readonly FloatToIntegerConversion FloatingPointToIntegerConversion = new FloatToIntegerConversion();

		/// <summary>
		///
		/// </summary>
		public static readonly IntegerCompareBranch IntegerCompareBranch = new IntegerCompareBranch();

		/// <summary>
		///
		/// </summary>
		public static readonly IntegerCompare IntegerCompare = new IntegerCompare();

		/// <summary>
		///
		/// </summary>
		public static readonly IntegerToFloatConversion IntegerToFloatConversion = new IntegerToFloatConversion();

		/// <summary>
		///
		/// </summary>
		public static readonly Jmp Jmp = new Jmp();

		/// <summary>
		///
		/// </summary>
		public static readonly Load Load = new Load();

		/// <summary>
		///
		/// </summary>
		public static readonly LoadZeroExtended LoadZeroExtended = new LoadZeroExtended();

		/// <summary>
		///
		/// </summary>
		public static readonly LoadSignExtended LoadSignExtended = new LoadSignExtended();

		/// <summary>
		///
		/// </summary>
		public static readonly LogicalAnd LogicalAnd = new LogicalAnd();

		/// <summary>
		///
		/// </summary>
		public static readonly LogicalNot LogicalNot = new LogicalNot();

		/// <summary>
		///
		/// </summary>
		public static readonly LogicalOr LogicalOr = new LogicalOr();

		/// <summary>
		///
		/// </summary>
		public static readonly LogicalXor LogicalXor = new LogicalXor();

		/// <summary>
		///
		/// </summary>
		public static readonly Move Move = new Move();

		/// <summary>
		///
		/// </summary>
		public static readonly MulFloat MulF = new MulFloat();

		/// <summary>
		///
		/// </summary>
		public static readonly MulSigned MulS = new MulSigned();

		/// <summary>
		///
		/// </summary>
		public static readonly MulUnsigned MulU = new MulUnsigned();

		/// <summary>
		///
		/// </summary>
		public static readonly Phi Phi = new Phi();

		/// <summary>
		///
		/// </summary>
		public static readonly Prologue Prologue = new Prologue();

		/// <summary>
		///
		/// </summary>
		public static readonly RemFloat RemF = new RemFloat();

		/// <summary>
		///
		/// </summary>
		public static readonly RemSigned RemS = new RemSigned();

		/// <summary>
		///
		/// </summary>
		public static readonly RemUnsigned RemU = new RemUnsigned();

		/// <summary>
		///
		/// </summary>
		public static readonly Return Return = new Return();

		/// <summary>
		///
		/// </summary>
<<<<<<< HEAD
		public static readonly ShiftLeft ShiftLeft = new ShiftLeft();
=======
		public static readonly InternalReturn InternalReturn = new InternalReturn();
>>>>>>> 5d981e4a

		/// <summary>
		///
		/// </summary>
		public static readonly ShiftRight ShiftRight = new ShiftRight();

		/// <summary>
		///
<<<<<<< HEAD
=======
		/// </summary>
		public static readonly ShiftLeft ShiftLeft = new ShiftLeft();

		/// <summary>
		///
>>>>>>> 5d981e4a
		/// </summary>
		public static readonly SignExtendedMove SignExtendedMove = new SignExtendedMove();

		/// <summary>
		///
		/// </summary>
		public static readonly Store Store = new Store();

		/// <summary>
		///
		/// </summary>
		public static readonly SubFloat SubF = new SubFloat();

		/// <summary>
		///
		/// </summary>
		public static readonly SubSigned SubS = new SubSigned();

		/// <summary>
		///
		/// </summary>
		public static readonly SubUnsigned SubU = new SubUnsigned();

		/// <summary>
		///
		/// </summary>
		public static readonly ZeroExtendedMove ZeroExtendedMove = new ZeroExtendedMove();

		/// <summary>
		///
		/// </summary>
		public static readonly Call Call = new Call();

		/// <summary>
		///
		/// </summary>
		public static readonly Nop Nop = new Nop();

		/// <summary>
		///
		/// </summary>
		public static readonly Switch Switch = new Switch();

		/// <summary>
		///
		/// </summary>
		public static readonly Throw Throw = new Throw();

		/// <summary>
		///
		/// </summary>
		public static readonly ExceptionPrologue ExceptionPrologue = new ExceptionPrologue();

		/// <summary>
		///
		/// </summary>
		public static readonly IntrinsicMethodCall IntrinsicMethodCall = new IntrinsicMethodCall();

		/// <summary>
		///
		/// </summary>
		public static readonly BlockEnd BlockEnd = new BlockEnd();

		/// <summary>
		///
		/// </summary>
		public static readonly BlockStart BlockStart = new BlockStart();
	}
}<|MERGE_RESOLUTION|>--- conflicted
+++ resolved
@@ -182,27 +182,20 @@
 		/// <summary>
 		///
 		/// </summary>
-<<<<<<< HEAD
+		public static readonly InternalReturn InternalReturn = new InternalReturn();
+
+		/// <summary>
+		///
+		/// </summary>
+		public static readonly ShiftRight ShiftRight = new ShiftRight();
+
+		/// <summary>
+		///
+		/// </summary>
 		public static readonly ShiftLeft ShiftLeft = new ShiftLeft();
-=======
-		public static readonly InternalReturn InternalReturn = new InternalReturn();
->>>>>>> 5d981e4a
-
-		/// <summary>
-		///
-		/// </summary>
-		public static readonly ShiftRight ShiftRight = new ShiftRight();
-
-		/// <summary>
-		///
-<<<<<<< HEAD
-=======
-		/// </summary>
-		public static readonly ShiftLeft ShiftLeft = new ShiftLeft();
-
-		/// <summary>
-		///
->>>>>>> 5d981e4a
+
+		/// <summary>
+		///
 		/// </summary>
 		public static readonly SignExtendedMove SignExtendedMove = new SignExtendedMove();
 
