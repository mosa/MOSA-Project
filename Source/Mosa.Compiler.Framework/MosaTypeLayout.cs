--- conflicted
+++ resolved
@@ -84,11 +84,7 @@
 		/// <param name="typeSystem">The type system.</param>
 		/// <param name="nativePointerSize">Size of the native pointer.</param>
 		/// <param name="nativePointerAlignment">The native pointer alignment.</param>
-<<<<<<< HEAD
-		public MosaTypeLayout(Mosa.Compiler.MosaTypeSystem.TypeSystem typeSystem, int nativePointerSize, int nativePointerAlignment)
-=======
 		public MosaTypeLayout(TypeSystem typeSystem, int nativePointerSize, int nativePointerAlignment)
->>>>>>> 1568ef14
 		{
 			this.nativePointerAlignment = nativePointerAlignment;
 			this.nativePointerSize = nativePointerSize;
