--- conflicted
+++ resolved
@@ -72,8 +72,6 @@
 		/// </value>
 		string PlatformName { get; }
 
-<<<<<<< HEAD
-=======
 		/// <summary>
 		/// Gets the jump instruction.
 		/// </summary>
@@ -82,7 +80,6 @@
 		/// </value>
 		BaseInstruction JumpInstruction { get; }
 
->>>>>>> 5d981e4a
 		#endregion Properties
 
 		#region Methods
@@ -123,8 +120,6 @@
 		/// <returns></returns>
 		ICodeEmitter GetCodeEmitter();
 
-<<<<<<< HEAD
-=======
 		/// <summary>
 		/// Insert platform move.
 		/// </summary>
@@ -141,7 +136,6 @@
 		/// <param name="source">The source.</param>
 		void InsertExchange(Context context, Operand destination, Operand source);
 
->>>>>>> 5d981e4a
 		#endregion Methods
 	}
 }