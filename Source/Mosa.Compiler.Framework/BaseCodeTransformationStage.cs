/*
 * (c) 2008 MOSA - The Managed Operating System Alliance
 *
 * Licensed under the terms of the New BSD License.
 *
 * Authors:
 *  Michael Ruck (grover) <sharpos@michaelruck.de>
 *  Simon Wollwage (rootnode) <kintaro@think-in-co.de>
 *  Phil Garcia (tgiphil) <phil@thinkedge.com>
 */

namespace Mosa.Compiler.Framework
{
	/// <summary>
	/// Base class for code transformation stages.
	/// </summary>
	public abstract class BaseCodeTransformationStage : BaseMethodCompilerStage, IMethodCompilerStage, IVisitor
	{
		#region IMethodCompilerStage Members

		/// <summary>
		/// Performs stage specific processing on the compiler context.
		/// </summary>
		public virtual void Run()
		{
			for (int index = 0; index < basicBlocks.Count; index++)
				for (Context ctx = new Context(instructionSet, basicBlocks[index]); !ctx.IsBlockEndInstruction; ctx.GotoNext())
					if (!ctx.IsEmpty)
						ctx.Clone().Visit(this);
		}

		#endregion IMethodCompilerStage Members
<<<<<<< HEAD

		#region Block Operations

		/// <summary>
		/// Links the blocks.
		/// </summary>
		/// <param name="source">The source.</param>
		/// <param name="destination">The destination.</param>
		protected void LinkBlocks(Context source, BasicBlock destination)
		{
			basicBlocks.LinkBlocks(source.BasicBlock, destination);
		}

		/// <summary>
		/// Links the blocks.
		/// </summary>
		/// <param name="source">The source.</param>
		/// <param name="destination">The destination.</param>
		protected void LinkBlocks(Context source, Context destination)
		{
			basicBlocks.LinkBlocks(source.BasicBlock, destination.BasicBlock);
		}

		/// <summary>
		/// Links the blocks.
		/// </summary>
		/// <param name="source">The source.</param>
		/// <param name="destination">The destination.</param>
		/// <param name="destination2">The destination2.</param>
		protected void LinkBlocks(Context source, Context destination, Context destination2)
		{
			basicBlocks.LinkBlocks(source.BasicBlock, destination.BasicBlock);
			basicBlocks.LinkBlocks(source.BasicBlock, destination2.BasicBlock);
		}

		/// <summary>
		/// Links the blocks.
		/// </summary>
		/// <param name="source">The source.</param>
		/// <param name="destination">The destination.</param>
		/// <param name="destination2">The destination2.</param>
		protected void LinkBlocks(Context source, Context destination, BasicBlock destination2)
		{
			basicBlocks.LinkBlocks(source.BasicBlock, destination.BasicBlock);
			basicBlocks.LinkBlocks(source.BasicBlock, destination2);
		}

		/// <summary>
		/// Links the blocks.
		/// </summary>
		/// <param name="source">The source.</param>
		/// <param name="destination">The destination.</param>
		/// <param name="destination2">The destination2.</param>
		protected void LinkBlocks(Context source, BasicBlock destination, BasicBlock destination2)
		{
			basicBlocks.LinkBlocks(source.BasicBlock, destination);
			basicBlocks.LinkBlocks(source.BasicBlock, destination2);
		}

		/// <summary>
		/// Create an empty block.
		/// </summary>
		/// <param name="label">The label.</param>
		/// <returns></returns>
		protected Context CreateEmptyBlockContext(int label)
		{
			Context ctx = new Context(instructionSet);
			BasicBlock block = basicBlocks.CreateBlock();
			ctx.BasicBlock = block;

			// Need a dummy instruction at the start of each block to establish a starting point of the block
			ctx.AppendInstruction(null);
			ctx.Label = label;
			block.Index = ctx.Index;

			return ctx;
		}

		/// <summary>
		/// Creates empty blocks.
		/// </summary>
		/// <param name="blocks">The Blocks.</param>
		/// <param name="label">The label.</param>
		/// <returns></returns>
		protected Context[] CreateEmptyBlockContexts(int label, int blocks)
		{
			// Allocate the block array
			Context[] result = new Context[blocks];

			for (int index = 0; index < blocks; index++)
				result[index] = CreateEmptyBlockContext(label);

			return result;
		}

		/// <summary>
		/// Splits the block.
		/// </summary>
		/// <param name="ctx">The context.</param>
		/// <param name="addJump">if set to <c>true</c> [add jump].</param>
		/// <returns></returns>
		protected Context SplitContext(Context ctx, bool addJump)
		{
			Context current = ctx.Clone();

			BasicBlock nextBlock = basicBlocks.CreateBlock();

			foreach (BasicBlock block in current.BasicBlock.NextBlocks)
				nextBlock.NextBlocks.Add(block);

			current.BasicBlock.NextBlocks.Clear();

			if (addJump)
			{
				current.BasicBlock.NextBlocks.Add(nextBlock);
				nextBlock.PreviousBlocks.Add(ctx.BasicBlock);
			}

			if (current.IsLastInstruction)
			{
				current.AppendInstruction(null);
				nextBlock.Index = current.Index;
				current.SliceBefore();
			}
			else
			{
				nextBlock.Index = current.Next.Index;
				current.SliceAfter();
			}

			if (addJump)
				current.AppendInstruction(IR.IRInstruction.Jmp, nextBlock);

			return CreateContext(nextBlock);
		}

		#endregion Block Operations
=======
>>>>>>> 5d981e4a
	}
}<|MERGE_RESOLUTION|>--- conflicted
+++ resolved
@@ -30,145 +30,5 @@
 		}
 
 		#endregion IMethodCompilerStage Members
-<<<<<<< HEAD
-
-		#region Block Operations
-
-		/// <summary>
-		/// Links the blocks.
-		/// </summary>
-		/// <param name="source">The source.</param>
-		/// <param name="destination">The destination.</param>
-		protected void LinkBlocks(Context source, BasicBlock destination)
-		{
-			basicBlocks.LinkBlocks(source.BasicBlock, destination);
-		}
-
-		/// <summary>
-		/// Links the blocks.
-		/// </summary>
-		/// <param name="source">The source.</param>
-		/// <param name="destination">The destination.</param>
-		protected void LinkBlocks(Context source, Context destination)
-		{
-			basicBlocks.LinkBlocks(source.BasicBlock, destination.BasicBlock);
-		}
-
-		/// <summary>
-		/// Links the blocks.
-		/// </summary>
-		/// <param name="source">The source.</param>
-		/// <param name="destination">The destination.</param>
-		/// <param name="destination2">The destination2.</param>
-		protected void LinkBlocks(Context source, Context destination, Context destination2)
-		{
-			basicBlocks.LinkBlocks(source.BasicBlock, destination.BasicBlock);
-			basicBlocks.LinkBlocks(source.BasicBlock, destination2.BasicBlock);
-		}
-
-		/// <summary>
-		/// Links the blocks.
-		/// </summary>
-		/// <param name="source">The source.</param>
-		/// <param name="destination">The destination.</param>
-		/// <param name="destination2">The destination2.</param>
-		protected void LinkBlocks(Context source, Context destination, BasicBlock destination2)
-		{
-			basicBlocks.LinkBlocks(source.BasicBlock, destination.BasicBlock);
-			basicBlocks.LinkBlocks(source.BasicBlock, destination2);
-		}
-
-		/// <summary>
-		/// Links the blocks.
-		/// </summary>
-		/// <param name="source">The source.</param>
-		/// <param name="destination">The destination.</param>
-		/// <param name="destination2">The destination2.</param>
-		protected void LinkBlocks(Context source, BasicBlock destination, BasicBlock destination2)
-		{
-			basicBlocks.LinkBlocks(source.BasicBlock, destination);
-			basicBlocks.LinkBlocks(source.BasicBlock, destination2);
-		}
-
-		/// <summary>
-		/// Create an empty block.
-		/// </summary>
-		/// <param name="label">The label.</param>
-		/// <returns></returns>
-		protected Context CreateEmptyBlockContext(int label)
-		{
-			Context ctx = new Context(instructionSet);
-			BasicBlock block = basicBlocks.CreateBlock();
-			ctx.BasicBlock = block;
-
-			// Need a dummy instruction at the start of each block to establish a starting point of the block
-			ctx.AppendInstruction(null);
-			ctx.Label = label;
-			block.Index = ctx.Index;
-
-			return ctx;
-		}
-
-		/// <summary>
-		/// Creates empty blocks.
-		/// </summary>
-		/// <param name="blocks">The Blocks.</param>
-		/// <param name="label">The label.</param>
-		/// <returns></returns>
-		protected Context[] CreateEmptyBlockContexts(int label, int blocks)
-		{
-			// Allocate the block array
-			Context[] result = new Context[blocks];
-
-			for (int index = 0; index < blocks; index++)
-				result[index] = CreateEmptyBlockContext(label);
-
-			return result;
-		}
-
-		/// <summary>
-		/// Splits the block.
-		/// </summary>
-		/// <param name="ctx">The context.</param>
-		/// <param name="addJump">if set to <c>true</c> [add jump].</param>
-		/// <returns></returns>
-		protected Context SplitContext(Context ctx, bool addJump)
-		{
-			Context current = ctx.Clone();
-
-			BasicBlock nextBlock = basicBlocks.CreateBlock();
-
-			foreach (BasicBlock block in current.BasicBlock.NextBlocks)
-				nextBlock.NextBlocks.Add(block);
-
-			current.BasicBlock.NextBlocks.Clear();
-
-			if (addJump)
-			{
-				current.BasicBlock.NextBlocks.Add(nextBlock);
-				nextBlock.PreviousBlocks.Add(ctx.BasicBlock);
-			}
-
-			if (current.IsLastInstruction)
-			{
-				current.AppendInstruction(null);
-				nextBlock.Index = current.Index;
-				current.SliceBefore();
-			}
-			else
-			{
-				nextBlock.Index = current.Next.Index;
-				current.SliceAfter();
-			}
-
-			if (addJump)
-				current.AppendInstruction(IR.IRInstruction.Jmp, nextBlock);
-
-			return CreateContext(nextBlock);
-		}
-
-		#endregion Block Operations
-=======
->>>>>>> 5d981e4a
 	}
 }