--- conflicted
+++ resolved
@@ -41,14 +41,11 @@
 		/// </summary>
 		protected ITypeLayout typeLayout;
 
-<<<<<<< HEAD
-=======
 		/// <summary>
 		/// Holds the linker
 		/// </summary>
 		protected ILinker linker;
 
->>>>>>> 5d981e4a
 		#endregion Data members
 
 		#region IPipelineStage Members
@@ -73,27 +70,6 @@
 		}
 
 		#endregion ICompilerStage members
-<<<<<<< HEAD
-
-		#region Methods
-
-		/// <summary>
-		/// Retrieves the linker from compiler.
-		/// </summary>
-		/// <returns>The retrieved linker.</returns>
-		protected ILinker RetrieveLinkerFromCompiler()
-		{
-			ILinker linker = compiler.Pipeline.FindFirst<ILinker>();
-
-			if (linker == null)
-				throw new InvalidOperationException(@"A linker is required.");
-
-			return linker;
-		}
-
-		#endregion Methods
-=======
->>>>>>> 5d981e4a
 
 		#region Helper Methods
 
