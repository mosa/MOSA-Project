--- conflicted
+++ resolved
@@ -50,20 +50,5 @@
 		/// Retrieves the offset of the first parameter From the stack frame start.
 		/// </summary>
 		int OffsetOfFirstParameter { get; }
-<<<<<<< HEAD
-
-		/// <summary>
-		/// Gets the callee saved registers.
-		/// </summary>
-		Register[] CalleeSavedRegisters { get; }
-
-		/// <summary>
-		/// Gets the return registers.
-		/// </summary>
-		/// <param name="returnType">Type of the return.</param>
-		/// <returns></returns>
-		Register[] GetReturnRegisters(CilElementType returnType);
-=======
->>>>>>> 5d981e4a
 	}
 }