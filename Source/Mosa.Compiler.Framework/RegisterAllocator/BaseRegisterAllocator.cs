﻿// Copyright (c) MOSA Project. Licensed under the New BSD License.

using System.Collections;
using System.Diagnostics;
using System.Net.WebSockets;
using System.Text;
using Mosa.Compiler.Common;
using Mosa.Compiler.Framework.Analysis;
using Mosa.Compiler.Framework.Trace;

namespace Mosa.Compiler.Framework.RegisterAllocator;

/// <summary>
/// Base Register Allocator
/// </summary>
public abstract class BaseRegisterAllocator
{
<<<<<<< HEAD
	protected readonly TransformContext TransformContext;
=======
	protected readonly Transform Transform;
>>>>>>> a7622e07

	protected readonly BasicBlocks BasicBlocks;
	protected readonly BaseArchitecture Architecture;
	protected readonly LocalStack LocalStack;

	protected readonly Dictionary<SlotIndex, MoveHint> MoveHints = new();
	protected readonly Operand StackFrame;

	private readonly int VirtualRegisterCount;
	private readonly int PhysicalRegisterCount;
	private readonly int RegisterCount;

	protected readonly List<ExtendedBlock> ExtendedBlocks;
	protected readonly HashSet<SlotIndex> BlockEdges = new();
	protected readonly List<Register> Registers;
	protected readonly List<RegisterTrack> Tracks;

	private readonly PriorityQueue<LiveInterval, int> PriorityQueue = new();

	private readonly PhysicalRegister StackFrameRegister;
	private readonly PhysicalRegister StackPointerRegister;
	private readonly PhysicalRegister ProgramCounter;
	private readonly PhysicalRegister LinkRegister;

	private readonly List<LiveInterval> SpilledIntervals = new();

	private readonly List<Node> SlotsToNodes = new(512);

	protected readonly List<SlotIndex> KillSite = new();

	protected readonly BaseMethodCompilerStage.CreateTraceHandler CreateTrace;

	protected readonly TraceLog Trace;

	public int SpillMoves = 0;
	public int DataFlowMoves = 0;
	public int ResolvingMoves = 0;

<<<<<<< HEAD
	protected BaseRegisterAllocator(TransformContext transformContext, Operand stackFrame, BaseMethodCompilerStage.CreateTraceHandler createTrace)
	{
		TransformContext = transformContext;
		BasicBlocks = transformContext.BasicBlocks;
		Architecture = transformContext.Architecture;
		LocalStack = transformContext.MethodCompiler.LocalStack;
=======
	protected BaseRegisterAllocator(Transform transform, Operand stackFrame, BaseMethodCompilerStage.CreateTraceHandler createTrace)
	{
		Transform = transform;
		BasicBlocks = transform.BasicBlocks;
		Architecture = transform.Architecture;
		LocalStack = transform.MethodCompiler.LocalStack;
>>>>>>> a7622e07

		CreateTrace = createTrace;

		StackFrame = stackFrame;

<<<<<<< HEAD
		VirtualRegisterCount = transformContext.MethodCompiler.VirtualRegisters.Count;
=======
		VirtualRegisterCount = transform.MethodCompiler.VirtualRegisters.Count;
>>>>>>> a7622e07
		PhysicalRegisterCount = Architecture.RegisterSet.Length;
		RegisterCount = VirtualRegisterCount + PhysicalRegisterCount;

		Tracks = new List<RegisterTrack>(PhysicalRegisterCount);
		Registers = new List<Register>(RegisterCount);
		ExtendedBlocks = new List<ExtendedBlock>(BasicBlocks.Count);

		Trace = CreateTrace("Main", 7);

		StackFrameRegister = Architecture.StackFrameRegister;
		StackPointerRegister = Architecture.StackPointerRegister;
		ProgramCounter = Architecture.ProgramCounter;
		LinkRegister = Architecture.LinkRegister;

		// Setup extended physical registers
		foreach (var physicalRegister in Architecture.RegisterSet)
		{
			var reserved = physicalRegister == StackFrameRegister
				|| physicalRegister == StackPointerRegister
				|| (LinkRegister != null && physicalRegister == LinkRegister)
				|| (ProgramCounter != null && physicalRegister == ProgramCounter);

			Registers.Add(new Register(physicalRegister, reserved));
			Tracks.Add(new RegisterTrack(physicalRegister, reserved));
		}

		// Setup extended virtual registers
<<<<<<< HEAD
		foreach (var virtualRegister in transformContext.VirtualRegisters)
=======
		foreach (var virtualRegister in transform.VirtualRegisters)
>>>>>>> a7622e07
		{
			Debug.Assert(virtualRegister.Index == Registers.Count - PhysicalRegisterCount + 1);

			Registers.Add(new Register(virtualRegister));
		}
	}

	public virtual void Start()
	{
		// Order all the blocks
		CreateExtendedBlocks();

		// Collect instruction data and Number all the instructions in block order
		CollectInstructionData();

		// Collect block information
		CollectBlockInformation();

		// Update virtual register with index numbers
		UpdateRegisterPositions();

		// Generate trace information for instruction numbering
		TraceNumberInstructions();
		TraceDefAndUseLocations();

		// Computer local live sets
		ComputeLocalLiveSets();

		// Computer global live sets
		ComputeGlobalLiveSets();

		// Build the live intervals
		BuildLiveIntervals();

		// Generate trace information for blocks
		//TraceBlocks();

		// Generate trace information for live intervals
		TraceLiveIntervals("InitialLiveIntervals", false);

		// Split intervals at call sites
		SplitIntervalsAtCallSites();

		// Collect move locations
		CollectMoveHints();

		// Generate trace information for move hints
		TraceMoveHints();

		AdditionalSetup();

		// Calculate spill costs for live intervals
		AssignSpillCosts();

		// Populate priority queue
		PopulatePriorityQueue();

		// Process priority queue
		ProcessPriorityQueue();

		// Create spill slots operands
		CreateSpillSlotOperands();

		// Create physical register operands
		CreatePhysicalRegisterOperands();

		// Assign physical registers
		AssignRegisters();

		// Insert register moves
		InsertRegisterMoves();

		// Insert spill moves
		InsertSpillMoves();

		// Resolve data flow
		ResolveDataFlow();

		// Generate trace information for live intervals
		TraceLiveIntervals("PostLiveIntervals", true);
	}

	private void UpdateRegisterPositions()
	{
		foreach (var register in Registers)
		{
			if (register.IsVirtualRegister)
			{
				register.UpdatePositions();
			}
		}
	}

	protected abstract void AdditionalSetup();

	protected Node GetNode(SlotIndex slot) => SlotsToNodes[slot.Index >> 1];

	private void TraceBlocks()
	{
		var extendedBlockTrace = CreateTrace("Extended Blocks", 9);

		if (extendedBlockTrace == null)
			return;

		foreach (var block in ExtendedBlocks)
		{
			extendedBlockTrace.Log($"Block # {block.BasicBlock} [{block.BasicBlock.Sequence}] ({block.Start} destination {block.End})");
			extendedBlockTrace.Log($" LiveIn:   {block.LiveIn.ToString2()}");
			extendedBlockTrace.Log($" LiveGen:  {block.LiveGen.ToString2()}");
			extendedBlockTrace.Log($" LiveKill: {block.LiveKill.ToString2()}");
			extendedBlockTrace.Log($" LiveOut:  {block.LiveOut.ToString2()}");
		}
	}

	private void TraceLiveIntervals(string stage, bool operand)
	{
		var registerTrace = CreateTrace(stage, 9);

		if (registerTrace == null)
			return;

		foreach (var register in Registers)
		{
			if (register.IsPhysicalRegister)
			{
				registerTrace.Log($"Physical Register # {register.PhysicalRegister}");
			}
			else
			{
				registerTrace.Log($"Virtual Register # {register.RegisterOperand.Index}");
			}

			registerTrace.Log($"Live Intervals ({register.LiveIntervals.Count}): {LiveIntervalsToString(register.LiveIntervals, operand)}");

			if (register.IsVirtualRegister)
			{
				registerTrace.Log($"Def Positions ({register.DefPositions.Count}): {SlotsToString(register.DefPositions)}");
				registerTrace.Log($"Use Positions ({register.UsePositions.Count}): {SlotsToString(register.UsePositions)}");
			}
		}
	}

	private String LiveIntervalsToString(List<LiveInterval> liveIntervals, bool operand)
	{
		if (liveIntervals.Count == 0)
			return string.Empty;

		var sb = new StringBuilder();

		foreach (var liveInterval in liveIntervals)
		{
			if (operand && !liveInterval.IsPhysicalRegister)
				sb.Append('[').Append(liveInterval.Start).Append(',').Append(liveInterval.End).Append("]/").Append(liveInterval.AssignedOperand).Append(",");
			else
				sb.Append('[').Append(liveInterval.Start).Append(',').Append(liveInterval.End).Append("],");
		}

		if (sb[sb.Length - 1] == ',')
			sb.Length--;

		return sb.ToString();
	}

	protected string SlotsToString(IEnumerable<SlotIndex> slots)
	{
		var sb = new StringBuilder();

		foreach (var use in slots)
		{
			sb.Append(use);
			sb.Append(',');
		}

		if (sb.Length == 0)
			return string.Empty;

		if (sb[sb.Length - 1] == ',')
			sb.Length--;

		return sb.ToString();
	}

	protected int GetIndex(Operand operand)
	{
		//FUTURE: Make private by refactoring
		return operand.IsCPURegister ? operand.Register.Index : operand.Index + PhysicalRegisterCount - 1;
	}

	private void CreateExtendedBlocks()
	{
		var blockOrder = new LoopAwareBlockOrder(BasicBlocks);

		// The re-ordering is not strictly necessary; however, it reduces "holes" in live ranges.
		// And less "holes" improves the readability of the debug logs.
		//basicBlocks.ReorderBlocks(loopAwareBlockOrder.NewBlockOrder);

		// Allocate and setup extended blocks
		for (var i = 0; i < BasicBlocks.Count; i++)
		{
			ExtendedBlocks.Add(new ExtendedBlock(BasicBlocks[i], RegisterCount, blockOrder.GetLoopDepth(BasicBlocks[i])));
		}
	}

	protected void AddSpilledInterval(LiveInterval liveInterval)
	{
		SpilledIntervals.Add(liveInterval);
	}

	private void CollectInstructionData()
	{
		var paramStoreSet = new HashSet<Operand>();

		SlotsToNodes.Add(null);

		foreach (var block in BasicBlocks)
		{
			for (var node = block.First; ; node = node.Next)
			{
				if (node.IsEmpty)
					continue;

				node.Offset = SlotsToNodes.Count << 1;

				SlotsToNodes.Add(node);

				if (Architecture.IsParameterStore(node, out var storeParam))
				{
					paramStoreSet.Add(storeParam);
				}
				else if (Architecture.IsParameterLoad(node, out var loadParam))
				{
					var result = node.Result;

					// FUTURE: check can be improved to allow multiple defines, as long as the load is exactly the same
					if (result.IsDefinedOnce)
					{
						var register = Registers[GetIndex(result)];

						register.IsParamLoad = true;
						register.ParamLoadNode = node;
						register.ParamOperand = loadParam;
					}
				}

				if (node.IsBlockEndInstruction)
					break;
			}

			Debug.Assert(block.Last.Offset != 0);
		}

		// Mark if parameter is writable (vs. read-only)
		foreach (var register in Registers)
		{
			if (register.ParamOperand != null && paramStoreSet.Contains(register.ParamOperand))
			{
				register.IsParamStore = true;
			}
		}
	}

	private void CollectBlockInformation()
	{
		foreach (var block in BasicBlocks)
		{
			var extendedBlock = ExtendedBlocks[block.Sequence];

			var first = new SlotIndex(block.First);
			var last = new SlotIndex(block.Last);

			extendedBlock.Start = first;
			extendedBlock.End = last;

			BlockEdges.Add(first);
			BlockEdges.Add(last);
		}
	}

	private void TraceNumberInstructions()
	{
		var numberTrace = CreateTrace("InstructionNumber", 9);
		var outputTrace = CreateTrace("InstructionOutput", 9);

		if (numberTrace == null)
			return;

		var sb = new StringBuilder();

		foreach (var block in BasicBlocks)
		{
			for (var node = block.First; ; node = node.Next)
			{
				if (node.IsEmpty)
					continue;

				sb.Clear();

				var log = $"{node.Offset} = {node}";

				if (node.IsBlockStartInstruction)
				{
					log = log + " # " + block;
				}

				numberTrace.Log(log);

				if (node.OperandCount != 0 || node.ResultCount != 0)
				{
					sb.Append($"{node.Label:X5}/{node.Offset}: ");

					foreach (var operand in node.Results)
					{
						if (operand.IsCPURegister)
							sb.Append($"{operand.Register} ");
						else if (operand.IsVirtualRegister)
							sb.Append($"v{operand.Index} ");
					}

					sb.Append("<= ");

					foreach (var operand in node.Operands)
					{
						if (operand.IsCPURegister)
							sb.Append($"{operand.Register} ");
						else if (operand.IsVirtualRegister)
							sb.Append($"v{operand.Index} ");
					}

					outputTrace.Log(sb);
				}

				if (node.IsBlockEndInstruction)
					break;
			}
		}
	}

	private void TraceDefAndUseLocations()
	{
		var locationTrace = CreateTrace("DefAndUseLocations", 9);

		if (locationTrace == null)
			return;

		foreach (var block in BasicBlocks)
		{
			for (var node = block.First; ; node = node.Next)
			{
				if (node.IsEmpty)
					continue;

				var sb = new StringBuilder();

				var def = new List<Operand>();
				var use = new List<Operand>();

				foreach (var operand in node.Operands)
				{
					if (operand.IsVirtualRegister || operand.IsCPURegister)
					{
						def.AddIfNew(operand);
					}
				}

				foreach (var operand in node.Results)
				{
					if (operand.IsVirtualRegister || operand.IsCPURegister)
					{
						use.AddIfNew(operand);
					}
				}

				//if (output.Count == 0 && input.Count == 0)
				//	continue;

				sb.Append(node.Offset.ToString());
				sb.Append(" - ");

				if (def.Count > 0)
				{
					sb.Append("DEF: ");
					foreach (var op in def)
					{
						sb.Append(op.ToString());
						sb.Append(' ');
					}
				}

				if (use.Count > 0)
				{
					sb.Append("USE: ");
					foreach (var op in use)
					{
						sb.Append(op);
						sb.Append(' ');
					}
				}

				locationTrace.Log(sb);

				if (node.IsBlockEndInstruction)
					break;
			}
		}
	}

	private void ComputeLocalLiveSets()
	{
		var liveSetTrace = CreateTrace("ComputeLocalLiveSets", 9);

		foreach (var block in ExtendedBlocks)
		{
			liveSetTrace?.Log($"Block # {block.BasicBlock.Sequence}");

			var liveGen = new BitArray(RegisterCount, false);
			var liveKill = new BitArray(RegisterCount, false);

			liveGen.Set(StackFrameRegister.Index, true);
			liveGen.Set(StackPointerRegister.Index, true);

			if (ProgramCounter != null)
			{
				liveGen.Set(ProgramCounter.Index, true);
			}

			if (block.BasicBlock.IsHeadBlock)
			{
				for (var s = 0; s < PhysicalRegisterCount; s++)
				{
					liveKill.Set(s, true);
				}

				liveSetTrace?.Log("KILL ALL PHYSICAL");
			}

			for (var node = block.BasicBlock.First; !node.IsBlockEndInstruction; node = node.Next)
			{
				if (node.IsEmptyOrNop)
					continue;

				liveSetTrace?.Log(node.ToString());

				foreach (var op in node.Operands)
				{
					if (!(op.IsVirtualRegister || (op.IsCPURegister && !op.Register.IsSpecial)))
						continue;

					liveSetTrace?.Log($"INPUT:  {op}");

					var index = GetIndex(op);
					if (!liveKill.Get(index))
					{
						liveGen.Set(index, true);

						liveSetTrace?.Log($"GEN:  {index} {op}");
					}
				}

				if (node.Instruction.IsCall || node.Instruction == IRInstruction.KillAll)
				{
					for (var reg = 0; reg < PhysicalRegisterCount; reg++)
					{
						liveKill.Set(reg, true);
					}

					liveSetTrace?.Log("KILL ALL PHYSICAL");
				}
				else if (node.Instruction == IRInstruction.KillAllExcept)
				{
					var except = node.Operand1.Register.Index;

					for (var reg = 0; reg < PhysicalRegisterCount; reg++)
					{
						if (reg != except)
						{
							liveKill.Set(reg, true);
						}
					}

					liveSetTrace?.Log($"KILL EXCEPT PHYSICAL: {node.Operand1}");
				}

				foreach (var op in node.Results)
				{
					if (!(op.IsVirtualRegister || (op.IsCPURegister && !op.Register.IsSpecial)))
						continue;

					liveSetTrace?.Log($"OUTPUT: {op}");

					var index = GetIndex(op);
					liveKill.Set(index, true);

					liveSetTrace?.Log($"KILL: {index} {op}");
				}
			}

			block.LiveGen = liveGen;
			block.LiveKill = liveKill;
			block.LiveKillNot = new BitArray(liveKill).Not();

			liveSetTrace?.Log($"GEN:     {block.LiveGen.ToString2()}");
			liveSetTrace?.Log($"KILL:    {block.LiveKill.ToString2()}");
			liveSetTrace?.Log($"KILLNOT: {block.LiveKillNot.ToString2()}");
			liveSetTrace?.Log();
		}
	}

	private void ComputeGlobalLiveSets()
	{
		var changed = true;
		while (changed)
		{
			changed = false;

			foreach (var block in ExtendedBlocks)
			{
				var liveOut = new BitArray(RegisterCount);

				foreach (var next in block.BasicBlock.NextBlocks)
				{
					liveOut.Or(ExtendedBlocks[next.Sequence].LiveIn);
				}

				var liveIn = new BitArray(block.LiveOut);

				if (block.LiveKillNot != null)
					liveIn.And(block.LiveKillNot);
				else
					liveIn.SetAll(false);

				liveIn.Or(block.LiveGen);

				// compare them for any changes
				if (!changed)
				{
					if (!block.LiveOut.AreSame(liveOut) || !block.LiveIn.AreSame(liveIn))
					{
						changed = true;
					}
				}

				block.LiveOut = liveOut;
				block.LiveIn = liveIn;
			}
		}
	}

	private void BuildLiveIntervals()
	{
		var intervalTrace = CreateTrace("BuildLiveIntervals", 9);

		var endSlots = new SlotIndex[RegisterCount];

		for (var b = BasicBlocks.Count - 1; b >= 0; b--)
		{
			var block = ExtendedBlocks[b];

			intervalTrace?.Log($"Block # {block.BasicBlock.Sequence}");

			for (var r = 0; r < RegisterCount; r++)
			{
				if (!block.LiveOut.Get(r))
				{
					endSlots[r] = SlotIndex.Null;
					continue;
				}

				endSlots[r] = b + 1 != BasicBlocks.Count && ExtendedBlocks[b + 1].LiveIn.Get(r)
					? ExtendedBlocks[b + 1].Start
					: block.End;

				intervalTrace?.Log($"EndSlot: {Registers[r]} = {endSlots[r]} [LiveOut]");
			}

			for (var node = block.BasicBlock.Last; !node.IsBlockStartInstruction; node = node.Previous)
			{
				if (node.IsEmptyOrNop)
					continue;

				var slot = new SlotIndex(node);
				var slotNext = slot.Next;

				if (node.Instruction.IsCall || node.Instruction == IRInstruction.KillAll || node.Instruction == IRInstruction.KillAllExcept)
				{
					for (var r = 0; r < PhysicalRegisterCount; r++)
					{
						var register = Registers[r];

						if (register.IsReserved)
							continue;

						if (node.Instruction == IRInstruction.KillAllExcept && r == node.Operand1.Register.Index)
							continue;

						if (endSlots[r].IsNotNull)
						{
							register.AddLiveInterval(slotNext, endSlots[r]);

							endSlots[r] = SlotIndex.Null;

							intervalTrace?.Log($"Range:   {node.Label:X5}/{node.Offset} : {register} = {slotNext} to {endSlots[r]} [Add]");
							intervalTrace?.Log($"EndSlot: {node.Label:X5}/{node.Offset} : {register} = {endSlots[r]} [KillSite]");
						}
						else
						{
							register.AddLiveInterval(slotNext, slotNext);

							intervalTrace?.Log($"Range:   {node.Label:X5}/{node.Offset} : {register} = {slot} to {slotNext} [Add]");
						}
					}

					KillSite.Add(slot);
				}

				foreach (var result in node.Results)
				{
					if (!(result.IsVirtualRegister || (result.IsCPURegister && !result.Register.IsSpecial)))
						continue;

					var r = GetIndex(result);

					var register = Registers[r];

					if (register.IsReserved)
						continue;

					var dual = node.Operands.Contains(result);

					var slotStart = dual ? slot : slotNext;

					intervalTrace?.Log($"Dual:    {dual}");

					if (endSlots[r].IsNotNull)
					{
						register.AddLiveInterval(slotStart, endSlots[r]);

						intervalTrace?.Log($"Range:   {node.Label:X5}/{node.Offset} : {register} = {slotStart} to {endSlots[r]} [Add]");

						endSlots[r] = SlotIndex.Null;

						intervalTrace?.Log($"EndSlot: {node.Label:X5}/{node.Offset} : {register} = {endSlots[r]} [Add]");
					}
					else
					{
						register.AddLiveInterval(slotStart, slotNext);

						intervalTrace?.Log($"Range:   {node.Label:X5}/{node.Offset} : {register} = {slotStart} to {slotNext} [Add - Output]");
					}
				}

				foreach (var operand in node.Operands)
				{
					if (!(operand.IsVirtualRegister || (operand.IsCPURegister && !operand.Register.IsSpecial)))
						continue;

					var r = GetIndex(operand);

					var register = Registers[r];

					if (register.IsReserved)
						continue;

					if (endSlots[r].IsNotNull)
						continue;

					endSlots[r] = slot;

					intervalTrace?.Log($"EndSlot: {node.Label:X5}/{node.Offset} : {register} = {endSlots[r]} [Add - Input]");
				}
			}

			for (var r = 0; r < RegisterCount; r++)
			{
				if (endSlots[r].IsNotNull)
				{
					var register = Registers[r];

					if (register.IsReserved)
						continue;

					register.AddLiveInterval(block.Start, endSlots[r]);

					intervalTrace?.Log($"Range:   {register} = {block.Start} to {endSlots[r]} [Block Start]");
				}
			}
		}

		KillSite.Sort();
	}

	protected SlotIndex FindKillAllSite(LiveInterval liveInterval)
	{
		// FUTURE: Optimization - KillAll is sorted!
		foreach (var slot in KillSite)
		{
			if (liveInterval.Contains(slot))
			{
				return slot;
			}
		}
		return SlotIndex.Null;
	}

	private void SplitIntervalsAtCallSites()
	{
		foreach (var register in Registers)
		{
			if (register.IsPhysicalRegister)
				continue;

			for (var i = 0; i < register.LiveIntervals.Count; i++)
			{
				var liveInterval = register.LiveIntervals[i];

				if (liveInterval.ForceSpill)
					continue;

				if (liveInterval.IsEmpty)
					continue;

				var callSite = FindKillAllSite(liveInterval);

				if (callSite.IsNull)
					continue;

				if (liveInterval.End == callSite)
					continue;

				var low = FindSplit_LowerBoundary(liveInterval.LiveRange, callSite.Next);
				var high = FindSplit_UpperBoundary(liveInterval.LiveRange, callSite.Next);

				var newInternals = high == liveInterval.End
					? liveInterval.SplitAt(low)
					: liveInterval.SplitAt(low, high);

				UpdateLiveIntervals(liveInterval, newInternals, false);

				i = 0; // reset loop - list was modified
			}
		}
	}

	protected virtual void CollectMoveHints()
	{
		return;
	}

	private void TraceMoveHints()
	{
		var moveHintTrace = CreateTrace("MoveHints", 9);

		if (moveHintTrace == null)
			return;

		foreach (var moveHint in MoveHints)
		{
			moveHintTrace.Log(moveHint.Value.ToString());
		}
	}

	private ExtendedBlock GetContainingBlock(SlotIndex slot)
	{
		var node = GetNode(slot);
		var block = ExtendedBlocks[node.Block.Sequence];
		return block;
	}

	protected int GetLoopDepth(SlotIndex slot) => GetContainingBlock(slot).LoopDepth + 1;

	protected SlotIndex GetBlockEnd(SlotIndex slot) => GetContainingBlock(slot).End;

	protected SlotIndex GetBlockStart(SlotIndex slot) => GetContainingBlock(slot).Start;

	protected void CalculateSpillCosts(List<LiveInterval> liveIntervals)
	{
		foreach (var liveInterval in liveIntervals)
		{
			CalculateSpillCost(liveInterval);
		}
	}

	protected abstract void CalculateSpillCost(LiveInterval liveInterval);

	private void AssignSpillCosts()
	{
		foreach (var register in Registers)
		{
			foreach (var liveInterval in register.LiveIntervals)
			{
				// Skip adding live intervals for physical registers to priority queue
				if (liveInterval.Register.IsPhysicalRegister)
				{
					// fixed and not spillable
					liveInterval.NeverSpill = true;
				}
				else
				{
					// Calculate spill costs for live interval
					CalculateSpillCost(liveInterval);
				}
			}
		}
	}

	protected abstract int CalculatePriorityValue(LiveInterval liveInterval);

	protected void AddPriorityQueue(List<LiveInterval> liveIntervals)
	{
		foreach (var liveInterval in liveIntervals)
		{
			AddPriorityQueue(liveInterval);
		}
	}

	protected void AddPriorityQueue(LiveInterval liveInterval)
	{
		Debug.Assert(liveInterval.LiveIntervalTrack == null);

		// priority is based on allocation stage (primary, lower first) and interval size (secondary, higher first)
		var value = CalculatePriorityValue(liveInterval);

		PriorityQueue.Enqueue(liveInterval, int.MaxValue - value);
	}

	protected virtual void PopulatePriorityQueue()
	{
		foreach (var register in Registers)
		{
			foreach (var liveInterval in register.LiveIntervals)
			{
				// Skip adding live intervals for physical registers to priority queue
				if (liveInterval.Register.IsPhysicalRegister)
				{
					Tracks[liveInterval.Register.PhysicalRegister.Index].Add(liveInterval);

					continue;
				}

				liveInterval.Stage = LiveInterval.AllocationStage.Initial;

				// Add live intervals for virtual registers to priority queue
				AddPriorityQueue(liveInterval);
			}
		}
	}

	private void ProcessPriorityQueue()
	{
		while (PriorityQueue.Count != 0)
		{
			var liveInterval = PriorityQueue.Dequeue();

			ProcessLiveInterval(liveInterval);
		}
	}

	protected bool TryPlaceLiveIntervalOnTrack(LiveInterval liveInterval, RegisterTrack track)
	{
		if (track.IsReserved)
		{
			//Trace?.Log($"  No - Reserved");
			return false;
		}

		if (track.IsFloatingPoint != liveInterval.Register.IsFloatingPoint)
		{
			//Trace?.Log($"  No - Type Mismatch");
			return false;
		}

		if (track.Intersects(liveInterval))
		{
			Trace?.Log($"  No - Intersected; track: {track}");
			return false;
		}

		Trace?.Log($"  Assigned live interval destination: {track}");

		track.Add(liveInterval);

		return true;
	}

	protected bool PlaceLiveIntervalOnAnyAvailableTrack(LiveInterval liveInterval)
	{
		foreach (var track in Tracks)
		{
			if (TryPlaceLiveIntervalOnTrack(liveInterval, track))
			{
				return true;
			}
		}

		return false;
	}

	protected bool PlaceLiveIntervalOnTrackAllowEvictions(LiveInterval liveInterval)
	{
		// find live interval(s) to evict based on spill costs
		foreach (var track in Tracks)
		{
			if (track.IsReserved)
				continue;

			if (track.IsFloatingPoint != liveInterval.Register.IsFloatingPoint)
				continue;

			var evict = true;
			var intersections = track.GetIntersections(liveInterval);

			foreach (var intersection in intersections)
			{
				if (intersection.SpillCost >= liveInterval.SpillCost
					|| intersection.SpillCost == int.MaxValue
					|| intersection.Register.IsPhysicalRegister
					|| intersection.IsPhysicalRegister)
				{
					evict = false;
					break;
				}
			}

			if (evict)
			{
				if (intersections.Count != 0)
				{
					Trace?.Log("  Evicting live intervals");

					track.Evict(intersections);

					foreach (var intersection in intersections)
					{
						Trace?.Log($"  Evicted: {intersection}");

						liveInterval.Stage = LiveInterval.AllocationStage.Initial;
						AddPriorityQueue(intersection);
					}
				}

				track.Add(liveInterval);

				Trace?.Log($"  Assigned live interval destination: {track}");

				return true;
			}
		}

		return false;
	}

	protected virtual bool PlaceLiveInterval(LiveInterval liveInterval)
	{
		// For now, empty intervals will stay spilled
		if (liveInterval.IsEmpty)
		{
			Trace?.Log("  Spilled");

			liveInterval.Register.IsSpilled = true;
			AddSpilledInterval(liveInterval);

			return true;
		}

		// Find any available track and place interval there
		if (PlaceLiveIntervalOnAnyAvailableTrack(liveInterval))
		{
			return true;
		}

		Trace?.Log("  No free register available");

		// No place for live interval; find live interval(s) to evict based on spill costs
		return PlaceLiveIntervalOnTrackAllowEvictions(liveInterval);
	}

	protected void ProcessLiveInterval(LiveInterval liveInterval)
	{
		//Debug.Assert(!liveInterval.IsSplit);

		Trace?.Log();
		Trace?.Log($"Processing Interval: {liveInterval} / Length: {liveInterval.Length} / Spill Cost: {liveInterval.SpillCost} / Stage: {liveInterval.Stage}");
		Trace?.Log($"  Defs ({liveInterval.LiveRange.DefCount}): {SlotsToString(liveInterval.DefPositions)}");
		Trace?.Log($"  Uses ({liveInterval.LiveRange.UseCount}): {SlotsToString(liveInterval.UsePositions)}");

		if (liveInterval.LiveIntervalTrack != null)
			Trace?.Log("ERROR!");

		Debug.Assert(liveInterval.LiveIntervalTrack == null);

		if (PlaceLiveInterval(liveInterval))
		{
			return;
		}

		// No live intervals to evict!
		Trace?.Log("  No live intervals to evict");

		// prepare to split live interval
		if (liveInterval.Stage == LiveInterval.AllocationStage.Initial)
		{
			Trace?.Log("  Re-queued for split level 1 stage");
			liveInterval.Stage = LiveInterval.AllocationStage.SplitLevel1;
			AddPriorityQueue(liveInterval);
			return;
		}

		// split live interval - level 1
		if (liveInterval.Stage == LiveInterval.AllocationStage.SplitLevel1)
		{
			Trace?.Log("  Attempting destination split interval - level 1");

			if (TrySplitInterval(liveInterval, 1))
			{
				return;
			}

			Trace?.Log("  Re-queued for split interval - level 2");

			liveInterval.Stage = LiveInterval.AllocationStage.SplitLevel2;
			AddPriorityQueue(liveInterval);
			return;
		}

		// split live interval - level 2
		if (liveInterval.Stage == LiveInterval.AllocationStage.SplitLevel2)
		{
			Trace?.Log("  Attempting destination split interval - level 2");

			if (TrySplitInterval(liveInterval, 2))
			{
				return;
			}

			Trace?.Log("  Re-queued for split interval - level 3");

			liveInterval.Stage = LiveInterval.AllocationStage.SplitLevel3;
			AddPriorityQueue(liveInterval);
			return;
		}

		// split live interval - level 3
		if (liveInterval.Stage == LiveInterval.AllocationStage.SplitLevel3)
		{
			Trace?.Log("  Attempting destination split interval - level 3");

			if (TrySplitInterval(liveInterval, 3))
			{
				return;
			}

			// Move to final split option stage
			Trace?.Log("  Re-queued for spillable stage");

			liveInterval.Stage = LiveInterval.AllocationStage.SplitFinal;
			AddPriorityQueue(liveInterval);
			return;
		}

		// Final split option
		if (liveInterval.Stage == LiveInterval.AllocationStage.SplitFinal)
		{
			Trace?.Log("  Final split option");

			SplitLastResort(liveInterval);
			return;
		}

		return;
	}

	protected abstract bool TrySplitInterval(LiveInterval liveInterval, int level);

	#region Split Options

	protected SlotIndex FindAnySplitPoint(LiveRange liveRange)
	{
		var at = FindSplit_TrimFrontDef(liveRange);

		if (at.IsNotNull)
			return at;

		at = FindSplit_TrimBackUse(liveRange);

		if (at.IsNotNull)
			return at;

		at = FindSplit_AfterFirstUse(liveRange);

		if (at.IsNotNull)
			return at;

		at = FindSplit_AfterFirstDef(liveRange);

		if (at.IsNotNull)
			return at;

		at = FindSplit_TrimFrontUse(liveRange);

		if (at.IsNotNull)
			return at;

		// what remains is the smallest interval

		return SlotIndex.Null;
	}

	protected SlotIndex FindSplit_TrimFrontDef(LiveRange liveRange)
	{
		if (liveRange.IsEmpty
			|| liveRange.DefCount == 0
			|| liveRange.FirstDef == liveRange.Start)
			return SlotIndex.Null;

		var at = liveRange.FirstDef.Previous;

		while (liveRange.ContainsUseAt(at) || liveRange.ContainsDefAt(at))
		{
			at = at.Previous;

			if (at < liveRange.Start)
				return SlotIndex.Null;
		}

		return at;
	}

	protected SlotIndex FindSplit_TrimBackUse(LiveRange liveRange)
	{
		if (liveRange.IsEmpty
			|| liveRange.UseCount == 0
			|| liveRange.LastUse == liveRange.End)
			return SlotIndex.Null;

		var at = liveRange.LastUse.Next;

		while (liveRange.ContainsUseAt(at) || liveRange.ContainsDefAt(at))
		{
			at = at.Next;

			if (at > liveRange.End)
				return SlotIndex.Null;
		}

		return at;
	}

	protected SlotIndex FindSplit_AfterFirstUse(LiveRange liveRange)
	{
		if (liveRange.IsEmpty
			|| liveRange.UseCount == 0
			|| liveRange.FirstUse == liveRange.End)
			return SlotIndex.Null;

		var at = liveRange.FirstUse.Next;

		while (liveRange.ContainsUseAt(at) || liveRange.ContainsDefAt(at))
		{
			at = at.Next;

			if (at > liveRange.End)
				return SlotIndex.Null;
		}

		return at;
	}

	protected SlotIndex FindSplit_AfterFirstDef(LiveRange liveRange)
	{
		if (liveRange.IsEmpty
			|| liveRange.DefCount == 0
			|| liveRange.FirstDef == liveRange.End)
			return SlotIndex.Null;

		var at = liveRange.FirstDef.Next;

		while (liveRange.ContainsUseAt(at) || liveRange.ContainsDefAt(at))
		{
			at = at.Next;

			if (at > liveRange.End)
				return SlotIndex.Null;
		}

		return at;
	}

	protected SlotIndex FindSplit_TrimFrontUse(LiveRange liveRange)
	{
		if (liveRange.IsEmpty
			|| liveRange.UseCount == 0
			|| liveRange.FirstUse == liveRange.Start)
			return SlotIndex.Null;

		var at = liveRange.LastUse.Previous;

		while (liveRange.ContainsUseAt(at) || liveRange.ContainsDefAt(at))
		{
			at = at.Previous;

			if (at < liveRange.Start)
				return SlotIndex.Null;
		}

		return at;
	}

	protected SlotIndex FindSplit_LowerBoundary(LiveRange liveRange, SlotIndex at)
	{
		var block = GetBlockStart(at).GetClamp(liveRange.Start, liveRange.End);

		var use = liveRange.GetPreviousUse(at).GetNext();
		var def = liveRange.GetPreviousDef(at).GetNext();

		var max = SlotIndex.Max(block, use, def);

		return max;
	}

	protected SlotIndex FindSplit_UpperBoundary(LiveRange liveRange, SlotIndex at)
	{
		var block = GetBlockEnd(at).GetClamp(liveRange.Start, liveRange.End);
		var use = liveRange.GetNextUse(at).GetPrevious();
		var def = liveRange.GetNextDef(at).GetPrevious();

		var min = SlotIndex.Min(block, use, def);

		return min;
	}

	#endregion Split Options

	private void SplitLastResort(LiveInterval liveInterval)
	{
		// This is the last option when all other split options fail.
		// Split interval up into very small pieces that can always be placed.

		if (liveInterval.IsEmpty)
		{
			SpilledIntervals.Add(liveInterval);
			return;
		}

		Trace?.Log(" Splitting around first use/def");

		var splitAt = FindAnySplitPoint(liveInterval.LiveRange);

		if (!liveInterval.LiveRange.CanSplitAt(splitAt))
		{
			return;
		}

		if (splitAt.IsNull)
		{
			// can not be split any further
			return;
		}

		var intervals = liveInterval.SplitAt(splitAt);

		UpdateLiveIntervals(liveInterval, intervals, true);
	}

	protected void UpdateLiveIntervals(LiveInterval replacedInterval, List<LiveInterval> newIntervals, bool addToQueue)
	{
		CalculateSpillCosts(newIntervals);

		replacedInterval.Register.ReplaceWithSplit(replacedInterval, newIntervals);

		if (Trace != null)
		{
			foreach (var interval in newIntervals)
			{
				Trace.Log($" New Split: {interval}");
			}
		}

		if (addToQueue)
		{
			AddPriorityQueue(newIntervals);
		}
	}

	private IEnumerable<Register> GetVirtualRegisters(BitArray array)
	{
		for (var i = 0; i < array.Count; i++)
		{
			if (array.Get(i))
			{
				var register = Registers[i];

				if (register.IsVirtualRegister)
				{
					yield return register;
				}
			}
		}
	}

	protected void CreateSpillSlotOperands()
	{
		foreach (var register in Registers)
		{
			if (!register.IsSpilled)
				continue;

			if (register.IsParamLoadOnly)
				continue;

			Debug.Assert(register.IsVirtualRegister);

			register.SpillSlotOperand = LocalStack.Allocate(register.RegisterOperand);
		}
	}

	protected void CreatePhysicalRegisterOperands()
	{
		foreach (var register in Registers)
		{
			if (!register.IsUsed || register.IsPhysicalRegister)
				continue;

			foreach (var liveInterval in register.LiveIntervals)
			{
				if (liveInterval.AssignedPhysicalRegister == null)
					continue;

				liveInterval.AssignedPhysicalOperand = Operand.CreateCPURegister(liveInterval.Register.RegisterOperand, liveInterval.AssignedPhysicalRegister);
			}
		}
	}

	protected void InsertSpillMoves()
	{
		foreach (var register in Registers)
		{
			if (!register.IsUsed || register.IsPhysicalRegister || !register.IsSpilled)
				continue;

			if (register.IsParamLoadOnly)
				continue; // No store required

			foreach (var liveInterval in register.LiveIntervals)
			{
				foreach (var def in liveInterval.DefPositions)
				{
					// FUTURE: Spills after every definition; this can be improved

					var context = new Context(GetNode(def));

					Architecture.InsertStoreInstruction(context, StackFrame, register.SpillSlotOperand, liveInterval.AssignedPhysicalOperand);

					SpillMoves++;

					context.Marked = true;
				}
			}
		}
	}

	protected void AssignRegisters()
	{
		foreach (var register in Registers)
		{
			if (!register.IsUsed || register.IsPhysicalRegister)
				continue;

			foreach (var liveInterval in register.LiveIntervals)
			{
				if (liveInterval.AssignedPhysicalOperand == null)
					continue;

				foreach (var use in liveInterval.UsePositions)
				{
					GetNode(use).ReplaceOperand(register.RegisterOperand, liveInterval.AssignedPhysicalOperand);
				}

				foreach (var def in liveInterval.DefPositions)
				{
					GetNode(def).ReplaceResult(register.RegisterOperand, liveInterval.AssignedPhysicalOperand);
				}
			}
		}
	}

	private void InsertRegisterMoves()
	{
		var insertTrace = CreateTrace("InsertRegisterMoves", 9);

		var moveResolvers = GetRegisterMoves();

		foreach (var entry in moveResolvers)
		{
			var moveResolver = entry.Value;

			ResolvingMoves += moveResolver.InsertResolvingMoves(Architecture, StackFrame);

			if (insertTrace != null)
			{
				foreach (var move in moveResolver.Moves)
				{
					insertTrace.Log($"  AT: {entry.Key}");
					insertTrace.Log($"FROM: {move.Source}");
					insertTrace.Log($"  TO: {move.Destination}");

					insertTrace.Log();
				}
			}
		}
	}

	private Dictionary<SlotIndex, MoveResolver> GetRegisterMoves()
	{
		var moveResolvers = new Dictionary<SlotIndex, MoveResolver>();

		foreach (var register in Registers)
		{
			if (register.IsPhysicalRegister)
				continue;

			if (register.LiveIntervals.Count <= 1)
				continue;

			foreach (var currentInterval in register.LiveIntervals)
			{
				// No moves at block edges (these are done in the resolve move phase later)
				if (BlockEdges.Contains(currentInterval.End))
					continue;

				var currentInternalEndNext = currentInterval.End.Next;

				// List is not sorted, so scan thru each one
				foreach (var nextInterval in register.LiveIntervals)
				{
					if (currentInternalEndNext != nextInterval.Start)
						continue;

					// same interval
					if (currentInterval == nextInterval)
						continue;

					// next interval is stack - stores to stack are done elsewhere
					if (nextInterval.AssignedPhysicalOperand == null)
						break;

					// check if source and destination operands of the move are the same
					if (nextInterval.AssignedOperand == currentInterval.AssignedOperand
						|| nextInterval.AssignedOperand.Register == currentInterval.AssignedOperand.Register)
					{
						break;
					}

					// don't load from slot if next live interval starts with a def before use
					if (nextInterval.LiveRange.DefCount != 0
						&& (nextInterval.LiveRange.UseCount == 0 || nextInterval.LiveRange.FirstDef < nextInterval.LiveRange.FirstUse))
						continue;

					if (!moveResolvers.TryGetValue(nextInterval.Start, out var moveResolver))
					{
						moveResolver = new MoveResolver(GetNode(nextInterval.Start), !nextInterval.Start.IsAfterSlot);
						moveResolvers.Add(nextInterval.Start, moveResolver);
					}

					moveResolver.AddMove(currentInterval, nextInterval);

					break;
				}
			}
		}

		return moveResolvers;
	}

	protected void ResolveDataFlow()
	{
		var resolverTrace = CreateTrace("ResolveDataFlow", 9);

		var moveResolvers = new MoveResolver[2, BasicBlocks.Count];

		foreach (var from in ExtendedBlocks)
		{
			foreach (var nextBlock in from.BasicBlock.NextBlocks)
			{
				var to = ExtendedBlocks[nextBlock.Sequence];

				// determine where to insert resolving moves
				var fromAnchorFlag = from.BasicBlock.NextBlocks.Count == 1;

				var anchor = fromAnchorFlag ? from : to;
				var anchorIndex = fromAnchorFlag ? 0 : 1;

				var moveResolver = moveResolvers[anchorIndex, anchor.Sequence];

				if (moveResolver == null)
				{
					moveResolver = anchor.BasicBlock == from.BasicBlock
						? new MoveResolver(from.BasicBlock.Last, true)
						: new MoveResolver(to.BasicBlock.First, false);

					moveResolvers[anchorIndex, anchor.Sequence] = moveResolver;
				}

				foreach (var register in GetVirtualRegisters(to.LiveIn))
				{
					//if (virtualRegister.IsPhysicalRegister)
					//continue;

					var fromLiveInterval = register.GetIntervalAt(from.End);
					var toLiveInterval = register.GetIntervalAt(to.Start);

					Debug.Assert(fromLiveInterval != null);
					Debug.Assert(toLiveInterval != null);

					if (fromLiveInterval.AssignedPhysicalRegister != toLiveInterval.AssignedPhysicalRegister)
					{
						resolverTrace?.Log($"REGISTER: {fromLiveInterval.Register}");
						resolverTrace?.Log($"    FROM: {from,-7} {fromLiveInterval.AssignedOperand}");
						resolverTrace?.Log($"      TO: {to,-7} {toLiveInterval.AssignedOperand}");

						resolverTrace?.Log($"  INSERT: {(fromAnchorFlag ? "FROM (bottom)" : "TO (Before)")}{(toLiveInterval.AssignedPhysicalOperand == null ? "  ****SKIPPED***" : string.Empty)}");
						resolverTrace?.Log();

						// interval was spilled (spill moves are inserted elsewhere)
						if (toLiveInterval.AssignedPhysicalOperand == null)
							continue;

						Debug.Assert(from.BasicBlock.NextBlocks.Count == 1 || to.BasicBlock.PreviousBlocks.Count == 1);

						moveResolver.AddMove(fromLiveInterval, toLiveInterval);
					}
				}
			}
		}

		for (var b = 0; b < BasicBlocks.Count; b++)
		{
			for (var fromTag = 0; fromTag < 2; fromTag++)
			{
				var moveResolver = moveResolvers[fromTag, b];

				if (moveResolver == null)
					continue;

				DataFlowMoves += moveResolver.InsertResolvingMoves(Architecture, StackFrame);
			}
		}
	}

	protected int GetSpillCost(SlotIndex use, int factor) => factor * GetLoopDepth(use) * 100;
}<|MERGE_RESOLUTION|>--- conflicted
+++ resolved
@@ -15,11 +15,7 @@
 /// </summary>
 public abstract class BaseRegisterAllocator
 {
-<<<<<<< HEAD
-	protected readonly TransformContext TransformContext;
-=======
 	protected readonly Transform Transform;
->>>>>>> a7622e07
 
 	protected readonly BasicBlocks BasicBlocks;
 	protected readonly BaseArchitecture Architecture;
@@ -58,31 +54,18 @@
 	public int DataFlowMoves = 0;
 	public int ResolvingMoves = 0;
 
-<<<<<<< HEAD
-	protected BaseRegisterAllocator(TransformContext transformContext, Operand stackFrame, BaseMethodCompilerStage.CreateTraceHandler createTrace)
-	{
-		TransformContext = transformContext;
-		BasicBlocks = transformContext.BasicBlocks;
-		Architecture = transformContext.Architecture;
-		LocalStack = transformContext.MethodCompiler.LocalStack;
-=======
 	protected BaseRegisterAllocator(Transform transform, Operand stackFrame, BaseMethodCompilerStage.CreateTraceHandler createTrace)
 	{
 		Transform = transform;
 		BasicBlocks = transform.BasicBlocks;
 		Architecture = transform.Architecture;
 		LocalStack = transform.MethodCompiler.LocalStack;
->>>>>>> a7622e07
 
 		CreateTrace = createTrace;
 
 		StackFrame = stackFrame;
 
-<<<<<<< HEAD
-		VirtualRegisterCount = transformContext.MethodCompiler.VirtualRegisters.Count;
-=======
 		VirtualRegisterCount = transform.MethodCompiler.VirtualRegisters.Count;
->>>>>>> a7622e07
 		PhysicalRegisterCount = Architecture.RegisterSet.Length;
 		RegisterCount = VirtualRegisterCount + PhysicalRegisterCount;
 
@@ -110,11 +93,7 @@
 		}
 
 		// Setup extended virtual registers
-<<<<<<< HEAD
-		foreach (var virtualRegister in transformContext.VirtualRegisters)
-=======
 		foreach (var virtualRegister in transform.VirtualRegisters)
->>>>>>> a7622e07
 		{
 			Debug.Assert(virtualRegister.Index == Registers.Count - PhysicalRegisterCount + 1);
 
