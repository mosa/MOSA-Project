﻿// Copyright (c) MOSA Project. Licensed under the New BSD License.

using System;
using System.Collections.Generic;
using System.Diagnostics;
using System.Text;
using Mosa.Compiler.Common;
using Mosa.Compiler.Framework.Trace;
using static Mosa.Compiler.Framework.BaseMethodCompilerStage;

namespace Mosa.Compiler.Framework.Analysis;

/// <summary>
/// Sparse Conditional Constant Propagation (SCCP) Optimization
/// </summary>
public sealed class SparseConditionalConstantPropagation
{
	private const int MAXCONSTANTS = 5;

	private sealed class VariableState
	{
		private enum VariableStatusType
		{ Unknown, OverDefined, SingleConstant, MultipleConstants }

		private enum ReferenceStatusType
		{ Unknown, DefinedNotNull, OverDefined }

		private VariableStatusType Status;

		private ReferenceStatusType ReferenceStatus;

		public int ConstantCount => Constants?.Count ?? 0;

		public List<ulong> Constants { get; private set; }

		public ulong ConstantUnsignedLongInteger => Constants[0];

		public long ConstantSignedLongInteger => (long)Constants[0];

		public bool ConstantsContainZero { get; set; }

		public Operand Operand { get; }

		public bool IsOverDefined
		{
			get => Status == VariableStatusType.OverDefined;
			set { Status = VariableStatusType.OverDefined; Constants = null; Debug.Assert(value); }
		}

		public bool IsUnknown => Status == VariableStatusType.Unknown;

		public bool IsSingleConstant
		{
			get => Status == VariableStatusType.SingleConstant;
			set { Status = VariableStatusType.SingleConstant; Debug.Assert(value); }
		}

		public bool HasMultipleConstants => Status == VariableStatusType.MultipleConstants;

		public bool HasOnlyConstants => Status is VariableStatusType.SingleConstant or VariableStatusType.MultipleConstants;

		public bool IsVirtualRegister { get; set; }

		public bool IsReferenceType { get; set; }

		public bool IsReferenceDefinedUnknown => ReferenceStatus == ReferenceStatusType.Unknown;

		public bool IsReferenceDefinedNotNull
		{
			get => ReferenceStatus == ReferenceStatusType.DefinedNotNull;
			set
			{
				Debug.Assert(value);
				ReferenceStatus = ReferenceStatusType.DefinedNotNull;
			}
		}

		public bool IsReferenceOverDefined
		{
			get => ReferenceStatus == ReferenceStatusType.OverDefined;
			set
			{
				Debug.Assert(value);
				ReferenceStatus = ReferenceStatusType.OverDefined;
			}
		}

		public VariableState(Operand operand)
		{
			Operand = operand;

			IsVirtualRegister = operand.IsVirtualRegister;
			IsReferenceType = operand.IsObject;
			ConstantsContainZero = false;

			if (IsVirtualRegister)
			{
				Status = VariableStatusType.Unknown;
				IsVirtualRegister = true;
			}
			else if (operand.IsUnresolvedConstant)
			{
				IsOverDefined = true;
			}
			else if (operand.IsConstant && operand.IsInteger)
			{
				AddConstant(operand.ConstantUnsigned64);
			}
			else if (operand.IsNull)
			{
				AddConstant(0);
			}
			else
			{
				IsOverDefined = true;
			}

			if (!IsReferenceType || !IsVirtualRegister)
			{
				ReferenceStatus = ReferenceStatusType.OverDefined;
			}
			else
			{
				ReferenceStatus = ReferenceStatusType.Unknown;
			}
		}

		private void AppendConstant(ulong value)
		{
			Constants.Add(value);

			if (value == 0)
			{
				ConstantsContainZero = true;
			}
		}

		public bool AddConstant(ulong value)
		{
			if (Status == VariableStatusType.OverDefined)
				return false;

			if (Constants != null)
			{
				if (Constants.Contains(value))
					return false;
			}
			else
			{
				Constants = new List<ulong>(2);
				AppendConstant(value);
				Status = VariableStatusType.SingleConstant;
				return true;
			}

			if (Constants.Count > MAXCONSTANTS)
			{
				Status = VariableStatusType.OverDefined;
				Constants = null;
				return true;
			}

			AppendConstant(value);

			Status = VariableStatusType.MultipleConstants;
			return true;
		}

		public void AddConstant(long value)
		{
			AddConstant((ulong)value);
		}

		public bool AreConstantsEqual(VariableState other)
		{
			if (!other.IsSingleConstant || !IsSingleConstant)
				return false;

			return other.ConstantUnsignedLongInteger == ConstantUnsignedLongInteger;
		}

		public override string ToString()
		{
			var sb = new StringBuilder();
			sb.Append($"{Operand} : {Status}");

			if (IsSingleConstant)
			{
				sb.Append($" = {ConstantUnsignedLongInteger}");
			}
			else if (HasMultipleConstants)
			{
				sb.Append($" ({Constants.Count}) =");
				foreach (var i in Constants)
				{
					sb.Append($" {i},");
				}
				sb.Length--;
			}

			sb.Append(" [null: ");
			if (IsReferenceOverDefined)
				sb.Append("OverDefined");
			else if (IsReferenceDefinedNotNull)
				sb.Append("NotNull");
			else if (IsReferenceDefinedUnknown)
				sb.Append("Unknown");
			sb.Append(']');

			return sb.ToString();
		}
	}

	private readonly bool[] blockStates;

	private readonly Dictionary<Operand, VariableState> variableStates;

	private readonly Stack<InstructionNode> instructionWorkList;
	private readonly Stack<BasicBlock> blockWorklist;

	private readonly HashSet<InstructionNode> executedStatements;

	private readonly BasicBlocks BasicBlocks;
	private readonly CreateTraceHandler CreateTrace;
	private readonly TraceLog MainTrace;

	private readonly KeyedList<BasicBlock, InstructionNode> phiStatements;

	private readonly bool Is32BitPlatform;

	public SparseConditionalConstantPropagation(BasicBlocks basicBlocks, CreateTraceHandler createTrace, bool is32BitPlatform)
	{
		// Method is empty - must be a plugged method
		if (basicBlocks.HeadBlocks.Count == 0)
			return;

		CreateTrace = createTrace;
		BasicBlocks = basicBlocks;
		Is32BitPlatform = is32BitPlatform;

		variableStates = new Dictionary<Operand, VariableState>();
		instructionWorkList = new Stack<InstructionNode>();
		blockWorklist = new Stack<BasicBlock>();
		phiStatements = new KeyedList<BasicBlock, InstructionNode>();
		executedStatements = new HashSet<InstructionNode>();

		MainTrace = CreateTrace("SparseConditionalConstantPropagation", 5);

		blockStates = new bool[BasicBlocks.Count];

		for (var i = 0; i < BasicBlocks.Count; i++)
		{
			blockStates[i] = false;
		}

		AddExecutionBlocks(BasicBlocks.HeadBlocks);
		AddExecutionBlocks(BasicBlocks.HandlerHeadBlocks);

		while (blockWorklist.Count > 0 || instructionWorkList.Count > 0)
		{
			ProcessBlocks();
			ProcessInstructions();
		}

		DumpTrace();

		// Release
		phiStatements = null;
	}

	public List<Tuple<Operand, ulong>> GetIntegerConstants()
	{
		var list = new List<Tuple<Operand, ulong>>();

		foreach (var variable in variableStates.Values)
		{
			if (variable.IsVirtualRegister && variable.IsSingleConstant)
			{
				list.Add(new Tuple<Operand, ulong>(variable.Operand, variable.ConstantUnsignedLongInteger));
			}
		}

		return list;
	}

	public List<BasicBlock> GetDeadBlocked()
	{
		var list = new List<BasicBlock>();

		for (var i = 0; i < BasicBlocks.Count; i++)
		{
			if (!blockStates[i])
			{
				list.Add(BasicBlocks[i]);
			}
		}

		return list;
	}

	private VariableState GetVariableState(Operand operand)
	{
		if (!variableStates.TryGetValue(operand, out VariableState variable))
		{
			variable = new VariableState(operand);
			variableStates.Add(operand, variable);
		}

		return variable;
	}

	private void DumpTrace()
	{
		if (MainTrace == null)
			return;

		var variableTrace = CreateTrace("Variables", 5);

		if (variableTrace == null)
			return;

		foreach (var variable in variableStates.Values)
		{
			if (variable.IsVirtualRegister)
			{
				variableTrace?.Log(variable.ToString());
			}
		}

		var blockTrace = CreateTrace("Blocks", 5);

		for (var i = 0; i < BasicBlocks.Count; i++)
		{
			blockTrace.Log($"{BasicBlocks[i]} = {(blockStates[i] ? "Executable" : "Dead")}");
		}
	}

	private void AddExecutionBlocks(List<BasicBlock> blocks)
	{
		foreach (var block in blocks)
			AddExecutionBlock(block);
	}

	private void AddExecutionBlock(BasicBlock block)
	{
		if (blockStates[block.Sequence])
			return;

		blockStates[block.Sequence] = true;
		blockWorklist.Push(block);
	}

	private void AddInstruction(InstructionNode node)
	{
		instructionWorkList.Push(node);
	}

	private void AddInstruction(VariableState variable)
	{
		foreach (var use in variable.Operand.Uses)
		{
			if (executedStatements.Contains(use))
			{
				AddInstruction(use);
			}
		}
	}

	private void ProcessBlocks()
	{
		while (blockWorklist.Count > 0)
		{
			var block = blockWorklist.Pop();
			ProcessBlock(block);
		}
	}

	private void ProcessBlock(BasicBlock block)
	{
		MainTrace?.Log($"Process Block: {block}");

		// if the block has only one successor block, add successor block to executed block list
		if (block.NextBlocks.Count == 1)
		{
			AddExecutionBlock(block.NextBlocks[0]);
		}

		ProcessInstructionsContinuiously(block.First);

		// re-analyze phi statements
		var phiUse = phiStatements.Get(block);

		if (phiUse == null)
			return;

		foreach (var index in phiUse)
		{
			AddInstruction(index);
		}
	}

	private void ProcessInstructionsContinuiously(InstructionNode node)
	{
		// instead of adding items to the worklist, the whole block will be processed
		for (; !node.IsBlockEndInstruction; node = node.Next)
		{
			if (node.IsEmpty)
				continue;

			var @continue = ProcessInstruction(node);

			executedStatements.Add(node);

			if (!@continue)
				return;
		}
	}

	private void ProcessInstructions()
	{
		while (instructionWorkList.Count > 0)
		{
			var node = instructionWorkList.Pop();

			if (node.Instruction == IRInstruction.Branch32
				|| node.Instruction == IRInstruction.Branch64
				|| node.Instruction == IRInstruction.BranchObject)
			{
				// special case
				ProcessInstructionsContinuiously(node);
			}
			else
			{
				ProcessInstruction(node);
			}
		}
	}

	private bool ProcessInstruction(InstructionNode node)
	{
		//MainTrace?.Log(node.ToString());

		var instruction = node.Instruction;

		if (instruction == IRInstruction.Move32
			|| instruction == IRInstruction.Move64
			|| instruction == IRInstruction.MoveObject)
		{
			Move(node);
		}
		else if (instruction == IRInstruction.NewObject
				 || instruction == IRInstruction.NewArray
				 || instruction == IRInstruction.NewString)
		{
			NewObject(node);
		}
		else if (instruction == IRInstruction.CallDynamic
				 || instruction == IRInstruction.CallInterface
				 || instruction == IRInstruction.CallDirect
				 || instruction == IRInstruction.CallStatic
				 || instruction == IRInstruction.CallVirtual
				 || instruction == IRInstruction.IntrinsicMethodCall)
		{
			Call(node);
		}
		else if (instruction == IRInstruction.Load32
				 || instruction == IRInstruction.Load64
				 || instruction == IRInstruction.LoadObject

				 || instruction == IRInstruction.LoadSignExtend8x32
				 || instruction == IRInstruction.LoadSignExtend16x32
				 || instruction == IRInstruction.LoadSignExtend8x64
				 || instruction == IRInstruction.LoadSignExtend16x64
				 || instruction == IRInstruction.LoadSignExtend32x64

				 || instruction == IRInstruction.LoadZeroExtend8x32
				 || instruction == IRInstruction.LoadZeroExtend16x32
				 || instruction == IRInstruction.LoadZeroExtend8x64
				 || instruction == IRInstruction.LoadZeroExtend16x64
				 || instruction == IRInstruction.LoadZeroExtend32x64

				 || instruction == IRInstruction.LoadR4
				 || instruction == IRInstruction.LoadR8

				 || instruction == IRInstruction.LoadParamSignExtend8x32
				 || instruction == IRInstruction.LoadParamSignExtend16x32
				 || instruction == IRInstruction.LoadParam32
				 || instruction == IRInstruction.LoadParam64
				 || instruction == IRInstruction.LoadParamSignExtend8x64
				 || instruction == IRInstruction.LoadParamSignExtend16x64
				 || instruction == IRInstruction.LoadParamSignExtend32x64
				 || instruction == IRInstruction.LoadParamZeroExtend8x32
				 || instruction == IRInstruction.LoadParamZeroExtend16x32
				 || instruction == IRInstruction.LoadParamZeroExtend8x64
				 || instruction == IRInstruction.LoadParamZeroExtend16x64
				 || instruction == IRInstruction.LoadParamZeroExtend32x64
				 || instruction == IRInstruction.LoadParamR4
				 || instruction == IRInstruction.LoadParamR8)
		{
			Load(node);
		}
		else if (instruction == IRInstruction.Add32
				 || instruction == IRInstruction.Add64
				 || instruction == IRInstruction.Sub32
				 || instruction == IRInstruction.Sub64
				 || instruction == IRInstruction.MulSigned32
				 || instruction == IRInstruction.MulUnsigned32
				 || instruction == IRInstruction.MulSigned64
				 || instruction == IRInstruction.MulUnsigned64
				 || instruction == IRInstruction.DivSigned32
				 || instruction == IRInstruction.DivUnsigned32
				 || instruction == IRInstruction.RemSigned32
				 || instruction == IRInstruction.RemUnsigned32
				 || instruction == IRInstruction.DivSigned64
				 || instruction == IRInstruction.DivUnsigned64
				 || instruction == IRInstruction.RemSigned64
				 || instruction == IRInstruction.RemUnsigned64
				 || instruction == IRInstruction.ShiftLeft32
				 || instruction == IRInstruction.ShiftRight32
				 || instruction == IRInstruction.ShiftLeft64
				 || instruction == IRInstruction.ShiftRight64
				 || instruction == IRInstruction.ArithShiftRight32
				 || instruction == IRInstruction.ArithShiftRight64)
		{
			IntegerOperation(node);
		}
		else if (instruction == IRInstruction.Compare32x32
				 || instruction == IRInstruction.Compare32x64
				 || instruction == IRInstruction.Compare64x32
				 || instruction == IRInstruction.Compare64x64
				 || instruction == IRInstruction.CompareObject)
		{
			CompareOperation(node);
		}
		else if (instruction.IsPhi)
		{
			Phi(node);
		}
		else if (instruction == IRInstruction.Jmp)
		{
			Jmp(node);
		}
		else if (instruction == IRInstruction.Branch32
				 || instruction == IRInstruction.Branch64
				 || instruction == IRInstruction.BranchObject)
		{
			return CompareBranch(node);
		}
		else if (instruction == IRInstruction.AddressOf)
		{
			AddressOf(node);
		}
		else if (instruction == IRInstruction.SignExtend8x32
				 || instruction == IRInstruction.SignExtend16x32
				 || instruction == IRInstruction.SignExtend8x64
				 || instruction == IRInstruction.SignExtend16x64
				 || instruction == IRInstruction.SignExtend32x64
				 || instruction == IRInstruction.ZeroExtend8x32
				 || instruction == IRInstruction.ZeroExtend16x32
				 || instruction == IRInstruction.ZeroExtend8x64
				 || instruction == IRInstruction.ZeroExtend16x64
				 || instruction == IRInstruction.ZeroExtend32x64)
		{
			SignOrZeroExtend(node);
		}
		else if (instruction == IRInstruction.Switch)
		{
			Switch(node);
		}
		else if (instruction == IRInstruction.IfThenElse32
				 || instruction == IRInstruction.IfThenElse64)
		{
			IfThenElse(node);
		}
		else if (instruction == IRInstruction.FinallyStart)
		{
			FinallyStart(node);
		}
		else if (instruction == IRInstruction.SetReturn32
				 || instruction == IRInstruction.SetReturnObject
				 || instruction == IRInstruction.SetReturn64
				 || instruction == IRInstruction.SetReturnR4
				 || instruction == IRInstruction.SetReturnR8
				 || instruction == IRInstruction.SetReturnCompound)
		{
			// nothing
		}
		else
		{
			// for all other instructions
			Default(node);
		}

		return true;
	}

	private static bool? NullComparisionCheck(ConditionCode condition, VariableState operand1, VariableState operand2)
	{
		// not null check
		if (condition == ConditionCode.Equal)
		{
			if (operand2.IsSingleConstant && operand2.ConstantSignedLongInteger == 0 && operand1.IsReferenceDefinedNotNull)
			{
				return false;
			}

			if (operand1.IsSingleConstant && operand1.ConstantSignedLongInteger == 0 && operand2.IsReferenceDefinedNotNull)
			{
				return false;
			}
		}
		else if (condition == ConditionCode.NotEqual)
		{
			if (operand2.IsSingleConstant && operand2.ConstantSignedLongInteger == 0 && operand1.IsReferenceDefinedNotNull)
			{
				return true;
			}

			if (operand1.IsSingleConstant && operand1.ConstantSignedLongInteger == 0 && operand2.IsReferenceDefinedNotNull)
			{
				return true;
			}
		}
		else if (condition == ConditionCode.UnsignedGreater)
		{
			if (operand2.IsSingleConstant && operand2.ConstantSignedLongInteger == 0 && operand1.IsReferenceDefinedNotNull)
			{
				return true;
			}
		}

		return null;
	}

	private void CompareOperation(InstructionNode node)
	{
		var result = GetVariableState(node.Result);

		if (result.IsOverDefined)
			return;

		var operand1 = GetVariableState(node.Operand1);
		var operand2 = GetVariableState(node.Operand2);

		var compare = NullComparisionCheck(node.ConditionCode, operand1, operand2);

		if (compare.HasValue)
		{
			UpdateToConstant(result, compare.Value ? 1u : 0u);
			return;
		}

		IntegerOperation(node);
	}

	private void UpdateToConstant(VariableState variable, ulong value)
	{
		Debug.Assert(!variable.IsOverDefined);

		if (variable.AddConstant(value))
		{
			MainTrace?.Log(variable.ToString());

			AddInstruction(variable);
		}
	}

	private void UpdateToOverDefined(VariableState variable)
	{
		if (variable.IsOverDefined)
			return;

		variable.IsOverDefined = true;

		MainTrace?.Log(variable.ToString());

		AddInstruction(variable);
	}

	private void AssignedNewObject(VariableState variable)
	{
		SetReferenceNotNull(variable);
	}

	private void SetReferenceOverdefined(VariableState variable)
	{
		SetReferenceNull(variable);
	}

	private void SetReferenceNull(VariableState variable)
	{
		if (variable.IsReferenceOverDefined)
			return;

		variable.IsReferenceOverDefined = true;

		MainTrace?.Log(variable.ToString());

		AddInstruction(variable);
	}

	private void SetReferenceNotNull(VariableState variable)
	{
		if (variable.IsReferenceOverDefined || variable.IsReferenceDefinedNotNull)
			return;

		variable.IsReferenceDefinedNotNull = true;

		MainTrace?.Log(variable.ToString());

		AddInstruction(variable);
	}

	private void Jmp(InstructionNode node)
	{
		if (node.BranchTargets == null || node.BranchTargetsCount == 0)
			return;

		Branch(node);
	}

	private void Move(InstructionNode node)
	{
		if (!node.Result.IsVirtualRegister)
			return;

		var result = GetVariableState(node.Result);
		var operand = GetVariableState(node.Operand1);

		CheckAndUpdateNullAssignment(result, operand);

		if (result.IsOverDefined)
			return;

		if (operand.IsOverDefined)
		{
			UpdateToOverDefined(result);
		}
		else if (operand.HasOnlyConstants)
		{
			foreach (var c in operand.Constants)
			{
				UpdateToConstant(result, c);

				if (result.IsOverDefined)
					return;
			}
		}
		else if (operand.IsUnknown)
		{
			Debug.Assert(result.IsUnknown);
		}
	}

	private void CheckAndUpdateNullAssignment(VariableState result, VariableState operand)
	{
		if (result.IsReferenceDefinedUnknown || result.IsReferenceDefinedNotNull)
		{
			if (operand.IsReferenceType)
			{
				if (operand.IsReferenceDefinedNotNull)
				{
					SetReferenceNotNull(result);
				}
				else if (operand.Operand.IsParameter)
				{
					// the this pointer can not be null
					AssignedNewObject(result);
				}
				else
				{
					SetReferenceOverdefined(result);
				}
			}
			else if (operand.IsSingleConstant && operand.ConstantUnsignedLongInteger != 0)
			{
				SetReferenceNotNull(result);
			}
			else if (operand.HasMultipleConstants && !operand.ConstantsContainZero)
			{
				SetReferenceNotNull(result);
			}
			else
			{
				SetReferenceOverdefined(result);
			}
		}
	}

	private void Call(InstructionNode node)
	{
		if (node.ResultCount == 0)
			return;

		Debug.Assert(node.ResultCount == 1);

		var result = GetVariableState(node.Result);

		//todo: go thru parameter operands, if any are out, then set overdefine on that parameter operand

		UpdateToOverDefined(result);
		SetReferenceOverdefined(result);
	}

	private void NewObject(InstructionNode node)
	{
		if (node.ResultCount == 0)
			return;

		Debug.Assert(node.ResultCount == 1);

		var result = GetVariableState(node.Result);

		UpdateToOverDefined(result);
		SetReferenceNotNull(result);
	}

	private void SignOrZeroExtend(InstructionNode node)
	{
		var result = GetVariableState(node.Result);

		if (result.IsOverDefined)
			return;

		var operand1 = GetVariableState(node.Operand1);

		if (operand1.IsOverDefined)
		{
			UpdateToOverDefined(result);
			return;
		}
		else if (operand1.IsUnknown)
		{
			Debug.Assert(result.IsUnknown);
			return;
		}
		else if (operand1.IsSingleConstant)
		{
			if (SignOrZeroExtend(node.Instruction, operand1.ConstantUnsignedLongInteger, out var value))
			{
				UpdateToConstant(result, value);
				return;
			}
			else
			{
				UpdateToOverDefined(result);
				return;
			}
		}
		else if (operand1.HasOnlyConstants)
		{
			foreach (var c1 in operand1.Constants)
			{
				if (SignOrZeroExtend(node.Instruction, c1, out var value))
				{
					UpdateToConstant(result, value);
				}
				else
				{
					UpdateToOverDefined(result);
					return;
				}

				if (result.IsOverDefined)
					return;
			}
		}
	}

	private void IntegerOperation(InstructionNode node)
	{
		var result = GetVariableState(node.Result);

		if (result.IsOverDefined)
			return;

		var operand1 = GetVariableState(node.Operand1);
		var operand2 = GetVariableState(node.Operand2);

		if (operand1.IsOverDefined || operand2.IsOverDefined)
		{
			UpdateToOverDefined(result);
			return;
		}
		else if (operand1.IsUnknown || operand2.IsUnknown)
		{
			Debug.Assert(result.IsUnknown);
			return;
		}
		else if (operand1.IsSingleConstant && operand2.IsSingleConstant)
		{
			if (IntegerOperation(node.Instruction, operand1.ConstantUnsignedLongInteger, operand2.ConstantUnsignedLongInteger, node.ConditionCode, out var value))
			{
				UpdateToConstant(result, value);
				return;
			}
			else
			{
				UpdateToOverDefined(result);
				return;
			}
		}
		else if (operand1.HasOnlyConstants && operand2.HasOnlyConstants)
		{
			foreach (var c1 in operand1.Constants)
			{
				foreach (var c2 in operand2.Constants)
				{
					if (IntegerOperation(node.Instruction, c1, c2, node.ConditionCode, out var value))
					{
						UpdateToConstant(result, value);
					}
					else
					{
						UpdateToOverDefined(result);
						return;
					}

					if (result.IsOverDefined)
						return;
				}
			}
		}
	}

	private static bool IntegerOperation(BaseInstruction instruction, ulong operand1, ulong operand2, ConditionCode conditionCode, out ulong result)
	{
		if (instruction == IRInstruction.Add32
			|| instruction == IRInstruction.Add64)
		{
			result = operand1 + operand2;
			return true;
		}
		else if (instruction == IRInstruction.Sub32
				 || instruction == IRInstruction.Sub64)
		{
			result = operand1 - operand2;
			return true;
		}
		else if (instruction == IRInstruction.MulUnsigned32
				 || instruction == IRInstruction.MulSigned32
				 || instruction == IRInstruction.MulUnsigned64
				 || instruction == IRInstruction.MulSigned64)
		{
			result = operand1 * operand2;
			return true;
		}
		else if ((instruction == IRInstruction.DivUnsigned32 || instruction == IRInstruction.DivUnsigned64) && operand2 != 0)
		{
			result = operand1 / operand2;
			return true;
		}
		else if ((instruction == IRInstruction.DivSigned32 || instruction == IRInstruction.DivSigned64) && operand2 != 0)
		{
			result = (ulong)((long)operand1 / (long)operand2);
			return true;
		}
		else if ((instruction == IRInstruction.RemUnsigned32 || instruction == IRInstruction.RemUnsigned64) && operand2 != 0)
		{
			result = operand1 % operand2;
			return true;
		}
		else if ((instruction == IRInstruction.RemSigned32 || instruction == IRInstruction.RemSigned64) && operand2 != 0)
		{
			result = (ulong)((long)operand1 % (long)operand2);
			return true;
		}
		else if (instruction == IRInstruction.ArithShiftRight32 || instruction == IRInstruction.ArithShiftRight64)
		{
			result = (ulong)((long)operand1 >> (int)operand2);
			return true;
		}
		else if (instruction == IRInstruction.ShiftRight32 || instruction == IRInstruction.ShiftRight64)
		{
			result = operand1 >> (int)operand2;
			return true;
		}
		else if (instruction == IRInstruction.ShiftLeft32 || instruction == IRInstruction.ShiftLeft64)
		{
			result = operand1 << (int)operand2;
			return true;
		}
		else if (instruction == IRInstruction.Compare32x32)
		{
			var compare = Compare32((uint)operand1, (uint)operand2, conditionCode);

			if (compare.HasValue)
			{
				result = compare.Value ? 1u : 0u;
				return true;
			}
		}
		else if (instruction == IRInstruction.Compare64x32
				 || instruction == IRInstruction.Compare64x64)
		{
			var compare = Compare64(operand1, operand2, conditionCode);

			if (compare.HasValue)
			{
				result = compare.Value ? 1u : 0u;
				return true;
			}
		}
		result = 0;
		return false;
	}

	private static bool SignOrZeroExtend(BaseInstruction instruction, ulong operand1, out ulong result)
	{
		if (instruction == IRInstruction.SignExtend8x32)
		{
			var value = (byte)operand1;
<<<<<<< HEAD
			result = (value & 0x80) == 0 ? value : (byte)value | 0xFFFFFF00;
=======
			result = (value & 0x80) == 0 ? value : value | 0xFFFFFF00;
>>>>>>> 5452468a
			return true;
		}
		else if (instruction == IRInstruction.SignExtend16x32)
		{
			var value = (ushort)operand1;
			result = (value & 0x8000) == 0 ? value : value | 0xFFFF0000;
			return true;
		}
		else if (instruction == IRInstruction.SignExtend8x64)
		{
			var value = (byte)operand1;
			result = (value & 0x80) == 0 ? value : value | 0xFFFFFFFFFFFFFF00ul;
			return true;
		}
		else if (instruction == IRInstruction.SignExtend16x64)
		{
			var value = (ushort)operand1;
			result = (value & 0x8000) == 0 ? value : value | 0xFFFFFFFFFFFF0000ul;
			return true;
		}
		else if (instruction == IRInstruction.SignExtend32x64)
		{
			var value = (uint)operand1;
			result = (value & 0x80000000) == 0 ? value : value | 0xFFFFFFFF00000000ul;
			return true;
		}
		else if (instruction == IRInstruction.ZeroExtend8x32)
		{
			result = (byte)operand1;
			return true;
		}
		else if (instruction == IRInstruction.ZeroExtend16x32)
		{
			result = (byte)operand1;
			return true;
		}
		else if (instruction == IRInstruction.ZeroExtend8x64)
		{
			result = (byte)operand1;
			return true;
		}
		else if (instruction == IRInstruction.ZeroExtend16x64)
		{
			result = (ushort)operand1;
			return true;
		}
		else if (instruction == IRInstruction.ZeroExtend32x64)
		{
			result = (uint)operand1;
			return true;
		}
		result = 0;
		return false;
	}

	private void Load(InstructionNode node)
	{
		var result = GetVariableState(node.Result);
		UpdateToOverDefined(result);
		SetReferenceOverdefined(result);
	}

	private void AddressOf(InstructionNode node)
	{
		var result = GetVariableState(node.Result);
		var operand1 = GetVariableState(node.Operand1);

		UpdateToOverDefined(result);
		UpdateToOverDefined(operand1);
		SetReferenceOverdefined(result);
		SetReferenceOverdefined(operand1);
	}

	private void FinallyStart(InstructionNode node)
	{
		var result = GetVariableState(node.Result);

		UpdateToOverDefined(result);
		SetReferenceOverdefined(result);
	}

	private void Default(InstructionNode node)
	{
		if (node.ResultCount == 0)
			return;

		var result = GetVariableState(node.Result);

		UpdateToOverDefined(result);
		SetReferenceOverdefined(result);

		if (node.ResultCount == 2)
		{
			var result2 = GetVariableState(node.Result);

			UpdateToOverDefined(result2);
			SetReferenceOverdefined(result2);
		}
	}

	private bool CompareBranch(InstructionNode node)
	{
		var operand1 = GetVariableState(node.Operand1);
		var operand2 = GetVariableState(node.Operand2);

		var compareNull = NullComparisionCheck(node.ConditionCode, operand1, operand2);

		if (compareNull.HasValue)
		{
			if (compareNull.Value)
			{
				Branch(node);
			}

			return !compareNull.Value;
		}

		var is32Bit = node.Instruction == IRInstruction.Branch32 || (node.Instruction == IRInstruction.BranchObject && Is32BitPlatform);

		if (operand1.IsOverDefined || operand2.IsOverDefined)
		{
			Branch(node);
			return true;
		}
		else if (operand1.IsSingleConstant && operand2.IsSingleConstant)
		{
			var compare = is32Bit
				? Compare32((uint)operand1.ConstantUnsignedLongInteger, (uint)operand2.ConstantUnsignedLongInteger, node.ConditionCode)
				: Compare64(operand1.ConstantUnsignedLongInteger, operand2.ConstantUnsignedLongInteger, node.ConditionCode);

			if (!compare.HasValue)
			{
				// assume it always branches
				Branch(node);
				return true;
			}

			if (compare.Value)
			{
				Branch(node);
			}

			return !compare.Value;
		}
		else if (operand1.HasOnlyConstants && operand2.HasOnlyConstants)
		{
			bool? final = null;

			foreach (var c1 in operand1.Constants)
			{
				foreach (var c2 in operand2.Constants)
				{
					//bool? compare = Compare(c1, c2, node.ConditionCode);

					var compare = is32Bit
						? Compare32((uint)c1, (uint)c2, node.ConditionCode)
						: Compare64(c1, c2, node.ConditionCode);

					if (!compare.HasValue)
					{
						Branch(node);
						return true;
					}

					if (!final.HasValue)
					{
						final = compare;
						continue;
					}
					else if (final.Value == compare.Value)
					{
						continue;
					}
					else
					{
						Branch(node);
						return true;
					}
				}
			}

			if (final.Value)
			{
				Branch(node);
			}

			return !final.Value;
		}

		Branch(node);
		return true;
	}

	private static bool? Compare32(uint operand1, uint operand2, ConditionCode conditionCode)
	{
		return conditionCode switch
		{
			ConditionCode.Equal => operand1 == operand2,
			ConditionCode.NotEqual => operand1 != operand2,
			ConditionCode.GreaterOrEqual => (int)operand1 >= (int)operand2,
			ConditionCode.Greater => (int)operand1 > (int)operand2,
			ConditionCode.LessOrEqual => (int)operand1 <= (int)operand2,
			ConditionCode.Less => (int)operand1 < (int)operand2,
			ConditionCode.UnsignedGreaterOrEqual => operand1 >= operand2,
			ConditionCode.UnsignedGreater => operand1 > operand2,
			ConditionCode.UnsignedLessOrEqual => operand1 <= operand2,
			ConditionCode.UnsignedLess => operand1 < operand2,
			ConditionCode.Always => true,
			ConditionCode.Never => false,
			_ => null
		};
	}

	private static bool? Compare64(ulong operand1, ulong operand2, ConditionCode conditionCode)
	{
		return conditionCode switch
		{
			ConditionCode.Equal => operand1 == operand2,
			ConditionCode.NotEqual => operand1 != operand2,
			ConditionCode.GreaterOrEqual => (long)operand1 >= (long)operand2,
			ConditionCode.Greater => (long)operand1 > (long)operand2,
			ConditionCode.LessOrEqual => (long)operand1 <= (long)operand2,
			ConditionCode.Less => (long)operand1 < (long)operand2,
			ConditionCode.UnsignedGreaterOrEqual => operand1 >= operand2,
			ConditionCode.UnsignedGreater => operand1 > operand2,
			ConditionCode.UnsignedLessOrEqual => operand1 <= operand2,
			ConditionCode.UnsignedLess => operand1 < operand2,
			ConditionCode.Always => true,
			ConditionCode.Never => false,
			_ => null
		};
	}

	private void Branch(InstructionNode node)
	{
		//Debug.Assert(node.BranchTargets.Length == 1);

		foreach (var block in node.BranchTargets)
		{
			AddExecutionBlock(block);
		}
	}

	private void Switch(InstructionNode node)
	{
		// no optimization attempted
		Branch(node);
	}

	private void IfThenElse(InstructionNode node)
	{
		MainTrace?.Log(node.ToString());

		var result = GetVariableState(node.Result);
		var operand1 = GetVariableState(node.Operand2);
		var operand2 = GetVariableState(node.Operand3);

		if (result.IsOverDefined)
			return;

		if (operand1.IsOverDefined is true or true)
		{
			UpdateToOverDefined(result);
		}
		else if (operand1.HasOnlyConstants && operand2.HasOnlyConstants)
		{
			foreach (var c in operand1.Constants)
			{
				UpdateToConstant(result, c);

				if (result.IsOverDefined)
					return;
			}
			foreach (var c in operand2.Constants)
			{
				UpdateToConstant(result, c);

				if (result.IsOverDefined)
					return;
			}
		}
		else if (operand1.IsUnknown || operand2.IsUnknown)
		{
			Debug.Assert(result.IsUnknown);
		}
		else
		{
			UpdateToOverDefined(result);
		}
	}

	private void Phi(InstructionNode node)
	{
		MainTrace?.Log(node.ToString());

		var result = GetVariableState(node.Result);

		if (result.IsOverDefined)
			return;

		var sourceBlocks = node.PhiBlocks;
		var currentBlock = node.Block;

		MainTrace?.Log($"Loop: {currentBlock.PreviousBlocks.Count}");

		for (var index = 0; index < currentBlock.PreviousBlocks.Count; index++)
		{
			var predecessor = sourceBlocks[index];

			phiStatements.AddIfNew(predecessor, node);

			var executable = blockStates[predecessor.Sequence];

			MainTrace?.Log($"# {index}: {predecessor} {(executable ? "Yes" : "No")}");

			if (!executable)
				continue;

			if (result.IsOverDefined)
				continue;

			var op = node.GetOperand(index);

			var operand = GetVariableState(op);

			MainTrace?.Log($"# {index}: {operand}");

			CheckAndUpdateNullAssignment(result, operand);

			if (operand.IsOverDefined)
			{
				UpdateToOverDefined(result);
				continue;
			}
			else if (operand.IsSingleConstant)
			{
				UpdateToConstant(result, operand.ConstantUnsignedLongInteger);
				continue;
			}
			else if (operand.HasMultipleConstants)
			{
				foreach (var c in operand.Constants)
				{
					UpdateToConstant(result, c);

					if (result.IsOverDefined)
						break;
				}
			}
		}
	}
}<|MERGE_RESOLUTION|>--- conflicted
+++ resolved
@@ -1010,11 +1010,7 @@
 		if (instruction == IRInstruction.SignExtend8x32)
 		{
 			var value = (byte)operand1;
-<<<<<<< HEAD
-			result = (value & 0x80) == 0 ? value : (byte)value | 0xFFFFFF00;
-=======
 			result = (value & 0x80) == 0 ? value : value | 0xFFFFFF00;
->>>>>>> 5452468a
 			return true;
 		}
 		else if (instruction == IRInstruction.SignExtend16x32)
