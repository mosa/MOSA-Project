﻿/*
 * (c) 2008 MOSA - The Managed Operating System Alliance
 *
 * Licensed under the terms of the New BSD License.
 *
 * Authors:
 *  Phil Garcia (tgiphil) <phil@thinkedge.com>
 */

using Mosa.Compiler.Metadata.Signatures;

namespace Mosa.Compiler.Framework.CIL
{
	/// <summary>
	///
	/// </summary>
	public sealed class UnboxAnyInstruction : UnaryInstruction
	{
		#region Construction

		/// <summary>
		/// Initializes a new instance of the <see cref="UnboxAnyInstruction"/> class.
		/// </summary>
		/// <param name="opcode">The opcode.</param>
		public UnboxAnyInstruction(OpCode opcode)
			: base(opcode, 1)
		{
		}

		#endregion Construction

		#region Methods

		public override void Decode(Context ctx, IInstructionDecoder decoder)
		{
			// Decode base classes first
			base.Decode(ctx, decoder);

			// Retrieve the provider token to check against
			var token = decoder.DecodeTokenType();
			var type = decoder.TypeModule.GetType(token);

<<<<<<< HEAD
			if (type.FullName == "System.Boolean")
				ctx.Result = decoder.Compiler.CreateVirtualRegister(BuiltInSigType.Boolean);
			else if (type.FullName == "System.SByte")
				ctx.Result = decoder.Compiler.CreateVirtualRegister(BuiltInSigType.SByte);
			else if (type.FullName == "System.Int16")
				ctx.Result = decoder.Compiler.CreateVirtualRegister(BuiltInSigType.Int16);
			else if (type.FullName == "System.Int32")
				ctx.Result = decoder.Compiler.CreateVirtualRegister(BuiltInSigType.Int32);
			else if (type.FullName == "System.Int64")
				ctx.Result = decoder.Compiler.CreateVirtualRegister(BuiltInSigType.Int64);
			else if (type.FullName == "System.Byte")
				ctx.Result = decoder.Compiler.CreateVirtualRegister(BuiltInSigType.Byte);
			else if (type.FullName == "System.UInt16")
				ctx.Result = decoder.Compiler.CreateVirtualRegister(BuiltInSigType.UInt16);
			else if (type.FullName == "System.UInt32")
				ctx.Result = decoder.Compiler.CreateVirtualRegister(BuiltInSigType.UInt32);
			else if (type.FullName == "System.UInt64")
				ctx.Result = decoder.Compiler.CreateVirtualRegister(BuiltInSigType.UInt64);
			else if (type.FullName == "System.Single")
				ctx.Result = decoder.Compiler.CreateVirtualRegister(BuiltInSigType.Single);
			else if (type.FullName == "System.Double")
				ctx.Result = decoder.Compiler.CreateVirtualRegister(BuiltInSigType.Double);
			else if (type.FullName == "System.Char")
				ctx.Result = decoder.Compiler.CreateVirtualRegister(BuiltInSigType.Char);

=======
			Operand result;

			switch (type.FullName)
			{
				case "System.Boolean": result = decoder.Compiler.CreateVirtualRegister(BuiltInSigType.Boolean); break;
				case "System.SByte": result = decoder.Compiler.CreateVirtualRegister(BuiltInSigType.SByte); break;
				case "System.Int16": result = decoder.Compiler.CreateVirtualRegister(BuiltInSigType.Int16); break;
				case "System.Int32": result = decoder.Compiler.CreateVirtualRegister(BuiltInSigType.Int32); break;
				case "System.Int64": result = decoder.Compiler.CreateVirtualRegister(BuiltInSigType.Int64); break;
				case "System.Byte": result = decoder.Compiler.CreateVirtualRegister(BuiltInSigType.Byte); break;
				case "System.UInt16": result = decoder.Compiler.CreateVirtualRegister(BuiltInSigType.UInt16); break;
				case "System.UInt32": result = decoder.Compiler.CreateVirtualRegister(BuiltInSigType.UInt32); break;
				case "System.UInt64": result = decoder.Compiler.CreateVirtualRegister(BuiltInSigType.UInt64); break;
				case "System.Single": result = decoder.Compiler.CreateVirtualRegister(BuiltInSigType.Single); break;
				case "System.Double": result = decoder.Compiler.CreateVirtualRegister(BuiltInSigType.Double); break;
				case "System.Char": result = decoder.Compiler.CreateVirtualRegister(BuiltInSigType.Char); break;
				default: throw new System.InvalidOperationException();
			}

			// threat this like a load
			result = LoadInstruction.CreateResultOperand(decoder, result.StackType, result.Type);

			ctx.Result = result;
>>>>>>> 5d981e4a
			ctx.RuntimeType = type;
		}

		/// <summary>
		/// Allows visitor based dispatch for this instruction object.
		/// </summary>
		/// <param name="visitor">The visitor.</param>
		/// <param name="context">The context.</param>
		public override void Visit(ICILVisitor visitor, Context context)
		{
			visitor.UnboxAny(context);
		}

		#endregion Methods
	}
}<|MERGE_RESOLUTION|>--- conflicted
+++ resolved
@@ -40,33 +40,6 @@
 			var token = decoder.DecodeTokenType();
 			var type = decoder.TypeModule.GetType(token);
 
-<<<<<<< HEAD
-			if (type.FullName == "System.Boolean")
-				ctx.Result = decoder.Compiler.CreateVirtualRegister(BuiltInSigType.Boolean);
-			else if (type.FullName == "System.SByte")
-				ctx.Result = decoder.Compiler.CreateVirtualRegister(BuiltInSigType.SByte);
-			else if (type.FullName == "System.Int16")
-				ctx.Result = decoder.Compiler.CreateVirtualRegister(BuiltInSigType.Int16);
-			else if (type.FullName == "System.Int32")
-				ctx.Result = decoder.Compiler.CreateVirtualRegister(BuiltInSigType.Int32);
-			else if (type.FullName == "System.Int64")
-				ctx.Result = decoder.Compiler.CreateVirtualRegister(BuiltInSigType.Int64);
-			else if (type.FullName == "System.Byte")
-				ctx.Result = decoder.Compiler.CreateVirtualRegister(BuiltInSigType.Byte);
-			else if (type.FullName == "System.UInt16")
-				ctx.Result = decoder.Compiler.CreateVirtualRegister(BuiltInSigType.UInt16);
-			else if (type.FullName == "System.UInt32")
-				ctx.Result = decoder.Compiler.CreateVirtualRegister(BuiltInSigType.UInt32);
-			else if (type.FullName == "System.UInt64")
-				ctx.Result = decoder.Compiler.CreateVirtualRegister(BuiltInSigType.UInt64);
-			else if (type.FullName == "System.Single")
-				ctx.Result = decoder.Compiler.CreateVirtualRegister(BuiltInSigType.Single);
-			else if (type.FullName == "System.Double")
-				ctx.Result = decoder.Compiler.CreateVirtualRegister(BuiltInSigType.Double);
-			else if (type.FullName == "System.Char")
-				ctx.Result = decoder.Compiler.CreateVirtualRegister(BuiltInSigType.Char);
-
-=======
 			Operand result;
 
 			switch (type.FullName)
@@ -90,7 +63,6 @@
 			result = LoadInstruction.CreateResultOperand(decoder, result.StackType, result.Type);
 
 			ctx.Result = result;
->>>>>>> 5d981e4a
 			ctx.RuntimeType = type;
 		}
 
