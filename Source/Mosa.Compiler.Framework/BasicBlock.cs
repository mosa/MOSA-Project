/*
 * (c) 2008 MOSA - The Managed Operating System Alliance
 *
 * Licensed under the terms of the New BSD License.
 *
 * Authors:
 *  Michael Ruck (grover) <sharpos@michaelruck.de>
 */

using System;
using System.Collections.Generic;

namespace Mosa.Compiler.Framework
{
	/// <summary>
	/// Represents a block of instructions with no internal jumps and only one entry and exit.
	/// </summary>
	public class BasicBlock
	{
		public static readonly int PrologueLabel = -1;
		public static readonly int EpilogueLabel = Int32.MaxValue;

		#region Data members

		/// <summary>
		/// The index to the start of the block within the instruction set
		/// </summary>
		private int start;

		/// <summary>
		/// The index to the end of the block within the instruction set
		/// </summary>
		private int end;

		/// <summary>
		/// The label of the block. (For simplicity this is actually the original instruction offset.)
		/// </summary>
		private int label;

		/// <summary>
		/// The creation sequence number of the block; unique within a method. (For use with stages that require an integer id for blocks starting from 0).
		/// </summary>
		private int sequence;

		/// <summary>
		/// Hints at which target the block will most likely branch to
		/// </summary>
		private int hintTarget;

		/// <summary>
		/// Links this block to all blocks invoked by the final branch instruction.
		/// </summary>
		/// <remarks>
		/// Usually there are two blocks in this list: The branch destination and
		/// the immediately following block. If the final branch instruction is a
		/// switch, there are potentially more blocks in this list.
		/// </remarks>
		private List<BasicBlock> nextBlocks;

		/// <summary>
		/// A list of all Blocks, whose final branch instruction refers to this block.
		/// </summary>
		private List<BasicBlock> previousBlocks;

		#endregion Data members

		#region Construction

		/// <summary>
		/// Initializes common fields of the BasicBlock.
		/// </summary>
		/// <param name="sequence">The sequence.</param>
		/// <param name="label">The label.</param>
		/// <param name="start">The start.</param>
		public BasicBlock(int sequence, int label, int start)
		{
			nextBlocks = new List<BasicBlock>(2);
			previousBlocks = new List<BasicBlock>(2);
			this.sequence = sequence;
			this.label = label;
			this.start = start;
			this.end = -1;
			this.hintTarget = -1;
		}

<<<<<<< HEAD
=======
		/// <summary>
		/// Initializes common fields of the BasicBlock.
		/// </summary>
		/// <param name="sequence">The sequence.</param>
		/// <param name="label">The label.</param>
		/// <param name="start">The index.</param>
		/// <param name="end">The end.</param>
		public BasicBlock(int sequence, int label, int start, int end)
		{
			nextBlocks = new List<BasicBlock>(2);
			previousBlocks = new List<BasicBlock>(2);
			this.sequence = sequence;
			this.label = label;
			this.start = start;
			this.end = end;
			this.hintTarget = -1;
		}

>>>>>>> 5d981e4a
		#endregion Construction

		#region Properties

		/// <summary>
		/// The index to the start of the block within the instruction set
		/// </summary>
		public int StartIndex
		{
			get { return start; }
			set { start = value; }
		}

		/// <summary>
		/// The index to the end of the block within the instruction set
		/// </summary>
		public int EndIndex
		{
			get { return end; }
			set { end = value; }
		}

		/// <summary>
		/// Retrieves the label, which uniquely identifies this block.
		/// </summary>
		/// <value>The label.</value>
		public int Label
		{
			get { return label; }
		}

		/// <summary>
		/// Retrieves the label, which uniquely identifies this block.
		/// </summary>
		/// <value>The label.</value>
		public int Sequence
		{
			get { return sequence; }
			internal set { sequence = value; }
		}

		/// <summary>
		/// Returns a list of all Blocks, which are potential branch targets
		/// of the last instruction in this block.
		/// </summary>
		public List<BasicBlock> NextBlocks
		{
			get { return nextBlocks; }
		}

		/// <summary>
		/// Returns a list of all Blocks, which branch to this block.
		/// </summary>
		public List<BasicBlock> PreviousBlocks
		{
			get { return previousBlocks; }
		}

		/// <summary>
		/// <True/> if this Block has following blocks
		/// </summary>
		public bool HasNextBlocks
		{
			get { return NextBlocks.Count > 0; }
		}

		/// <summary>
		/// <True/> if this Block has previous blocks
		/// </summary>
		public bool HasPreviousBlocks
		{
			get { return PreviousBlocks.Count > 0; }
		}

		/// <summary>
		/// Hints at which target the block will most likely branch to
		/// </summary>
		public int HintTarget
		{
			get { return hintTarget; }
			set { hintTarget = value; }
		}

		#endregion Properties

		#region Methods

		/// <summary>
		/// Returns a <see cref="System.String"/> that represents this instance.
		/// </summary>
		/// <returns>The code as a string value.</returns>
		public override string ToString()
		{
			return String.Format("L_{0:X4}", Label);
		}

		#endregion Methods
	}
}<|MERGE_RESOLUTION|>--- conflicted
+++ resolved
@@ -83,8 +83,6 @@
 			this.hintTarget = -1;
 		}
 
-<<<<<<< HEAD
-=======
 		/// <summary>
 		/// Initializes common fields of the BasicBlock.
 		/// </summary>
@@ -103,7 +101,6 @@
 			this.hintTarget = -1;
 		}
 
->>>>>>> 5d981e4a
 		#endregion Construction
 
 		#region Properties
