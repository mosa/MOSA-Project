/*
 * (c) 2008 MOSA - The Managed Operating System Alliance
 *
 * Licensed under the terms of the New BSD License.
 *
 * Authors:
 *  Phil Garcia (tgiphil) <phil@thinkedge.com>
 */

using System.Collections.Generic;
using Mosa.Compiler.Metadata.Signatures;
using Mosa.Compiler.TypeSystem;

// NOTE: Eventually all temporary stack locals will be converted to virtual registers and
//       removed from this StackLayout class except for spill slots

namespace Mosa.Compiler.Framework
{
	/// <summary>
	/// Contains the layout of the stack
	/// </summary>
	public sealed class StackLayout
	{
		#region Data members

		private IArchitecture architecture;

		private List<Operand> stackLocal = new List<Operand>();

		private Operand[] parameters;

<<<<<<< HEAD
		private int localVariableCount = 0;

		private int stackLocalTempCount = 0;

=======
>>>>>>> 5d981e4a
		#endregion Data members

		#region Properties

		/// <summary>
		/// Gets or sets the size of the stack memory.
		/// </summary>
		/// <value>
		/// The size of the stack memory.
		/// </value>
		public int StackSize { get; set; }

		/// <summary>
		/// Gets the parameters.
		/// </summary>
		public Operand[] Parameters { get { return parameters; } }

		/// <summary>
		/// Gets the stack.
		/// </summary>
		public IList<Operand> Stack { get { return stackLocal.AsReadOnly(); } }

		/// <summary>
		/// Gets the stack local count.
		/// </summary>
		public int StackLocalCount { get { return stackLocal.Count; } }

<<<<<<< HEAD
		/// <summary>
		/// Gets the stack local temp count.
		/// </summary>
		public int StackLocalTempCount { get { return stackLocalTempCount; } }

=======
>>>>>>> 5d981e4a
		#endregion Properties

		/// <summary>
		/// Initializes a new instance of the <see cref="StackLayout"/> class.
		/// </summary>
		/// <param name="architecture">The architecture.</param>
		/// <param name="parameters">The parameters.</param>
		public StackLayout(IArchitecture architecture, int parameters)
		{
			this.architecture = architecture;
			this.parameters = new Operand[parameters];
		}

		/// <summary>
		/// Gets the stack local operand.
		/// </summary>
		/// <param name="slot">The slot.</param>
		/// <returns></returns>
		public Operand GetStackLocalOperand(int slot)
		{
			return stackLocal[slot];
		}

		/// <summary>
		/// Adds the stack local.
		/// </summary>
		/// <param name="type">The type.</param>
		/// <returns></returns>
		public Operand AddStackLocal(SigType type)
		{
			var local = Operand.CreateStackLocal(type, architecture.StackFrameRegister, stackLocal.Count);
			stackLocal.Add(local);
			return local;
		}

		/// <summary>
		/// Sets the stack parameter.
		/// </summary>
		/// <param name="index">The index.</param>
		/// <param name="param">The param.</param>
		/// <param name="type">The type.</param>
		/// <returns></returns>
		public Operand SetStackParameter(int index, RuntimeParameter param, SigType type)
		{
			parameters[index] = Operand.CreateParameter(type, architecture.StackFrameRegister, param, index);
			return parameters[index];
		}

		/// <summary>
		/// Gets the stack parameter.
		/// </summary>
		/// <param name="index">The index.</param>
		/// <returns></returns>
		public Operand GetStackParameter(int index)
		{
			return parameters[index];
		}
	}
}<|MERGE_RESOLUTION|>--- conflicted
+++ resolved
@@ -29,13 +29,6 @@
 
 		private Operand[] parameters;
 
-<<<<<<< HEAD
-		private int localVariableCount = 0;
-
-		private int stackLocalTempCount = 0;
-
-=======
->>>>>>> 5d981e4a
 		#endregion Data members
 
 		#region Properties
@@ -63,14 +56,6 @@
 		/// </summary>
 		public int StackLocalCount { get { return stackLocal.Count; } }
 
-<<<<<<< HEAD
-		/// <summary>
-		/// Gets the stack local temp count.
-		/// </summary>
-		public int StackLocalTempCount { get { return stackLocalTempCount; } }
-
-=======
->>>>>>> 5d981e4a
 		#endregion Properties
 
 		/// <summary>
