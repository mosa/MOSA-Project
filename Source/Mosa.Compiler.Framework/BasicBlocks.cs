--- conflicted
+++ resolved
@@ -184,8 +184,6 @@
 			return basicBlock;
 		}
 
-<<<<<<< HEAD
-=======
 		/// <summary>
 		/// Retrieves a basic block from its label.
 		/// </summary>
@@ -200,7 +198,6 @@
 			return basicBlock;
 		}
 
->>>>>>> 5d981e4a
 		/// <summary>
 		/// Links the blocks.
 		/// </summary>
