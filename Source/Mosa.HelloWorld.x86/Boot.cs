﻿/*
 * (c) 2008 MOSA - The Managed Operating System Alliance
 *
 * Licensed under the terms of the New BSD License.
 *
 */

using Mosa.Kernel.x86;
using Mosa.Kernel.x86.Smbios;
using Mosa.Platform.Internal.x86;
using System;

namespace Mosa.HelloWorld.x86
{
	/// <summary>
	///
	/// </summary>
	public static class Boot
	{
		public static ConsoleSession Console;

		/// <summary>
		/// Main
		/// </summary>
		public static void Main()
		{
			Mosa.Kernel.x86.Kernel.Setup();
			//DebugClient.Setup(Serial.COM1);

			Console = ConsoleManager.Controller.Boot;

			Console.Clear();

			IDT.SetInterruptHandler(ProcessInterrupt);

			Console.Color = Colors.Yellow;
			Console.BackgroundColor = Colors.Black;

			Console.Write("MOSA OS Version 1.3 '");
			Console.Color = Colors.Red;
			Console.Write("Neptune");
			Console.Color = Colors.Yellow;
			Console.Write("'                                Copyright 2008-2014");
			//Console.WriteLine();

			Console.Color = 0x0F;
			Console.Write(new String((char)205, 60));
			Console.Write((char)203);
			Console.Write(new String((char)205, 19));
			Console.WriteLine();

			Console.Goto(2, 0);
			Console.Color = Colors.Green;
			Console.Write("Multibootaddress: ");
			Console.Color = Colors.Gray;
			Console.Write(Multiboot.MultibootStructure, 16, 8);

			Console.WriteLine();
			Console.Color = Colors.Green;
			Console.Write("Multiboot-Flags:  ");
			Console.Color = Colors.Gray;
			Console.Write(Multiboot.Flags, 2, 32);
			Console.WriteLine();
			Console.WriteLine();
			
			Console.Color = Colors.Green;
			Console.Write("Size of Memory:   ");
			Console.Color = Colors.Gray;
			Console.Write((Multiboot.MemoryLower + Multiboot.MemoryUpper) / 1024, 10, -1);
			Console.Write(" MB (");
			Console.Write(Multiboot.MemoryLower + Multiboot.MemoryUpper, 10, -1);
			Console.Write(" KB)");
			Console.WriteLine();

			Console.Color = Colors.White;
			for (uint index = 0; index < 60; index++)
				Console.Write((char)205);

			Console.WriteLine();

			Console.Color = Colors.Green;
			Console.Write("Memory-Map:");
			Console.WriteLine();

			for (uint index = 0; index < Multiboot.MemoryMapCount; index++)
			{
				Console.Color = Colors.White;
				Console.Write(Multiboot.GetMemoryMapBase(index), 16, 10);
				Console.Write(" - ");
				Console.Write(Multiboot.GetMemoryMapBase(index) + Multiboot.GetMemoryMapLength(index) - 1, 16, 10);
				Console.Write(" (");
				Console.Color = Colors.Gray;
				Console.Write(Multiboot.GetMemoryMapLength(index), 16, 10);
				Console.Color = Colors.White;
				Console.Write(") ");
				Console.Color = Colors.Gray;
				Console.Write("Type: ");
				Console.Write(Multiboot.GetMemoryMapType(index), 16, 1);
				Console.WriteLine();
			}
			Console.WriteLine();
			Console.WriteLine();
			Console.Color = Colors.Green;
			Console.Write("Smbios Info: ");
			if (SmbiosManager.IsAvailable)
			{
				Console.Color = Colors.White;
				Console.Write("[");
				Console.Color = Colors.Gray;
				Console.Write("Version ");
				Console.Write(SmbiosManager.MajorVersion, 10, -1);
				Console.Write(".");
				Console.Write(SmbiosManager.MinorVersion, 10, -1);
				Console.Color = Colors.White;
				Console.Write("]");
				Console.WriteLine();

				Console.Color = Colors.Yellow;
				Console.Write("[Bios]");
				Console.Color = Colors.White;
				Console.WriteLine();

				BiosInformationStructure biosInformation = new BiosInformationStructure();
				Console.Color = Colors.White;
				Console.Write("Vendor: ");
				Console.Color = Colors.Gray;
				Console.Write(biosInformation.BiosVendor);
				Console.WriteLine();
				Console.Color = Colors.White;
				Console.Write("Version: ");
				Console.Color = Colors.Gray;
				Console.Write(biosInformation.BiosVersion);
				Console.WriteLine();
				Console.Color = Colors.White;
				Console.Write("Date: ");
				Console.Color = Colors.Gray;
				Console.Write(biosInformation.BiosDate);

				Console.Color = Colors.Yellow;
				Console.Row = 8;
				Console.Column = 35;
				Console.Write("[Cpu]");
				Console.Color = Colors.White;
				Console.WriteLine();
				Console.Column = 35;

				CpuStructure cpuStructure = new CpuStructure();
				Console.Color = Colors.White;
				Console.Write("Vendor: ");
				Console.Color = Colors.Gray;
				Console.Write(cpuStructure.Vendor);
				Console.WriteLine();
				Console.Column = 35;
				Console.Color = Colors.White;
				Console.Write("Version: ");
				Console.Color = Colors.Gray;
				Console.Write(cpuStructure.Version);
				Console.WriteLine();
				Console.Column = 35;
				Console.Color = Colors.White;
				Console.Write("Socket: ");
				Console.Color = Colors.Gray;
				Console.Write(cpuStructure.Socket);
				Console.Write(" MHz");
				Console.WriteLine();
				Console.Column = 35;
				Console.Color = Colors.White;
				Console.Write("Cur. Speed: ");
				Console.Color = Colors.Gray;
				Console.Write(cpuStructure.MaxSpeed, 10, -1);
				Console.Write(" MHz");
				Console.WriteLine();
				Console.Column = 35;
			}
			else
			{
				Console.Color = Colors.Red;
				Console.Write("No SMBIOS available on this system!");
			}

			Console.Goto(14, 0);

			Console.Color = 0x0F;
			for (uint index = 0; index < 60; index++)
				Console.Write((char)205);

			Console.WriteLine();

			//CpuInfo cpuInfo = new CpuInfo();

			//#region Vendor

			//Console.Color = Colors.Green;
			//Console.Write("Vendor:   ");
			//Console.Color = Colors.White;

			//cpuInfo.PrintVendorString(Console);

			//Console.WriteLine();

			//#endregion Vendor

			//#region Brand

			//Console.Color = Colors.Green;
			//Console.Write("Brand:    ");
			//Console.Color = Colors.White;
			//cpuInfo.PrintBrandString(Console);
			//Console.WriteLine();

			//#endregion Brand

			//#region Stepping

			//Console.Color = Colors.Green;
			//Console.Write("Stepping: ");
			//Console.Color = Colors.White;
			//Console.Write(cpuInfo.Stepping, 16, 2);

			//#endregion Stepping

			//#region Model

			//Console.Color = Colors.Green;
			//Console.Write(" Model: ");
			//Console.Color = Colors.White;
			//Console.Write(cpuInfo.Model, 16, 2);

			//#endregion Model

			//#region Family

			//Console.Color = Colors.Green;
			//Console.Write(" Family: ");
			//Console.Color = Colors.White;
			//Console.Write(cpuInfo.Family, 16, 2);

			//#endregion Family

			//#region Type

			//Console.Color = Colors.Green;
			//Console.Write(" Type: ");
			//Console.Color = Colors.White;

			//Console.Write(cpuInfo.Type, 16, 2);
			//Console.WriteLine();
			//Console.Color = Colors.Green;
			//Console.Write("Cores:    ");
			//Console.Color = Colors.White;
			//Console.Write(cpuInfo.NumberOfCores, 16, 2);

			//#endregion Type

			Console.Row = 19;
			for (uint index = 0; index < 80; index++)
			{
				Console.Column = index;
				Console.Write((char)205);
			}

			Console.Row = 23;
			for (uint index = 0; index < 80; index++)
			{
				Console.Column = index;
				Console.Write((char)205);
			}

			for (uint index = 2; index < 20; index++)
			{
				Console.Column = 60;
				Console.Row = index;

				Console.Color = Colors.White;
				if (index == 6)
					Console.Write((char)185);
				else if (index == 14)
					Console.Write((char)185);
				else if (index == 19)
					Console.Write((char)202);
				else
					Console.Write((char)186);
			}

			Console.Goto(24, 0);

			System.Threading.SpinLock splk = new System.Threading.SpinLock();

<<<<<<< HEAD
			bool lockTaken = false; 
			splk.Enter(ref lockTaken);
			if (splk.IsHeld) Console.Write("Entered...");
			splk.Enter(ref lockTaken);
=======
			//splk.Enter();
			if (splk.IsHeld) Console.Write("Entered...");
			//splk.Enter();
>>>>>>> b67f5a51
			if (splk.IsHeld) Console.Write("Should loop...");

			Console.Goto(24, 29);
			Console.Color = Colors.Yellow;

			Console.Write("www.mosa-project.org");

			Console.Goto(12, 0);

			CMOS cmos = new CMOS();

			byte last = 0;

			while (true)
			{
				DisplayCMOS(cmos);
				DisplayTime(cmos);

				if (cmos.Second != last)
				{
					last = cmos.Second;
					//DebugClient.SendAlive();
				}

				//DebugClient.Process();
				Native.Hlt();
			}
		}

		/// <summary>
		/// Displays the seconds.
		/// </summary>
		private static void DisplayCMOS(CMOS cmos)
		{
			Console.Row = 2;
			Console.Column = 65;
			Console.Color = 0x0A;
			Console.Write("CMOS:");
			Console.WriteLine();
			Console.Color = 0x0F;

			byte i = 0;
			for (byte x = 0; x < 5; x++)
			{
				Console.Column = 65;
				for (byte y = 0; y < 4; y++)
				{
					Console.Write(cmos.Get(i), 16, 2);
					Console.Write(' ');
					i++;
				}
				Console.WriteLine();
			}
		}

		/// <summary>
		/// Displays the seconds.
		/// </summary>
		private static void DisplayTime(CMOS cmos)
		{
			Console.Goto(24, 52);
			Console.Color = Colors.Green;
			Console.Write("Time: ");

			byte bcd = 10;

			if (cmos.BCD)
				bcd = 16;

			Console.Color = Colors.White;
			Console.Write(cmos.Hour, bcd, 2);
			Console.Color = Colors.Gray;
			Console.Write(':');
			Console.Color = Colors.White;
			Console.Write(cmos.Minute, bcd, 2);
			Console.Color = Colors.Gray;
			Console.Write(':');
			Console.Color = Colors.White;
			Console.Write(cmos.Second, bcd, 2);
			Console.Write(' ');
			Console.Color = Colors.Gray;
			Console.Write('(');
			Console.Color = Colors.White;
			Console.Write(cmos.Month, bcd, 2);
			Console.Color = Colors.Gray;
			Console.Write('/');
			Console.Color = Colors.White;
			Console.Write(cmos.Day, bcd, 2);
			Console.Color = Colors.Gray;
			Console.Write('/');
			Console.Color = Colors.White;
			Console.Write('2');
			Console.Write('0');
			Console.Write(cmos.Year, bcd, 2);
			Console.Color = Colors.Gray;
			Console.Write(')');
		}

		private static uint counter = 0;

		public static void ProcessInterrupt(uint interrupt, uint errorCode)
		{
			counter++;

			uint c = Console.Column;
			uint r = Console.Row;
			byte col = Console.Color;
			byte back = Console.BackgroundColor;

			Console.Column = 31;
			Console.Row = 0;
			Console.Color = Colors.Cyan;
			Console.BackgroundColor = Colors.Black;

			Console.Write(counter, 10, 7);
			Console.Write(':');
			Console.Write(interrupt, 16, 2);
			Console.Write(':');
			Console.Write(errorCode, 16, 2);

			if (interrupt == 0x20)
			{
				// Timer Interrupt! Switch Tasks!
			}
			else
			{
				Console.Write('-');
				Console.Write(counter, 10, 7);
				Console.Write(':');
				Console.Write(interrupt, 16, 2);

				if (interrupt == 0x21)
				{
					byte scancode = Keyboard.ReadScanCode();
					Console.Write('-');
					Console.Write(scancode, 16, 2);
				}
			}

			Console.Column = c;
			Console.Row = r;
			Console.Color = col;
			Console.BackgroundColor = back;
		}
	}
}<|MERGE_RESOLUTION|>--- conflicted
+++ resolved
@@ -286,16 +286,9 @@
 
 			System.Threading.SpinLock splk = new System.Threading.SpinLock();
 
-<<<<<<< HEAD
-			bool lockTaken = false; 
-			splk.Enter(ref lockTaken);
-			if (splk.IsHeld) Console.Write("Entered...");
-			splk.Enter(ref lockTaken);
-=======
 			//splk.Enter();
 			if (splk.IsHeld) Console.Write("Entered...");
 			//splk.Enter();
->>>>>>> b67f5a51
 			if (splk.IsHeld) Console.Write("Should loop...");
 
 			Console.Goto(24, 29);
