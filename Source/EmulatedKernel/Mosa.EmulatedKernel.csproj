--- conflicted
+++ resolved
@@ -1,148 +1,3 @@
-<<<<<<< HEAD
-﻿<?xml version="1.0" encoding="utf-8"?>
-<Project DefaultTargets="Build" xmlns="http://schemas.microsoft.com/developer/msbuild/2003" ToolsVersion="4.0">
-  <PropertyGroup>
-    <ProjectType>Local</ProjectType>
-    <ProductVersion>9.0.30729</ProductVersion>
-    <SchemaVersion>2.0</SchemaVersion>
-    <ProjectGuid>{A6C1F330-B858-44DE-89E6-C89D2B80DA62}</ProjectGuid>
-    <Configuration Condition=" '$(Configuration)' == '' ">Debug</Configuration>
-    <Platform Condition=" '$(Platform)' == '' ">AnyCPU</Platform>
-    <AssemblyKeyContainerName>
-    </AssemblyKeyContainerName>
-    <AssemblyName>Mosa.EmulatedKernel</AssemblyName>
-    <DefaultClientScript>JScript</DefaultClientScript>
-    <DefaultHTMLPageLayout>Grid</DefaultHTMLPageLayout>
-    <DefaultTargetSchema>IE50</DefaultTargetSchema>
-    <DelaySign>false</DelaySign>
-    <TargetFrameworkVersion>v4.0</TargetFrameworkVersion>
-    <OutputType>Library</OutputType>
-    <AppDesignerFolder>
-    </AppDesignerFolder>
-    <RootNamespace>Mosa.EmulatedKernel</RootNamespace>
-    <FileUpgradeFlags>
-    </FileUpgradeFlags>
-    <SccProjectName>
-    </SccProjectName>
-    <SccLocalPath>
-    </SccLocalPath>
-    <SccAuxPath>
-    </SccAuxPath>
-    <SccProvider>
-    </SccProvider>
-    <OldToolsVersion>3.5</OldToolsVersion>
-    <UpgradeBackupLocation />
-  </PropertyGroup>
-  <PropertyGroup Condition=" '$(Configuration)|$(Platform)' == 'Debug|AnyCPU' ">
-    <BaseAddress>285212672</BaseAddress>
-    <ConfigurationOverrideFile>
-    </ConfigurationOverrideFile>
-    <DefineConstants>DEBUG;TRACE</DefineConstants>
-    <DocumentationFile>
-    </DocumentationFile>
-    <DebugSymbols>true</DebugSymbols>
-    <FileAlignment>4096</FileAlignment>
-    <Optimize>false</Optimize>
-    <OutputPath>..\..\bin\</OutputPath>
-    <RegisterForComInterop>False</RegisterForComInterop>
-    <RemoveIntegerChecks>False</RemoveIntegerChecks>
-    <TreatWarningsAsErrors>true</TreatWarningsAsErrors>
-    <WarningLevel>4</WarningLevel>
-    <DebugType>full</DebugType>
-  </PropertyGroup>
-  <PropertyGroup Condition=" '$(Configuration)|$(Platform)' == 'Release|AnyCPU' ">
-    <BaseAddress>285212672</BaseAddress>
-    <ConfigurationOverrideFile>
-    </ConfigurationOverrideFile>
-    <DefineConstants>TRACE</DefineConstants>
-    <DocumentationFile>
-    </DocumentationFile>
-    <FileAlignment>4096</FileAlignment>
-    <Optimize>true</Optimize>
-    <OutputPath>..\..\bin\</OutputPath>
-    <RegisterForComInterop>False</RegisterForComInterop>
-    <RemoveIntegerChecks>False</RemoveIntegerChecks>
-    <TreatWarningsAsErrors>true</TreatWarningsAsErrors>
-    <WarningLevel>2</WarningLevel>
-    <DebugType>none</DebugType>
-  </PropertyGroup>
-  <ItemGroup>
-    <Reference Include="System" />
-    <Reference Include="System.Data" />
-    <Reference Include="System.Drawing" />
-    <Reference Include="System.Windows.Forms" />
-    <Reference Include="System.Xml" />
-  </ItemGroup>
-  <ItemGroup>
-    <ProjectReference Include="..\ClassLib\Mosa.ClassLib.csproj">
-      <Project>{27A3C89C-1967-45FF-A77E-94F44995C42C}</Project>
-      <Name>Mosa.ClassLib</Name>
-    </ProjectReference>
-    <ProjectReference Include="..\DeviceSystem\Mosa.DeviceSystem.csproj">
-      <Project>{6509477A-7360-4937-A1B9-26FED0A75CDA}</Project>
-      <Name>Mosa.DeviceSystem</Name>
-    </ProjectReference>
-    <ProjectReference Include="..\DeviceDrivers\Mosa.DeviceDrivers.csproj">
-      <Project>{4DBD4C50-BEC5-48D9-B471-9FB0A7F69999}</Project>
-      <Name>Mosa.DeviceDrivers</Name>
-    </ProjectReference>
-  </ItemGroup>
-  <ItemGroup>
-    <Compile Include="Memory.cs" />
-    <Compile Include="Native.cs" />
-    <Compile Include="IOPort.cs">
-      <SubType>Code</SubType>
-    </Compile>
-    <Compile Include="HardwareAbstraction.cs">
-      <SubType>Code</SubType>
-    </Compile>
-    <Compile Include="IHardwareDevice.cs">
-      <SubType>Code</SubType>
-    </Compile>
-    <Compile Include="IIOPortDevice.cs">
-      <SubType>Code</SubType>
-    </Compile>
-    <Compile Include="IOPortDispatch.cs">
-      <SubType>Code</SubType>
-    </Compile>
-    <Compile Include="IOPortHandler.cs">
-      <SubType>Code</SubType>
-    </Compile>
-    <Compile Include="MemoryDispatch.cs">
-      <SubType>Code</SubType>
-    </Compile>
-    <Compile Include="MemoryHandler.cs">
-      <SubType>Code</SubType>
-    </Compile>
-    <Compile Include="PCIBus.cs">
-      <SubType>Code</SubType>
-    </Compile>
-    <Compile Include="PCIDevice.cs">
-      <SubType>Code</SubType>
-    </Compile>
-    <Compile Include="PortRange.cs">
-      <SubType>Code</SubType>
-    </Compile>
-    <Compile Include="Properties\Resources.Designer.cs">
-      <AutoGen>True</AutoGen>
-      <DesignTime>True</DesignTime>
-      <DependentUpon>Resources.resx</DependentUpon>
-    </Compile>
-  </ItemGroup>
-  <ItemGroup>
-    <EmbeddedResource Include="Properties\Resources.resx">
-      <Generator>ResXFileCodeGenerator</Generator>
-      <LastGenOutput>Resources.Designer.cs</LastGenOutput>
-    </EmbeddedResource>
-  </ItemGroup>
-  <Import Project="$(MSBuildBinPath)\Microsoft.CSHARP.Targets" />
-  <PropertyGroup>
-    <PreBuildEvent>
-    </PreBuildEvent>
-    <PostBuildEvent>
-    </PostBuildEvent>
-  </PropertyGroup>
-=======
 ﻿<?xml version="1.0" encoding="utf-8"?>
 <Project DefaultTargets="Build" xmlns="http://schemas.microsoft.com/developer/msbuild/2003" ToolsVersion="4.0">
   <PropertyGroup>
@@ -286,5 +141,4 @@
     <PostBuildEvent>
     </PostBuildEvent>
   </PropertyGroup>
->>>>>>> 042d6589
 </Project>