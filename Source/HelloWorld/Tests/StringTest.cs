﻿using Mosa.Platforms.x86;
using Mosa.Kernel;
using Mosa.Kernel.X86;
using System;

namespace Mosa.HelloWorld.Tests
{
	public static class StringTest
	{
		public static void Test()
		{
			Screen.SetCursor(23, 0);
			Screen.Write("String Test: ");

<<<<<<< HEAD
			PrintResult (ConcatTest1 ());
			PrintResult (ConcatTest2 ());
			PrintResult (SubStringTest ());
			PrintResult (IndexOfTest ());
		}
		
		public static bool ConcatTest1 ()
=======
			PrintResult(ConcatTest1());
			PrintResult(ConcatTest2());
			PrintResult(SubStringTest());
			PrintResult(IndexOfTest());
			PrintResult(LengthTest());
		}

		public static bool ConcatTest1()
>>>>>>> 0f0cc763
		{
			string part1 = "abc";
			string part2 = "def";
			string ab = "abcdef";
			string combined = string.Concat(part1, part2);
<<<<<<< HEAD
			
			return String.Equals(combined, ab);
		}
		
		public static bool ConcatTest2 ()
=======

			return String.Equals(combined, ab);
		}

		public static bool ConcatTest2()
>>>>>>> 0f0cc763
		{
			string part1 = "abc";
			string part2 = "def";
			string part3 = "ghi";
			string abc = "abcdefghi";
			string combined = string.Concat(part1, part2, part3);
<<<<<<< HEAD
			
			return String.Equals(combined, abc);
		}
		
		public static bool SubStringTest ()
		{
			string main = "abcdefghi";
			string sub = main.Substring (6);
			
			return string.Equals ("ghi", sub);
		}
		
		public static bool IndexOfTest ()
		{
			string main = "abcdefghi";
			return main.IndexOf('c') == 2;
		}
		
		public static void PrintResult (bool flag)
=======

			return String.Equals(combined, abc);
		}

		public static bool SubStringTest()
		{
			string main = "abcdefghi";
			string sub = main.Substring(6);
			
			return string.Equals("ghi", sub);
		}

		public static bool IndexOfTest()
		{
			string main = "abcdefghi";
			return main.IndexOf('c') == 2;
		}

		public static bool LengthTest()
		{
			string main = "123456789";

			return main.Length == 9;
		}

		public static void PrintResult(bool flag)
>>>>>>> 0f0cc763
		{
			byte color = Screen.Color;
			if (flag)
			{
				Screen.Color = Colors.Green;
				Screen.Write("+");
			}
			else
			{
				Screen.Color = Colors.Red;
				Screen.Write("X");
			}
			Screen.Color = color;
		}
	}
}<|MERGE_RESOLUTION|>--- conflicted
+++ resolved
@@ -1,4 +1,4 @@
-﻿using Mosa.Platforms.x86;
+using Mosa.Platforms.x86;
 using Mosa.Kernel;
 using Mosa.Kernel.X86;
 using System;
@@ -12,15 +12,6 @@
 			Screen.SetCursor(23, 0);
 			Screen.Write("String Test: ");
 
-<<<<<<< HEAD
-			PrintResult (ConcatTest1 ());
-			PrintResult (ConcatTest2 ());
-			PrintResult (SubStringTest ());
-			PrintResult (IndexOfTest ());
-		}
-		
-		public static bool ConcatTest1 ()
-=======
 			PrintResult(ConcatTest1());
 			PrintResult(ConcatTest2());
 			PrintResult(SubStringTest());
@@ -29,52 +20,22 @@
 		}
 
 		public static bool ConcatTest1()
->>>>>>> 0f0cc763
 		{
 			string part1 = "abc";
 			string part2 = "def";
 			string ab = "abcdef";
 			string combined = string.Concat(part1, part2);
-<<<<<<< HEAD
-			
-			return String.Equals(combined, ab);
-		}
-		
-		public static bool ConcatTest2 ()
-=======
 
 			return String.Equals(combined, ab);
 		}
 
 		public static bool ConcatTest2()
->>>>>>> 0f0cc763
 		{
 			string part1 = "abc";
 			string part2 = "def";
 			string part3 = "ghi";
 			string abc = "abcdefghi";
 			string combined = string.Concat(part1, part2, part3);
-<<<<<<< HEAD
-			
-			return String.Equals(combined, abc);
-		}
-		
-		public static bool SubStringTest ()
-		{
-			string main = "abcdefghi";
-			string sub = main.Substring (6);
-			
-			return string.Equals ("ghi", sub);
-		}
-		
-		public static bool IndexOfTest ()
-		{
-			string main = "abcdefghi";
-			return main.IndexOf('c') == 2;
-		}
-		
-		public static void PrintResult (bool flag)
-=======
 
 			return String.Equals(combined, abc);
 		}
@@ -101,7 +62,6 @@
 		}
 
 		public static void PrintResult(bool flag)
->>>>>>> 0f0cc763
 		{
 			byte color = Screen.Color;
 			if (flag)
