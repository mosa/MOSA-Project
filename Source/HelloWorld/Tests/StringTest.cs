--- conflicted
+++ resolved
@@ -43,16 +43,10 @@
 		public static bool SubStringTest()
 		{
 			string main = "abcdefghi";
-<<<<<<< HEAD
 			string sub1 = main.Substring(6);
 			string sub2 = main.Substring(0, 3);
 
-			return string.Equals("ghi", sub1) && string.Equals("abc", sub2);
-=======
-			string sub = main.Substring(6);
-
 			return string.Equals("ghi", sub);
->>>>>>> d196592e
 		}
 
 		public static bool IndexOfTest()
