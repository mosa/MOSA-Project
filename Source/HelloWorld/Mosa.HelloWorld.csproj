﻿<?xml version="1.0" encoding="utf-8"?>
<Project DefaultTargets="Build" xmlns="http://schemas.microsoft.com/developer/msbuild/2003" ToolsVersion="4.0">
  <PropertyGroup>
    <ProjectType>Local</ProjectType>
    <ProductVersion>9.0.21022</ProductVersion>
    <SchemaVersion>2.0</SchemaVersion>
    <ProjectGuid>{F1776FF2-A727-4FAF-B6BE-D37D6B019038}</ProjectGuid>
    <Configuration Condition=" '$(Configuration)' == '' ">Debug</Configuration>
    <Platform Condition=" '$(Platform)' == '' ">AnyCPU</Platform>
    <AssemblyKeyContainerName>
    </AssemblyKeyContainerName>
    <AssemblyName>Mosa.HelloWorld</AssemblyName>
    <DefaultClientScript>JScript</DefaultClientScript>
    <DefaultHTMLPageLayout>Grid</DefaultHTMLPageLayout>
    <DefaultTargetSchema>IE50</DefaultTargetSchema>
    <DelaySign>false</DelaySign>
    <TargetFrameworkVersion>v3.5</TargetFrameworkVersion>
    <OutputType>Exe</OutputType>
    <AppDesignerFolder>
    </AppDesignerFolder>
    <RootNamespace>Mosa.HelloWorld</RootNamespace>
    <StartupObject>Mosa.HelloWorld.Boot</StartupObject>
    <FileUpgradeFlags>
    </FileUpgradeFlags>
    <OldToolsVersion>3.5</OldToolsVersion>
    <UpgradeBackupLocation />
    <TargetFrameworkProfile />
<<<<<<< HEAD
=======
    <NoStdLib>True</NoStdLib>
>>>>>>> b673b379
  </PropertyGroup>
  <PropertyGroup Condition=" '$(Configuration)|$(Platform)' == 'Debug|AnyCPU' ">
    <AllowUnsafeBlocks>true</AllowUnsafeBlocks>
    <BaseAddress>285212672</BaseAddress>
    <ConfigurationOverrideFile>
    </ConfigurationOverrideFile>
    <DefineConstants>DEBUG;TRACE</DefineConstants>
    <DocumentationFile>
    </DocumentationFile>
    <DebugSymbols>true</DebugSymbols>
    <FileAlignment>4096</FileAlignment>
    <Optimize>false</Optimize>
    <OutputPath>..\..\bin\</OutputPath>
    <RegisterForComInterop>False</RegisterForComInterop>
    <RemoveIntegerChecks>False</RemoveIntegerChecks>
    <TreatWarningsAsErrors>true</TreatWarningsAsErrors>
    <WarningLevel>4</WarningLevel>
    <DebugType>full</DebugType>
  </PropertyGroup>
  <PropertyGroup Condition=" '$(Configuration)|$(Platform)' == 'Release|AnyCPU' ">
    <AllowUnsafeBlocks>true</AllowUnsafeBlocks>
    <BaseAddress>285212672</BaseAddress>
    <ConfigurationOverrideFile>
    </ConfigurationOverrideFile>
    <DefineConstants>TRACE</DefineConstants>
    <DocumentationFile>
    </DocumentationFile>
    <FileAlignment>4096</FileAlignment>
    <Optimize>true</Optimize>
    <OutputPath>..\..\bin\</OutputPath>
    <RegisterForComInterop>False</RegisterForComInterop>
    <RemoveIntegerChecks>False</RemoveIntegerChecks>
    <TreatWarningsAsErrors>true</TreatWarningsAsErrors>
    <WarningLevel>2</WarningLevel>
    <DebugType>none</DebugType>
  </PropertyGroup>
  <ItemGroup>
    <Compile Include="Boot.cs" />
    <Compile Include="TaskB.cs" />
    <Compile Include="TaskA.cs" />
  </ItemGroup>
  <ItemGroup>
    <ProjectReference Include="..\Kernel\Mosa.Kernel.csproj">
      <Project>{FF099D48-3FA5-4ED6-BBA0-1497D734962A}</Project>
      <Name>Mosa.Kernel</Name>
    </ProjectReference>
    <ProjectReference Include="..\Korlib\Korlib.csproj">
      <Project>{631BC4F3-E2D8-4319-814C-13904CAA17CE}</Project>
      <Name>Korlib</Name>
    </ProjectReference>
    <ProjectReference Include="..\Platforms\x86\Mosa.Platforms.x86.csproj">
      <Project>{56CA38E7-0883-4461-A10E-386D0C58DBF9}</Project>
      <Name>Mosa.Platforms.x86</Name>
    </ProjectReference>
  </ItemGroup>
  <Import Project="$(MSBuildBinPath)\Microsoft.CSHARP.Targets" />
  <PropertyGroup>
    <PreBuildEvent>
    </PreBuildEvent>
    <PostBuildEvent>
    </PostBuildEvent>
  </PropertyGroup>
</Project><|MERGE_RESOLUTION|>--- conflicted
+++ resolved
@@ -1,4 +1,4 @@
-﻿<?xml version="1.0" encoding="utf-8"?>
+<?xml version="1.0" encoding="utf-8"?>
 <Project DefaultTargets="Build" xmlns="http://schemas.microsoft.com/developer/msbuild/2003" ToolsVersion="4.0">
   <PropertyGroup>
     <ProjectType>Local</ProjectType>
@@ -25,10 +25,7 @@
     <OldToolsVersion>3.5</OldToolsVersion>
     <UpgradeBackupLocation />
     <TargetFrameworkProfile />
-<<<<<<< HEAD
-=======
     <NoStdLib>True</NoStdLib>
->>>>>>> b673b379
   </PropertyGroup>
   <PropertyGroup Condition=" '$(Configuration)|$(Platform)' == 'Debug|AnyCPU' ">
     <AllowUnsafeBlocks>true</AllowUnsafeBlocks>
