<<<<<<< HEAD
﻿<?xml version="1.0" encoding="utf-8"?>
<Project DefaultTargets="Build" xmlns="http://schemas.microsoft.com/developer/msbuild/2003" ToolsVersion="4.0">
  <PropertyGroup>
    <ProjectType>Local</ProjectType>
    <ProductVersion>9.0.21022</ProductVersion>
    <SchemaVersion>2.0</SchemaVersion>
    <ProjectGuid>{F1776FF2-A727-4FAF-B6BE-D37D6B019038}</ProjectGuid>
    <Configuration Condition=" '$(Configuration)' == '' ">Debug</Configuration>
    <Platform Condition=" '$(Platform)' == '' ">AnyCPU</Platform>
    <AssemblyKeyContainerName>
    </AssemblyKeyContainerName>
    <AssemblyName>Mosa.HelloWorld</AssemblyName>
    <DefaultClientScript>JScript</DefaultClientScript>
    <DefaultHTMLPageLayout>Grid</DefaultHTMLPageLayout>
    <DefaultTargetSchema>IE50</DefaultTargetSchema>
    <DelaySign>false</DelaySign>
    <TargetFrameworkVersion>v4.0</TargetFrameworkVersion>
    <OutputType>Exe</OutputType>
    <AppDesignerFolder>
    </AppDesignerFolder>
    <RootNamespace>Mosa.HelloWorld</RootNamespace>
    <StartupObject>Mosa.HelloWorld.Boot</StartupObject>
    <FileUpgradeFlags>
    </FileUpgradeFlags>
    <OldToolsVersion>3.5</OldToolsVersion>
    <UpgradeBackupLocation />
  </PropertyGroup>
  <PropertyGroup Condition=" '$(Configuration)|$(Platform)' == 'Debug|AnyCPU' ">
    <AllowUnsafeBlocks>true</AllowUnsafeBlocks>
    <BaseAddress>285212672</BaseAddress>
    <ConfigurationOverrideFile>
    </ConfigurationOverrideFile>
    <DefineConstants>DEBUG;TRACE</DefineConstants>
    <DocumentationFile>
    </DocumentationFile>
    <DebugSymbols>true</DebugSymbols>
    <FileAlignment>4096</FileAlignment>
    <Optimize>false</Optimize>
    <OutputPath>..\..\bin\</OutputPath>
    <RegisterForComInterop>False</RegisterForComInterop>
    <RemoveIntegerChecks>False</RemoveIntegerChecks>
    <TreatWarningsAsErrors>true</TreatWarningsAsErrors>
    <WarningLevel>4</WarningLevel>
    <DebugType>full</DebugType>
  </PropertyGroup>
  <PropertyGroup Condition=" '$(Configuration)|$(Platform)' == 'Release|AnyCPU' ">
    <AllowUnsafeBlocks>true</AllowUnsafeBlocks>
    <BaseAddress>285212672</BaseAddress>
    <ConfigurationOverrideFile>
    </ConfigurationOverrideFile>
    <DefineConstants>TRACE</DefineConstants>
    <DocumentationFile>
    </DocumentationFile>
    <FileAlignment>4096</FileAlignment>
    <Optimize>true</Optimize>
    <OutputPath>..\..\bin\</OutputPath>
    <RegisterForComInterop>False</RegisterForComInterop>
    <RemoveIntegerChecks>False</RemoveIntegerChecks>
    <TreatWarningsAsErrors>true</TreatWarningsAsErrors>
    <WarningLevel>2</WarningLevel>
    <DebugType>none</DebugType>
  </PropertyGroup>
  <ItemGroup>
  </ItemGroup>
  <ItemGroup>
    <Compile Include="Boot.cs" />
    <Compile Include="TaskB.cs" />
    <Compile Include="TaskA.cs" />
    <Compile Include="X86\CMOS.cs" />
    <Compile Include="X86\Panic.cs" />
    <Compile Include="X86\PageFaultHandler.cs" />
    <Compile Include="X86\IdleTask.cs" />
    <Compile Include="X86\TaskManager.cs" />
    <Compile Include="X86\ProcessManager.cs" />
    <Compile Include="X86\Keyboard.cs" />
    <Compile Include="X86\PIC.cs" />
    <Compile Include="X86\GDT.cs" />
    <Compile Include="X86\IDT.cs" />
    <Compile Include="X86\Kernel.cs" />
    <Compile Include="X86\Memory.cs" />
    <Compile Include="X86\Multiboot.cs" />
    <Compile Include="X86\PageFrameAllocator.cs">
      <SubType>Code</SubType>
    </Compile>
    <Compile Include="X86\PageTable.cs">
      <SubType>Code</SubType>
    </Compile>
    <Compile Include="X86\Screen.cs" />
    <Compile Include="X86\VirtualPageAllocator.cs" />
  </ItemGroup>
  <ItemGroup>
    <ProjectReference Include="..\Platforms\x86\Mosa.Platforms.x86.csproj">
      <Project>{56CA38E7-0883-4461-A10E-386D0C58DBF9}</Project>
      <Name>Mosa.Platforms.x86</Name>
    </ProjectReference>
  </ItemGroup>
  <Import Project="$(MSBuildBinPath)\Microsoft.CSharp.targets" />
  <PropertyGroup>
    <PreBuildEvent>
    </PreBuildEvent>
    <PostBuildEvent>
    </PostBuildEvent>
  </PropertyGroup>
=======
﻿<?xml version="1.0" encoding="utf-8"?>
<Project DefaultTargets="Build" xmlns="http://schemas.microsoft.com/developer/msbuild/2003" ToolsVersion="4.0">
  <PropertyGroup>
    <ProjectType>Local</ProjectType>
    <ProductVersion>9.0.21022</ProductVersion>
    <SchemaVersion>2.0</SchemaVersion>
    <ProjectGuid>{F1776FF2-A727-4FAF-B6BE-D37D6B019038}</ProjectGuid>
    <Configuration Condition=" '$(Configuration)' == '' ">Debug</Configuration>
    <Platform Condition=" '$(Platform)' == '' ">AnyCPU</Platform>
    <AssemblyKeyContainerName>
    </AssemblyKeyContainerName>
    <AssemblyName>Mosa.HelloWorld</AssemblyName>
    <DefaultClientScript>JScript</DefaultClientScript>
    <DefaultHTMLPageLayout>Grid</DefaultHTMLPageLayout>
    <DefaultTargetSchema>IE50</DefaultTargetSchema>
    <DelaySign>false</DelaySign>
    <TargetFrameworkVersion>v2.0</TargetFrameworkVersion>
    <OutputType>Exe</OutputType>
    <AppDesignerFolder>
    </AppDesignerFolder>
    <RootNamespace>Mosa.HelloWorld</RootNamespace>
    <StartupObject>Mosa.HelloWorld.Boot</StartupObject>
    <FileUpgradeFlags>
    </FileUpgradeFlags>
    <OldToolsVersion>3.5</OldToolsVersion>
    <UpgradeBackupLocation />
  </PropertyGroup>
  <PropertyGroup Condition=" '$(Configuration)|$(Platform)' == 'Debug|AnyCPU' ">
    <AllowUnsafeBlocks>true</AllowUnsafeBlocks>
    <BaseAddress>285212672</BaseAddress>
    <ConfigurationOverrideFile>
    </ConfigurationOverrideFile>
    <DefineConstants>DEBUG;TRACE</DefineConstants>
    <DocumentationFile>
    </DocumentationFile>
    <DebugSymbols>true</DebugSymbols>
    <FileAlignment>4096</FileAlignment>
    <Optimize>false</Optimize>
    <OutputPath>..\..\bin\</OutputPath>
    <RegisterForComInterop>False</RegisterForComInterop>
    <RemoveIntegerChecks>False</RemoveIntegerChecks>
    <TreatWarningsAsErrors>true</TreatWarningsAsErrors>
    <WarningLevel>4</WarningLevel>
    <DebugType>full</DebugType>
  </PropertyGroup>
  <PropertyGroup Condition=" '$(Configuration)|$(Platform)' == 'Release|AnyCPU' ">
    <AllowUnsafeBlocks>true</AllowUnsafeBlocks>
    <BaseAddress>285212672</BaseAddress>
    <ConfigurationOverrideFile>
    </ConfigurationOverrideFile>
    <DefineConstants>TRACE</DefineConstants>
    <DocumentationFile>
    </DocumentationFile>
    <FileAlignment>4096</FileAlignment>
    <Optimize>true</Optimize>
    <OutputPath>..\..\bin\</OutputPath>
    <RegisterForComInterop>False</RegisterForComInterop>
    <RemoveIntegerChecks>False</RemoveIntegerChecks>
    <TreatWarningsAsErrors>true</TreatWarningsAsErrors>
    <WarningLevel>2</WarningLevel>
    <DebugType>none</DebugType>
  </PropertyGroup>
  <ItemGroup>
  </ItemGroup>
  <ItemGroup>
    <Compile Include="Boot.cs" />
    <Compile Include="TaskB.cs" />
    <Compile Include="TaskA.cs" />
  </ItemGroup>
  <ItemGroup>
    <ProjectReference Include="..\Kernel\Mosa.Kernel.csproj">
      <Project>{FF099D48-3FA5-4ED6-BBA0-1497D734962A}</Project>
      <Name>Mosa.Kernel</Name>
    </ProjectReference>
    <ProjectReference Include="..\Platforms\x86\Mosa.Platforms.x86.csproj">
      <Project>{56CA38E7-0883-4461-A10E-386D0C58DBF9}</Project>
      <Name>Mosa.Platforms.x86</Name>
    </ProjectReference>
  </ItemGroup>
  <Import Project="$(MSBuildBinPath)\Microsoft.CSHARP.Targets" />
  <PropertyGroup>
    <PreBuildEvent>
    </PreBuildEvent>
    <PostBuildEvent>
    </PostBuildEvent>
  </PropertyGroup>
>>>>>>> 042d6589
</Project><|MERGE_RESOLUTION|>--- conflicted
+++ resolved
@@ -1,108 +1,3 @@
-<<<<<<< HEAD
-﻿<?xml version="1.0" encoding="utf-8"?>
-<Project DefaultTargets="Build" xmlns="http://schemas.microsoft.com/developer/msbuild/2003" ToolsVersion="4.0">
-  <PropertyGroup>
-    <ProjectType>Local</ProjectType>
-    <ProductVersion>9.0.21022</ProductVersion>
-    <SchemaVersion>2.0</SchemaVersion>
-    <ProjectGuid>{F1776FF2-A727-4FAF-B6BE-D37D6B019038}</ProjectGuid>
-    <Configuration Condition=" '$(Configuration)' == '' ">Debug</Configuration>
-    <Platform Condition=" '$(Platform)' == '' ">AnyCPU</Platform>
-    <AssemblyKeyContainerName>
-    </AssemblyKeyContainerName>
-    <AssemblyName>Mosa.HelloWorld</AssemblyName>
-    <DefaultClientScript>JScript</DefaultClientScript>
-    <DefaultHTMLPageLayout>Grid</DefaultHTMLPageLayout>
-    <DefaultTargetSchema>IE50</DefaultTargetSchema>
-    <DelaySign>false</DelaySign>
-    <TargetFrameworkVersion>v4.0</TargetFrameworkVersion>
-    <OutputType>Exe</OutputType>
-    <AppDesignerFolder>
-    </AppDesignerFolder>
-    <RootNamespace>Mosa.HelloWorld</RootNamespace>
-    <StartupObject>Mosa.HelloWorld.Boot</StartupObject>
-    <FileUpgradeFlags>
-    </FileUpgradeFlags>
-    <OldToolsVersion>3.5</OldToolsVersion>
-    <UpgradeBackupLocation />
-  </PropertyGroup>
-  <PropertyGroup Condition=" '$(Configuration)|$(Platform)' == 'Debug|AnyCPU' ">
-    <AllowUnsafeBlocks>true</AllowUnsafeBlocks>
-    <BaseAddress>285212672</BaseAddress>
-    <ConfigurationOverrideFile>
-    </ConfigurationOverrideFile>
-    <DefineConstants>DEBUG;TRACE</DefineConstants>
-    <DocumentationFile>
-    </DocumentationFile>
-    <DebugSymbols>true</DebugSymbols>
-    <FileAlignment>4096</FileAlignment>
-    <Optimize>false</Optimize>
-    <OutputPath>..\..\bin\</OutputPath>
-    <RegisterForComInterop>False</RegisterForComInterop>
-    <RemoveIntegerChecks>False</RemoveIntegerChecks>
-    <TreatWarningsAsErrors>true</TreatWarningsAsErrors>
-    <WarningLevel>4</WarningLevel>
-    <DebugType>full</DebugType>
-  </PropertyGroup>
-  <PropertyGroup Condition=" '$(Configuration)|$(Platform)' == 'Release|AnyCPU' ">
-    <AllowUnsafeBlocks>true</AllowUnsafeBlocks>
-    <BaseAddress>285212672</BaseAddress>
-    <ConfigurationOverrideFile>
-    </ConfigurationOverrideFile>
-    <DefineConstants>TRACE</DefineConstants>
-    <DocumentationFile>
-    </DocumentationFile>
-    <FileAlignment>4096</FileAlignment>
-    <Optimize>true</Optimize>
-    <OutputPath>..\..\bin\</OutputPath>
-    <RegisterForComInterop>False</RegisterForComInterop>
-    <RemoveIntegerChecks>False</RemoveIntegerChecks>
-    <TreatWarningsAsErrors>true</TreatWarningsAsErrors>
-    <WarningLevel>2</WarningLevel>
-    <DebugType>none</DebugType>
-  </PropertyGroup>
-  <ItemGroup>
-  </ItemGroup>
-  <ItemGroup>
-    <Compile Include="Boot.cs" />
-    <Compile Include="TaskB.cs" />
-    <Compile Include="TaskA.cs" />
-    <Compile Include="X86\CMOS.cs" />
-    <Compile Include="X86\Panic.cs" />
-    <Compile Include="X86\PageFaultHandler.cs" />
-    <Compile Include="X86\IdleTask.cs" />
-    <Compile Include="X86\TaskManager.cs" />
-    <Compile Include="X86\ProcessManager.cs" />
-    <Compile Include="X86\Keyboard.cs" />
-    <Compile Include="X86\PIC.cs" />
-    <Compile Include="X86\GDT.cs" />
-    <Compile Include="X86\IDT.cs" />
-    <Compile Include="X86\Kernel.cs" />
-    <Compile Include="X86\Memory.cs" />
-    <Compile Include="X86\Multiboot.cs" />
-    <Compile Include="X86\PageFrameAllocator.cs">
-      <SubType>Code</SubType>
-    </Compile>
-    <Compile Include="X86\PageTable.cs">
-      <SubType>Code</SubType>
-    </Compile>
-    <Compile Include="X86\Screen.cs" />
-    <Compile Include="X86\VirtualPageAllocator.cs" />
-  </ItemGroup>
-  <ItemGroup>
-    <ProjectReference Include="..\Platforms\x86\Mosa.Platforms.x86.csproj">
-      <Project>{56CA38E7-0883-4461-A10E-386D0C58DBF9}</Project>
-      <Name>Mosa.Platforms.x86</Name>
-    </ProjectReference>
-  </ItemGroup>
-  <Import Project="$(MSBuildBinPath)\Microsoft.CSharp.targets" />
-  <PropertyGroup>
-    <PreBuildEvent>
-    </PreBuildEvent>
-    <PostBuildEvent>
-    </PostBuildEvent>
-  </PropertyGroup>
-=======
 ﻿<?xml version="1.0" encoding="utf-8"?>
 <Project DefaultTargets="Build" xmlns="http://schemas.microsoft.com/developer/msbuild/2003" ToolsVersion="4.0">
   <PropertyGroup>
@@ -189,5 +84,4 @@
     <PostBuildEvent>
     </PostBuildEvent>
   </PropertyGroup>
->>>>>>> 042d6589
 </Project>