<?xml version="1.0"?>
<project name="Mosa" default="build" basedir=".">
	
	<!-- Comma-separated list of warnings that should be surpressed in all modules. Warning: no spaces allowed! -->
<<<<<<< HEAD
	<property name="suppresswarnings" value="0414,0103,0219,0169,0162,0168"/>
=======
	<property name="suppresswarnings" value="0414,0219,0169,0162,0168"/>
>>>>>>> bb277735
	
	<!-- Toggle debug output by setting this to true (nant -D:debug=true) -->
	<property name="debug" value="none" overwrite="false"/>
	
	<!-- Speaks for itself, I should hope -->
	<property name="outputDirectory" value="../bin" overwrite="false"/>
	
	<!-- Main build target -->
	<target name="build">
	    <csc target="exe" output="${outputDirectory}/Mosa.HelloWorld.exe" debug="${debug}" unsafe="true">
		<sources>
			<include name="**/*.cs"/>
		</sources>
		
		<references>
			<include name="System.dll"/>
			<include name="${outputDirectory}/Mosa.Platform.x86.dll"/>
		</references>
		
		<!-- supress warnings -->
		<nowarn><warning number="${suppresswarnings}"/></nowarn>
	    </csc>
	</target>
	
</project>
<|MERGE_RESOLUTION|>--- conflicted
+++ resolved
@@ -1,34 +1,30 @@
-<?xml version="1.0"?>
-<project name="Mosa" default="build" basedir=".">
-	
-	<!-- Comma-separated list of warnings that should be surpressed in all modules. Warning: no spaces allowed! -->
-<<<<<<< HEAD
-	<property name="suppresswarnings" value="0414,0103,0219,0169,0162,0168"/>
-=======
-	<property name="suppresswarnings" value="0414,0219,0169,0162,0168"/>
->>>>>>> bb277735
-	
-	<!-- Toggle debug output by setting this to true (nant -D:debug=true) -->
-	<property name="debug" value="none" overwrite="false"/>
-	
-	<!-- Speaks for itself, I should hope -->
-	<property name="outputDirectory" value="../bin" overwrite="false"/>
-	
-	<!-- Main build target -->
-	<target name="build">
-	    <csc target="exe" output="${outputDirectory}/Mosa.HelloWorld.exe" debug="${debug}" unsafe="true">
-		<sources>
-			<include name="**/*.cs"/>
-		</sources>
-		
-		<references>
-			<include name="System.dll"/>
-			<include name="${outputDirectory}/Mosa.Platform.x86.dll"/>
-		</references>
-		
-		<!-- supress warnings -->
-		<nowarn><warning number="${suppresswarnings}"/></nowarn>
-	    </csc>
-	</target>
-	
-</project>
+<?xml version="1.0"?>
+<project name="Mosa" default="build" basedir=".">
+	
+	<!-- Comma-separated list of warnings that should be surpressed in all modules. Warning: no spaces allowed! -->
+	<property name="suppresswarnings" value="0414,0219,0169,0162,0168"/>
+	
+	<!-- Toggle debug output by setting this to true (nant -D:debug=true) -->
+	<property name="debug" value="none" overwrite="false"/>
+	
+	<!-- Speaks for itself, I should hope -->
+	<property name="outputDirectory" value="../bin" overwrite="false"/>
+	
+	<!-- Main build target -->
+	<target name="build">
+	    <csc target="exe" output="${outputDirectory}/Mosa.HelloWorld.exe" debug="${debug}" unsafe="true">
+		<sources>
+			<include name="**/*.cs"/>
+		</sources>
+		
+		<references>
+			<include name="System.dll"/>
+			<include name="${outputDirectory}/Mosa.Platform.x86.dll"/>
+		</references>
+		
+		<!-- supress warnings -->
+		<nowarn><warning number="${suppresswarnings}"/></nowarn>
+	    </csc>
+	</target>
+	
+</project>