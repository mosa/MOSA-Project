--- conflicted
+++ resolved
@@ -55,11 +55,7 @@
 			Memory.Set16(_idtEntries + (index * IDT_Size) + IDT_BaseHigh, (ushort)((address >> 16) & 0xFFFF));
 			Memory.Set16(_idtEntries + (index * IDT_Size) + IDT_Select, select);
 			Memory.Set8(_idtEntries + (index * IDT_Size) + IDT_Always0, 0);
-<<<<<<< HEAD
-			Memory.Set8(_idtEntries + (index * IDT_Size) + IDT_Flags, (byte)flags); // | 0x60));
-=======
 			Memory.Set8(_idtEntries + (index * IDT_Size) + IDT_Flags, (byte)(flags | 0x60));
->>>>>>> dcb63ec0
 		}
 
 		/// <summary>
